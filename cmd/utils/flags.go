--- conflicted
+++ resolved
@@ -161,13 +161,10 @@
 		Name:  "rinkeby",
 		Usage: "Rinkeby network: pre-configured proof-of-authority test network",
 	}
-<<<<<<< HEAD
 	KottiFlag = cli.BoolFlag{
 		Name:  "kotti",
 		Usage: "Kotti network: cross-client proof-of-authority test network",
 	}
-=======
->>>>>>> c9427004
 	GoerliFlag = cli.BoolFlag{
 		Name:  "goerli",
 		Usage: "Görli network: pre-configured proof-of-authority test network",
@@ -742,12 +739,9 @@
 		if ctx.GlobalBool(RinkebyFlag.Name) {
 			return filepath.Join(path, "rinkeby")
 		}
-<<<<<<< HEAD
 		if ctx.GlobalBool(KottiFlag.Name) {
 			return filepath.Join(path, "kotti")
 		}
-=======
->>>>>>> c9427004
 		if ctx.GlobalBool(GoerliFlag.Name) {
 			return filepath.Join(path, "goerli")
 		}
@@ -815,11 +809,8 @@
 		urls = params.EthersocialBootnodes
 	case ctx.GlobalBool(RinkebyFlag.Name):
 		urls = params.RinkebyBootnodes
-<<<<<<< HEAD
 	case ctx.GlobalBool(KottiFlag.Name):
 		urls = params.KottiBootnodes
-=======
->>>>>>> c9427004
 	case ctx.GlobalBool(GoerliFlag.Name):
 		urls = params.GoerliBootnodes
 	case cfg.BootstrapNodes != nil:
@@ -851,11 +842,8 @@
 		}
 	case ctx.GlobalBool(RinkebyFlag.Name):
 		urls = params.RinkebyBootnodes
-<<<<<<< HEAD
 	case ctx.GlobalBool(KottiFlag.Name):
 		urls = params.KottiBootnodes
-=======
->>>>>>> c9427004
 	case ctx.GlobalBool(GoerliFlag.Name):
 		urls = params.GoerliBootnodes
 	case cfg.BootstrapNodesV5 != nil:
@@ -1205,11 +1193,8 @@
 		cfg.DataDir = filepath.Join(node.DefaultDataDir(), "ethersocial")
 	case ctx.GlobalBool(RinkebyFlag.Name):
 		cfg.DataDir = filepath.Join(node.DefaultDataDir(), "rinkeby")
-<<<<<<< HEAD
 	case ctx.GlobalBool(KottiFlag.Name):
 		cfg.DataDir = filepath.Join(node.DefaultDataDir(), "kotti")
-=======
->>>>>>> c9427004
 	case ctx.GlobalBool(GoerliFlag.Name):
 		cfg.DataDir = filepath.Join(node.DefaultDataDir(), "goerli")
 	}
@@ -1368,11 +1353,7 @@
 // SetEthConfig applies eth-related command line flags to the config.
 func SetEthConfig(ctx *cli.Context, stack *node.Node, cfg *eth.Config) {
 	// Avoid conflicting network flags
-<<<<<<< HEAD
 	checkExclusive(ctx, DeveloperFlag, TestnetFlag, RinkebyFlag, KottiFlag, GoerliFlag, EllaismFlag, ClassicFlag, SocialFlag, MixFlag, EthersocialFlag)
-=======
-	checkExclusive(ctx, DeveloperFlag, TestnetFlag, RinkebyFlag, GoerliFlag)
->>>>>>> c9427004
 	checkExclusive(ctx, LightServFlag, SyncModeFlag, "light")
 
 	if ctx.GlobalIsSet(EllaismFlag.Name) {
@@ -1504,7 +1485,6 @@
 			cfg.NetworkId = 4
 		}
 		cfg.Genesis = core.DefaultRinkebyGenesisBlock()
-<<<<<<< HEAD
 	case ctx.GlobalBool(KottiFlag.Name):
 		if !ctx.GlobalIsSet(NetworkIdFlag.Name) {
 			cfg.NetworkId = 6
@@ -1515,8 +1495,6 @@
 			cfg.NetworkId = 76
 		}
 		cfg.Genesis = core.DefaultMixGenesisBlock()
-=======
->>>>>>> c9427004
 	case ctx.GlobalBool(GoerliFlag.Name):
 		if !ctx.GlobalIsSet(NetworkIdFlag.Name) {
 			cfg.NetworkId = 5
@@ -1689,11 +1667,8 @@
 		genesis = core.DefaultEthersocialGenesisBlock()
 	case ctx.GlobalBool(RinkebyFlag.Name):
 		genesis = core.DefaultRinkebyGenesisBlock()
-<<<<<<< HEAD
 	case ctx.GlobalBool(KottiFlag.Name):
 		genesis = core.DefaultKottiGenesisBlock()
-=======
->>>>>>> c9427004
 	case ctx.GlobalBool(GoerliFlag.Name):
 		genesis = core.DefaultGoerliGenesisBlock()
 	case ctx.GlobalBool(DeveloperFlag.Name):

# The devp2p command

The devp2p command line tool is a utility for low-level peer-to-peer debugging and
protocol development purposes. It can do many things.

### ENR Decoding

Use `devp2p enrdump <base64>` to verify and display an Ethereum Node Record.

### Node Key Management

The `devp2p key ...` command family deals with node key files.

Run `devp2p key generate mynode.key` to create a new node key in the `mynode.key` file.

Run `devp2p key to-enode mynode.key -ip 127.0.0.1 -tcp 30303` to create an enode:// URL
corresponding to the given node key and address information.

### Maintaining DNS Discovery Node Lists

The devp2p command can create and publish DNS discovery node lists.

Run `devp2p dns sign <directory>` to update the signature of a DNS discovery tree.

Run `devp2p dns sync <enrtree-URL>` to download a complete DNS discovery tree.

Run `devp2p dns to-cloudflare <directory>` to publish a tree to CloudFlare DNS.

Run `devp2p dns to-route53 <directory>` to publish a tree to Amazon Route53.

You can find more information about these commands in the [DNS Discovery Setup Guide][dns-tutorial].

### Node Set Utilities

There are several commands for working with JSON node set files. These files are generated
by the discovery crawlers and DNS client commands. Node sets also used as the input of the
DNS deployer commands.

Run `devp2p nodeset info <nodes.json>` to display statistics of a node set.

Run `devp2p nodeset filter <nodes.json> <filter flags...>` to write a new, filtered node
set to standard output. The following filters are supported:

- `-limit <N>` limits the output set to N entries, taking the top N nodes by score
- `-ip <CIDR>` filters nodes by IP subnet
- `-min-age <duration>` filters nodes by 'first seen' time
<<<<<<< HEAD
- `-eth-network <classic/mordor/mainnet/goerli/sepolia>` filters nodes by "eth" ENR entry
=======
- `-eth-network <mainnet/goerli/sepolia/holesky>` filters nodes by "eth" ENR entry
>>>>>>> 7371b381
- `-les-server` filters nodes by LES server support
- `-snap` filters nodes by snap protocol support

For example, given a node set in `nodes.json`, you could create a filtered set containing
up to 20 eth mainnet nodes which also support snap sync using this command:

    devp2p nodeset filter nodes.json -eth-network mainnet -snap -limit 20

### Discovery v4 Utilities

The `devp2p discv4 ...` command family deals with the [Node Discovery v4][discv4]
protocol.

Run `devp2p discv4 ping <enode/ENR>` to ping a node.

Run `devp2p discv4 resolve <enode/ENR>` to find the most recent node record of a node in
the DHT.

Run `devp2p discv4 crawl <nodes.json path>` to create or update a JSON node set.

### Discovery v5 Utilities

The `devp2p discv5 ...` command family deals with the [Node Discovery v5][discv5]
protocol. This protocol is currently under active development.

Run `devp2p discv5 ping <ENR>` to ping a node.

Run `devp2p discv5 resolve <ENR>` to find the most recent node record of a node in
the discv5 DHT.

Run `devp2p discv5 listen` to run a Discovery v5 node.

Run `devp2p discv5 crawl <nodes.json path>` to create or update a JSON node set containing
discv5 nodes.

### Discovery Test Suites

The devp2p command also contains interactive test suites for Discovery v4 and Discovery
v5.

To run these tests against your implementation, you need to set up a networking
environment where two separate UDP listening addresses are available on the same machine.
The two listening addresses must also be routed such that they are able to reach the node
you want to test.

For example, if you want to run the test on your local host, and the node under test is
also on the local host, you need to assign two IP addresses (or a larger range) to your
loopback interface. On macOS, this can be done by executing the following command:

    sudo ifconfig lo0 add 127.0.0.2

You can now run either test suite as follows: Start the node under test first, ensuring
that it won't talk to the Internet (i.e. disable bootstrapping). An easy way to prevent
unintended connections to the global DHT is listening on `127.0.0.1`.

Now get the ENR of your node and store it in the `NODE` environment variable.

Start the test by running `devp2p discv5 test -listen1 127.0.0.1 -listen2 127.0.0.2 $NODE`.

### Eth Protocol Test Suite

The Eth Protocol test suite is a conformance test suite for the [eth protocol][eth].

To run the eth protocol test suite against your implementation, the node needs to be initialized as such:

1. initialize the geth node with the `genesis.json` file contained in the `testdata` directory
2. import the `halfchain.rlp` file in the `testdata` directory
3. run geth with the following flags:
```
geth --datadir <datadir> --nodiscover --nat=none --networkid 19763 --verbosity 5
```

Then, run the following command, replacing `<enode>` with the enode of the geth node:
 ```
 devp2p rlpx eth-test <enode> cmd/devp2p/internal/ethtest/testdata/chain.rlp cmd/devp2p/internal/ethtest/testdata/genesis.json
```

Repeat the above process (re-initialising the node) in order to run the Eth Protocol test suite again.

#### Eth66 Test Suite

The Eth66 test suite is also a conformance test suite for the eth 66 protocol version specifically.
To run the eth66 protocol test suite, initialize a geth node as described above and run the following command,
replacing `<enode>` with the enode of the geth node:

 ```
 devp2p rlpx eth66-test <enode> cmd/devp2p/internal/ethtest/testdata/chain.rlp cmd/devp2p/internal/ethtest/testdata/genesis.json
```

[eth]: https://github.com/ethereum/devp2p/blob/master/caps/eth.md
[dns-tutorial]: https://geth.ethereum.org/docs/developers/geth-developer/dns-discovery-setup
[discv4]: https://github.com/ethereum/devp2p/tree/master/discv4.md
[discv5]: https://github.com/ethereum/devp2p/tree/master/discv5/discv5.md<|MERGE_RESOLUTION|>--- conflicted
+++ resolved
@@ -44,11 +44,7 @@
 - `-limit <N>` limits the output set to N entries, taking the top N nodes by score
 - `-ip <CIDR>` filters nodes by IP subnet
 - `-min-age <duration>` filters nodes by 'first seen' time
-<<<<<<< HEAD
-- `-eth-network <classic/mordor/mainnet/goerli/sepolia>` filters nodes by "eth" ENR entry
-=======
-- `-eth-network <mainnet/goerli/sepolia/holesky>` filters nodes by "eth" ENR entry
->>>>>>> 7371b381
+- `-eth-network <classic/mordor/mainnet/goerli/sepolia/holesky>` filters nodes by "eth" ENR entry
 - `-les-server` filters nodes by LES server support
 - `-snap` filters nodes by snap protocol support
 

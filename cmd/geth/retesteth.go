// Copyright 2019 The go-ethereum Authors
// This file is part of go-ethereum.
//
// go-ethereum is free software: you can redistribute it and/or modify
// it under the terms of the GNU General Public License as published by
// the Free Software Foundation, either version 3 of the License, or
// (at your option) any later version.
//
// go-ethereum is distributed in the hope that it will be useful,
// but WITHOUT ANY WARRANTY; without even the implied warranty of
// MERCHANTABILITY or FITNESS FOR A PARTICULAR PURPOSE. See the
// GNU General Public License for more details.
//
// You should have received a copy of the GNU General Public License
// along with go-ethereum. If not, see <http://www.gnu.org/licenses/>.

package main

import (
	"context"
	"fmt"
	"math/big"
	"os"
	"os/signal"
	"strings"
	"time"

	"github.com/ethereum/go-ethereum/cmd/utils"
	"github.com/ethereum/go-ethereum/common"
	"github.com/ethereum/go-ethereum/common/hexutil"
	"github.com/ethereum/go-ethereum/common/math"
	"github.com/ethereum/go-ethereum/consensus"
	"github.com/ethereum/go-ethereum/consensus/ethash"
	"github.com/ethereum/go-ethereum/consensus/misc"
	"github.com/ethereum/go-ethereum/core"
	"github.com/ethereum/go-ethereum/core/rawdb"
	"github.com/ethereum/go-ethereum/core/state"
	"github.com/ethereum/go-ethereum/core/types"
	"github.com/ethereum/go-ethereum/core/vm"
	"github.com/ethereum/go-ethereum/crypto"
	"github.com/ethereum/go-ethereum/ethdb"
	"github.com/ethereum/go-ethereum/log"
	"github.com/ethereum/go-ethereum/node"
	"github.com/ethereum/go-ethereum/params"
	"github.com/ethereum/go-ethereum/params/confp/generic"
	"github.com/ethereum/go-ethereum/params/types"
	"github.com/ethereum/go-ethereum/params/types/ctypes"
	"github.com/ethereum/go-ethereum/params/types/goethereum"
	"github.com/ethereum/go-ethereum/params/vars"
	"github.com/ethereum/go-ethereum/rlp"
	"github.com/ethereum/go-ethereum/rpc"
	"github.com/ethereum/go-ethereum/trie"

	cli "gopkg.in/urfave/cli.v1"
)

var (
	rpcPortFlag = cli.IntFlag{
		Name:  "rpcport",
		Usage: "HTTP-RPC server listening port",
		Value: node.DefaultHTTPPort,
	}
	retestethCommand = cli.Command{
		Action:      utils.MigrateFlags(retesteth),
		Name:        "retesteth",
		Usage:       "Launches geth in retesteth mode",
		ArgsUsage:   "",
		Flags:       []cli.Flag{rpcPortFlag},
		Category:    "MISCELLANEOUS COMMANDS",
		Description: `Launches geth in retesteth mode (no database, no network, only retesteth RPC interface)`,
	}
)

type RetestethTestAPI interface {
	SetChainParams(ctx context.Context, chainParams ChainParams) (bool, error)
	MineBlocks(ctx context.Context, number uint64) (bool, error)
	ModifyTimestamp(ctx context.Context, interval uint64) (bool, error)
	ImportRawBlock(ctx context.Context, rawBlock hexutil.Bytes) (common.Hash, error)
	RewindToBlock(ctx context.Context, number uint64) (bool, error)
	GetLogHash(ctx context.Context, txHash common.Hash) (common.Hash, error)
}

type RetestethEthAPI interface {
	SendRawTransaction(ctx context.Context, rawTx hexutil.Bytes) (common.Hash, error)
	BlockNumber(ctx context.Context) (uint64, error)
	GetBlockByNumber(ctx context.Context, blockNr math.HexOrDecimal64, fullTx bool) (map[string]interface{}, error)
	GetBalance(ctx context.Context, address common.Address, blockNr math.HexOrDecimal64) (*math.HexOrDecimal256, error)
	GetCode(ctx context.Context, address common.Address, blockNr math.HexOrDecimal64) (hexutil.Bytes, error)
	GetTransactionCount(ctx context.Context, address common.Address, blockNr math.HexOrDecimal64) (uint64, error)
}

type RetestethDebugAPI interface {
	AccountRange(ctx context.Context,
		blockHashOrNumber *math.HexOrDecimal256, txIndex uint64,
		addressHash *math.HexOrDecimal256, maxResults uint64,
	) (AccountRangeResult, error)
	StorageRangeAt(ctx context.Context,
		blockHashOrNumber *math.HexOrDecimal256, txIndex uint64,
		address common.Address,
		begin *math.HexOrDecimal256, maxResults uint64,
	) (StorageRangeResult, error)
}

type RetestWeb3API interface {
	ClientVersion(ctx context.Context) (string, error)
}

type RetestethAPI struct {
	ethDb         ethdb.Database
	db            state.Database
	chainConfig   ctypes.ChainConfigurator
	author        common.Address
	extraData     []byte
	genesisHash   common.Hash
	engine        *NoRewardEngine
	blockchain    *core.BlockChain
	blockNumber   uint64
	txMap         map[common.Address]map[uint64]*types.Transaction // Sender -> Nonce -> Transaction
	txSenders     map[common.Address]struct{}                      // Set of transaction senders
	blockInterval uint64
}

type ChainParams struct {
	SealEngine string                            `json:"sealEngine"`
	Params     CParamsParams                     `json:"params"`
	Genesis    CParamsGenesis                    `json:"genesis"`
	Accounts   map[common.Address]CParamsAccount `json:"accounts"`
}

type CParamsParams struct {
	AccountStartNonce          math.HexOrDecimal64   `json:"accountStartNonce"`
	HomesteadForkBlock         *math.HexOrDecimal64  `json:"homesteadForkBlock"`
	EIP150ForkBlock            *math.HexOrDecimal64  `json:"EIP150ForkBlock"`
	EIP158ForkBlock            *math.HexOrDecimal64  `json:"EIP158ForkBlock"`
	DaoHardforkBlock           *math.HexOrDecimal64  `json:"daoHardforkBlock"`
	ByzantiumForkBlock         *math.HexOrDecimal64  `json:"byzantiumForkBlock"`
	ConstantinopleForkBlock    *math.HexOrDecimal64  `json:"constantinopleForkBlock"`
	ConstantinopleFixForkBlock *math.HexOrDecimal64  `json:"constantinopleFixForkBlock"`
	IstanbulBlock              *math.HexOrDecimal64  `json:"istanbulForkBlock"`
	ChainID                    *math.HexOrDecimal256 `json:"chainID"`
	MaximumExtraDataSize       math.HexOrDecimal64   `json:"maximumExtraDataSize"`
	TieBreakingGas             bool                  `json:"tieBreakingGas"`
	MinGasLimit                math.HexOrDecimal64   `json:"minGasLimit"`
	MaxGasLimit                math.HexOrDecimal64   `json:"maxGasLimit"`
	GasLimitBoundDivisor       math.HexOrDecimal64   `json:"gasLimitBoundDivisor"`
	MinimumDifficulty          math.HexOrDecimal256  `json:"minimumDifficulty"`
	DifficultyBoundDivisor     math.HexOrDecimal256  `json:"difficultyBoundDivisor"`
	DurationLimit              math.HexOrDecimal256  `json:"durationLimit"`
	BlockReward                math.HexOrDecimal256  `json:"blockReward"`
	NetworkID                  math.HexOrDecimal256  `json:"networkID"`
}

type CParamsGenesis struct {
	Nonce      math.HexOrDecimal64   `json:"nonce"`
	Difficulty *math.HexOrDecimal256 `json:"difficulty"`
	MixHash    *math.HexOrDecimal256 `json:"mixHash"`
	Author     common.Address        `json:"author"`
	Timestamp  math.HexOrDecimal64   `json:"timestamp"`
	ParentHash common.Hash           `json:"parentHash"`
	ExtraData  hexutil.Bytes         `json:"extraData"`
	GasLimit   math.HexOrDecimal64   `json:"gasLimit"`
}

type CParamsAccount struct {
	Balance     *math.HexOrDecimal256 `json:"balance"`
	Precompiled *CPAccountPrecompiled `json:"precompiled"`
	Code        hexutil.Bytes         `json:"code"`
	Storage     map[string]string     `json:"storage"`
	Nonce       *math.HexOrDecimal64  `json:"nonce"`
}

type CPAccountPrecompiled struct {
	Name          string                `json:"name"`
	StartingBlock math.HexOrDecimal64   `json:"startingBlock"`
	Linear        *CPAPrecompiledLinear `json:"linear"`
}

type CPAPrecompiledLinear struct {
	Base uint64 `json:"base"`
	Word uint64 `json:"word"`
}

type AccountRangeResult struct {
	AddressMap map[common.Hash]common.Address `json:"addressMap"`
	NextKey    common.Hash                    `json:"nextKey"`
}

type StorageRangeResult struct {
	Complete bool                   `json:"complete"`
	Storage  map[common.Hash]SRItem `json:"storage"`
}

type SRItem struct {
	Key   string `json:"key"`
	Value string `json:"value"`
}

type NoRewardEngine struct {
	inner     consensus.Engine
	rewardsOn bool
}

func (e *NoRewardEngine) Author(header *types.Header) (common.Address, error) {
	return e.inner.Author(header)
}

func (e *NoRewardEngine) VerifyHeader(chain consensus.ChainReader, header *types.Header, seal bool) error {
	return e.inner.VerifyHeader(chain, header, seal)
}

func (e *NoRewardEngine) VerifyHeaders(chain consensus.ChainReader, headers []*types.Header, seals []bool) (chan<- struct{}, <-chan error) {
	return e.inner.VerifyHeaders(chain, headers, seals)
}

func (e *NoRewardEngine) VerifyUncles(chain consensus.ChainReader, block *types.Block) error {
	return e.inner.VerifyUncles(chain, block)
}

func (e *NoRewardEngine) VerifySeal(chain consensus.ChainReader, header *types.Header) error {
	return e.inner.VerifySeal(chain, header)
}

func (e *NoRewardEngine) Prepare(chain consensus.ChainReader, header *types.Header) error {
	return e.inner.Prepare(chain, header)
}

func (e *NoRewardEngine) accumulateRewards(config ctypes.ChainConfigurator, state *state.StateDB, header *types.Header, uncles []*types.Header) {
	// Simply touch miner and uncle coinbase accounts
	reward := big.NewInt(0)
	for _, uncle := range uncles {
		state.AddBalance(uncle.Coinbase, reward)
	}
	state.AddBalance(header.Coinbase, reward)
}

func (e *NoRewardEngine) Finalize(chain consensus.ChainReader, header *types.Header, statedb *state.StateDB, txs []*types.Transaction,
	uncles []*types.Header) {
	if e.rewardsOn {
		e.inner.Finalize(chain, header, statedb, txs, uncles)
	} else {
		e.accumulateRewards(chain.Config(), statedb, header, uncles)
		header.Root = statedb.IntermediateRoot(chain.Config().IsForked(chain.Config().GetEIP161dTransition, header.Number))
	}
}

func (e *NoRewardEngine) FinalizeAndAssemble(chain consensus.ChainReader, header *types.Header, statedb *state.StateDB, txs []*types.Transaction,
	uncles []*types.Header, receipts []*types.Receipt) (*types.Block, error) {
	if e.rewardsOn {
		return e.inner.FinalizeAndAssemble(chain, header, statedb, txs, uncles, receipts)
	} else {
		e.accumulateRewards(chain.Config(), statedb, header, uncles)
		header.Root = statedb.IntermediateRoot(chain.Config().IsForked(chain.Config().GetEIP161dTransition, header.Number))

		// Header seems complete, assemble into a block and return
		return types.NewBlock(header, txs, uncles, receipts), nil
	}
}

func (e *NoRewardEngine) Seal(chain consensus.ChainReader, block *types.Block, results chan<- *types.Block, stop <-chan struct{}) error {
	return e.inner.Seal(chain, block, results, stop)
}

func (e *NoRewardEngine) SealHash(header *types.Header) common.Hash {
	return e.inner.SealHash(header)
}

func (e *NoRewardEngine) CalcDifficulty(chain consensus.ChainReader, time uint64, parent *types.Header) *big.Int {
	return e.inner.CalcDifficulty(chain, time, parent)
}

func (e *NoRewardEngine) APIs(chain consensus.ChainReader) []rpc.API {
	return e.inner.APIs(chain)
}

func (e *NoRewardEngine) Close() error {
	return e.inner.Close()
}

func (api *RetestethAPI) SetChainParams(ctx context.Context, chainParams ChainParams) (bool, error) {
	// Clean up
	if api.blockchain != nil {
		api.blockchain.Stop()
	}
	if api.engine != nil {
		api.engine.Close()
	}
	if api.ethDb != nil {
		api.ethDb.Close()
	}
	ethDb := rawdb.NewMemoryDatabase()
	accounts := make(paramtypes.GenesisAlloc)
	for address, account := range chainParams.Accounts {
		balance := big.NewInt(0)
		if account.Balance != nil {
			balance.Set((*big.Int)(account.Balance))
		}
		var nonce uint64
		if account.Nonce != nil {
			nonce = uint64(*account.Nonce)
		}
		if account.Precompiled == nil || account.Balance != nil {
			storage := make(map[common.Hash]common.Hash)
			for k, v := range account.Storage {
				storage[common.HexToHash(k)] = common.HexToHash(v)
			}
			accounts[address] = paramtypes.GenesisAccount{
				Balance: balance,
				Code:    account.Code,
				Nonce:   nonce,
				Storage: storage,
			}
		}
	}
	chainId := big.NewInt(1)
	if chainParams.Params.ChainID != nil {
		chainId.Set((*big.Int)(chainParams.Params.ChainID))
	}
	var (
		homesteadBlock      *big.Int
		daoForkBlock        *big.Int
		eip150Block         *big.Int
		eip155Block         *big.Int
		eip158Block         *big.Int
		byzantiumBlock      *big.Int
		constantinopleBlock *big.Int
		petersburgBlock     *big.Int
		istanbulBlock       *big.Int
	)
	if chainParams.Params.HomesteadForkBlock != nil {
		homesteadBlock = big.NewInt(int64(*chainParams.Params.HomesteadForkBlock))
	}
	if chainParams.Params.DaoHardforkBlock != nil {
		daoForkBlock = big.NewInt(int64(*chainParams.Params.DaoHardforkBlock))
	}
	if chainParams.Params.EIP150ForkBlock != nil {
		eip150Block = big.NewInt(int64(*chainParams.Params.EIP150ForkBlock))
	}
	if chainParams.Params.EIP158ForkBlock != nil {
		eip158Block = big.NewInt(int64(*chainParams.Params.EIP158ForkBlock))
		eip155Block = eip158Block
	}
	if chainParams.Params.ByzantiumForkBlock != nil {
		byzantiumBlock = big.NewInt(int64(*chainParams.Params.ByzantiumForkBlock))
	}
	if chainParams.Params.ConstantinopleForkBlock != nil {
		constantinopleBlock = big.NewInt(int64(*chainParams.Params.ConstantinopleForkBlock))
	}
	if chainParams.Params.ConstantinopleFixForkBlock != nil {
		petersburgBlock = big.NewInt(int64(*chainParams.Params.ConstantinopleFixForkBlock))
	}
	if constantinopleBlock != nil && petersburgBlock == nil {
		petersburgBlock = big.NewInt(100000000000)
	}
	if chainParams.Params.IstanbulBlock != nil {
		istanbulBlock = big.NewInt(int64(*chainParams.Params.IstanbulBlock))
	}

	genesis := &paramtypes.Genesis{
		Config: &goethereum.ChainConfig{
			ChainID:             chainId,
			HomesteadBlock:      homesteadBlock,
			DAOForkBlock:        daoForkBlock,
			DAOForkSupport:      false,
			EIP150Block:         eip150Block,
			EIP155Block:         eip155Block,
			EIP158Block:         eip158Block,
			ByzantiumBlock:      byzantiumBlock,
			ConstantinopleBlock: constantinopleBlock,
			PetersburgBlock:     petersburgBlock,
			IstanbulBlock:       istanbulBlock,
		},
		Nonce:      uint64(chainParams.Genesis.Nonce),
		Timestamp:  uint64(chainParams.Genesis.Timestamp),
		ExtraData:  chainParams.Genesis.ExtraData,
		GasLimit:   uint64(chainParams.Genesis.GasLimit),
		Difficulty: big.NewInt(0).Set((*big.Int)(chainParams.Genesis.Difficulty)),
		Mixhash:    common.BigToHash((*big.Int)(chainParams.Genesis.MixHash)),
		Coinbase:   chainParams.Genesis.Author,
		ParentHash: chainParams.Genesis.ParentHash,
		Alloc:      accounts,
	}
	chainConfig, genesisHash, err := core.SetupGenesisBlock(ethDb, genesis)
	if err != nil {
		return false, err
	}
	fmt.Printf("Chain config: %v\n", chainConfig)

	var inner consensus.Engine
	switch chainParams.SealEngine {
	case "NoProof", "NoReward":
		inner = ethash.NewFaker()
	case "Ethash":
		inner = ethash.New(ethash.Config{
			CacheDir:       "ethash",
			CachesInMem:    2,
			CachesOnDisk:   3,
			DatasetsInMem:  1,
			DatasetsOnDisk: 2,
		}, nil, false)
	default:
		return false, fmt.Errorf("unrecognised seal engine: %s", chainParams.SealEngine)
	}
	engine := &NoRewardEngine{inner: inner, rewardsOn: chainParams.SealEngine != "NoReward"}

	blockchain, err := core.NewBlockChain(ethDb, nil, chainConfig, engine, vm.Config{}, nil)
	if err != nil {
		return false, err
	}

	api.chainConfig = chainConfig
	api.genesisHash = genesisHash
	api.author = chainParams.Genesis.Author
	api.extraData = chainParams.Genesis.ExtraData
	api.ethDb = ethDb
	api.engine = engine
	api.blockchain = blockchain
	api.db = state.NewDatabase(api.ethDb)
	api.blockNumber = 0
	api.txMap = make(map[common.Address]map[uint64]*types.Transaction)
	api.txSenders = make(map[common.Address]struct{})
	api.blockInterval = 0
	return true, nil
}

func (api *RetestethAPI) SendRawTransaction(ctx context.Context, rawTx hexutil.Bytes) (common.Hash, error) {
	tx := new(types.Transaction)
	if err := rlp.DecodeBytes(rawTx, tx); err != nil {
		// Return nil is not by mistake - some tests include sending transaction where gasLimit overflows uint64
		return common.Hash{}, nil
	}
	signer := types.MakeSigner(api.chainConfig, big.NewInt(int64(api.blockNumber)))
	sender, err := types.Sender(signer, tx)
	if err != nil {
		return common.Hash{}, err
	}
	if nonceMap, ok := api.txMap[sender]; ok {
		nonceMap[tx.Nonce()] = tx
	} else {
		nonceMap = make(map[uint64]*types.Transaction)
		nonceMap[tx.Nonce()] = tx
		api.txMap[sender] = nonceMap
	}
	api.txSenders[sender] = struct{}{}
	return tx.Hash(), nil
}

func (api *RetestethAPI) MineBlocks(ctx context.Context, number uint64) (bool, error) {
	for i := 0; i < int(number); i++ {
		if err := api.mineBlock(); err != nil {
			return false, err
		}
	}
	fmt.Printf("Mined %d blocks\n", number)
	return true, nil
}

func (api *RetestethAPI) mineBlock() error {
	parentHash := rawdb.ReadCanonicalHash(api.ethDb, api.blockNumber)
	parent := rawdb.ReadBlock(api.ethDb, parentHash, api.blockNumber)
	var timestamp uint64
	if api.blockInterval == 0 {
		timestamp = uint64(time.Now().Unix())
	} else {
		timestamp = parent.Time() + api.blockInterval
	}
	gasLimit := core.CalcGasLimit(parent, 9223372036854775807, 9223372036854775807)
	header := &types.Header{
		ParentHash: parent.Hash(),
		Number:     big.NewInt(int64(api.blockNumber + 1)),
		GasLimit:   gasLimit,
		Extra:      api.extraData,
		Time:       timestamp,
	}
	header.Coinbase = api.author
	if api.engine != nil {
		api.engine.Prepare(api.blockchain, header)
	}
	// If we are care about TheDAO hard-fork check whether to override the extra-data or not
	if generic.AsGenericCC(api.chainConfig).DAOSupport() {
		daoBlock := new(big.Int).SetUint64(*api.chainConfig.GetEthashEIP779Transition())
		// Check whether the block is among the fork extra-override range
		limit := new(big.Int).Add(daoBlock, vars.DAOForkExtraRange)
		if header.Number.Cmp(daoBlock) >= 0 && header.Number.Cmp(limit) < 0 {
			header.Extra = common.CopyBytes(vars.DAOForkBlockExtra)
		}
	}
	statedb, err := api.blockchain.StateAt(parent.Root())
	if err != nil {
		return err
	}
	if api.chainConfig.IsForked(api.chainConfig.GetEthashEIP779Transition, header.Number) {
		misc.ApplyDAOHardFork(statedb)
	}
	gasPool := new(core.GasPool).AddGas(header.GasLimit)
	txCount := 0
	var txs []*types.Transaction
	var receipts []*types.Receipt
<<<<<<< HEAD
	var coalescedLogs []*types.Log
	var blockFull = gasPool.Gas() < vars.TxGas
=======
	var blockFull = gasPool.Gas() < params.TxGas
>>>>>>> 01744997
	for address := range api.txSenders {
		if blockFull {
			break
		}
		m := api.txMap[address]
		for nonce := statedb.GetNonce(address); ; nonce++ {
			if tx, ok := m[nonce]; ok {
				// Try to apply transactions to the state
				statedb.Prepare(tx.Hash(), common.Hash{}, txCount)
				snap := statedb.Snapshot()

				receipt, err := core.ApplyTransaction(
					api.chainConfig,
					api.blockchain,
					&api.author,
					gasPool,
					statedb,
					header, tx, &header.GasUsed, *api.blockchain.GetVMConfig(),
				)
				if err != nil {
					statedb.RevertToSnapshot(snap)
					break
				}
				txs = append(txs, tx)
				receipts = append(receipts, receipt)
				delete(m, nonce)
				if len(m) == 0 {
					// Last tx for the sender
					delete(api.txMap, address)
					delete(api.txSenders, address)
				}
				txCount++
				if gasPool.Gas() < vars.TxGas {
					blockFull = true
					break
				}
			} else {
				break // Gap in the nonces
			}
		}
	}
	block, err := api.engine.FinalizeAndAssemble(api.blockchain, header, statedb, txs, []*types.Header{}, receipts)
	if err != nil {
		return err
	}
	return api.importBlock(block)
}

func (api *RetestethAPI) importBlock(block *types.Block) error {
	if _, err := api.blockchain.InsertChain([]*types.Block{block}); err != nil {
		return err
	}
	api.blockNumber = block.NumberU64()
	fmt.Printf("Imported block %d\n", block.NumberU64())
	return nil
}

func (api *RetestethAPI) ModifyTimestamp(ctx context.Context, interval uint64) (bool, error) {
	api.blockInterval = interval
	return true, nil
}

func (api *RetestethAPI) ImportRawBlock(ctx context.Context, rawBlock hexutil.Bytes) (common.Hash, error) {
	block := new(types.Block)
	if err := rlp.DecodeBytes(rawBlock, block); err != nil {
		return common.Hash{}, err
	}
	fmt.Printf("Importing block %d with parent hash: %x, genesisHash: %x\n", block.NumberU64(), block.ParentHash(), api.genesisHash)
	if err := api.importBlock(block); err != nil {
		return common.Hash{}, err
	}
	return block.Hash(), nil
}

func (api *RetestethAPI) RewindToBlock(ctx context.Context, newHead uint64) (bool, error) {
	if err := api.blockchain.SetHead(newHead); err != nil {
		return false, err
	}
	api.blockNumber = newHead
	return true, nil
}

var emptyListHash common.Hash = common.HexToHash("0x1dcc4de8dec75d7aab85b567b6ccd41ad312451b948a7413f0a142fd40d49347")

func (api *RetestethAPI) GetLogHash(ctx context.Context, txHash common.Hash) (common.Hash, error) {
	receipt, _, _, _ := rawdb.ReadReceipt(api.ethDb, txHash, api.chainConfig)
	if receipt == nil {
		return emptyListHash, nil
	} else {
		if logListRlp, err := rlp.EncodeToBytes(receipt.Logs); err != nil {
			return common.Hash{}, err
		} else {
			return common.BytesToHash(crypto.Keccak256(logListRlp)), nil
		}
	}
}

func (api *RetestethAPI) BlockNumber(ctx context.Context) (uint64, error) {
	//fmt.Printf("BlockNumber, response: %d\n", api.blockNumber)
	return api.blockNumber, nil
}

func (api *RetestethAPI) GetBlockByNumber(ctx context.Context, blockNr math.HexOrDecimal64, fullTx bool) (map[string]interface{}, error) {
	block := api.blockchain.GetBlockByNumber(uint64(blockNr))
	if block != nil {
		response, err := RPCMarshalBlock(block, true, fullTx)
		if err != nil {
			return nil, err
		}
		response["author"] = response["miner"]
		response["totalDifficulty"] = (*hexutil.Big)(api.blockchain.GetTd(block.Hash(), uint64(blockNr)))
		return response, err
	}
	return nil, fmt.Errorf("block %d not found", blockNr)
}

func (api *RetestethAPI) AccountRange(ctx context.Context,
	blockHashOrNumber *math.HexOrDecimal256, txIndex uint64,
	addressHash *math.HexOrDecimal256, maxResults uint64,
) (AccountRangeResult, error) {
	var (
		header *types.Header
		block  *types.Block
	)
	if (*big.Int)(blockHashOrNumber).Cmp(big.NewInt(math.MaxInt64)) > 0 {
		blockHash := common.BigToHash((*big.Int)(blockHashOrNumber))
		header = api.blockchain.GetHeaderByHash(blockHash)
		block = api.blockchain.GetBlockByHash(blockHash)
		//fmt.Printf("Account range: %x, txIndex %d, start: %x, maxResults: %d\n", blockHash, txIndex, common.BigToHash((*big.Int)(addressHash)), maxResults)
	} else {
		blockNumber := (*big.Int)(blockHashOrNumber).Uint64()
		header = api.blockchain.GetHeaderByNumber(blockNumber)
		block = api.blockchain.GetBlockByNumber(blockNumber)
		//fmt.Printf("Account range: %d, txIndex %d, start: %x, maxResults: %d\n", blockNumber, txIndex, common.BigToHash((*big.Int)(addressHash)), maxResults)
	}
	parentHeader := api.blockchain.GetHeaderByHash(header.ParentHash)
	var root common.Hash
	var statedb *state.StateDB
	var err error
	if parentHeader == nil || int(txIndex) >= len(block.Transactions()) {
		root = header.Root
		statedb, err = api.blockchain.StateAt(root)
		if err != nil {
			return AccountRangeResult{}, err
		}
	} else {
		root = parentHeader.Root
		statedb, err = api.blockchain.StateAt(root)
		if err != nil {
			return AccountRangeResult{}, err
		}
		// Recompute transactions up to the target index.
		signer := types.MakeSigner(api.blockchain.Config(), block.Number())
		for idx, tx := range block.Transactions() {
			// Assemble the transaction call message and return if the requested offset
			msg, _ := tx.AsMessage(signer)
			context := core.NewEVMContext(msg, block.Header(), api.blockchain, nil)
			// Not yet the searched for transaction, execute on top of the current state
			vmenv := vm.NewEVM(context, statedb, api.blockchain.Config(), vm.Config{})
			if _, _, _, err := core.ApplyMessage(vmenv, msg, new(core.GasPool).AddGas(tx.Gas())); err != nil {
				return AccountRangeResult{}, fmt.Errorf("transaction %#x failed: %v", tx.Hash(), err)
			}
			// Ensure any modifications are committed to the state
			// Only delete empty objects if EIP158/161 (a.k.a Spurious Dragon) is in effect
			root = statedb.IntermediateRoot(vmenv.ChainConfig().IsForked(vmenv.ChainConfig().GetEIP161dTransition, block.Number()))
			if idx == int(txIndex) {
				// This is to make sure root can be opened by OpenTrie
				root, err = statedb.Commit(api.chainConfig.IsForked(api.chainConfig.GetEIP161dTransition, block.Number()))
				if err != nil {
					return AccountRangeResult{}, err
				}
				break
			}
		}
	}
	accountTrie, err := statedb.Database().OpenTrie(root)
	if err != nil {
		return AccountRangeResult{}, err
	}
	it := trie.NewIterator(accountTrie.NodeIterator(common.BigToHash((*big.Int)(addressHash)).Bytes()))
	result := AccountRangeResult{AddressMap: make(map[common.Hash]common.Address)}
	for i := 0; i < int(maxResults) && it.Next(); i++ {
		if preimage := accountTrie.GetKey(it.Key); preimage != nil {
			result.AddressMap[common.BytesToHash(it.Key)] = common.BytesToAddress(preimage)
		}
	}
	//fmt.Printf("Number of entries returned: %d\n", len(result.AddressMap))
	// Add the 'next key' so clients can continue downloading.
	if it.Next() {
		next := common.BytesToHash(it.Key)
		result.NextKey = next
	}
	return result, nil
}

func (api *RetestethAPI) GetBalance(ctx context.Context, address common.Address, blockNr math.HexOrDecimal64) (*math.HexOrDecimal256, error) {
	//fmt.Printf("GetBalance %x, block %d\n", address, blockNr)
	header := api.blockchain.GetHeaderByNumber(uint64(blockNr))
	statedb, err := api.blockchain.StateAt(header.Root)
	if err != nil {
		return nil, err
	}
	return (*math.HexOrDecimal256)(statedb.GetBalance(address)), nil
}

func (api *RetestethAPI) GetCode(ctx context.Context, address common.Address, blockNr math.HexOrDecimal64) (hexutil.Bytes, error) {
	header := api.blockchain.GetHeaderByNumber(uint64(blockNr))
	statedb, err := api.blockchain.StateAt(header.Root)
	if err != nil {
		return nil, err
	}
	return statedb.GetCode(address), nil
}

func (api *RetestethAPI) GetTransactionCount(ctx context.Context, address common.Address, blockNr math.HexOrDecimal64) (uint64, error) {
	header := api.blockchain.GetHeaderByNumber(uint64(blockNr))
	statedb, err := api.blockchain.StateAt(header.Root)
	if err != nil {
		return 0, err
	}
	return statedb.GetNonce(address), nil
}

func (api *RetestethAPI) StorageRangeAt(ctx context.Context,
	blockHashOrNumber *math.HexOrDecimal256, txIndex uint64,
	address common.Address,
	begin *math.HexOrDecimal256, maxResults uint64,
) (StorageRangeResult, error) {
	var (
		header *types.Header
		block  *types.Block
	)
	if (*big.Int)(blockHashOrNumber).Cmp(big.NewInt(math.MaxInt64)) > 0 {
		blockHash := common.BigToHash((*big.Int)(blockHashOrNumber))
		header = api.blockchain.GetHeaderByHash(blockHash)
		block = api.blockchain.GetBlockByHash(blockHash)
		//fmt.Printf("Storage range: %x, txIndex %d, addr: %x, start: %x, maxResults: %d\n",
		//	blockHash, txIndex, address, common.BigToHash((*big.Int)(begin)), maxResults)
	} else {
		blockNumber := (*big.Int)(blockHashOrNumber).Uint64()
		header = api.blockchain.GetHeaderByNumber(blockNumber)
		block = api.blockchain.GetBlockByNumber(blockNumber)
		//fmt.Printf("Storage range: %d, txIndex %d, addr: %x, start: %x, maxResults: %d\n",
		//	blockNumber, txIndex, address, common.BigToHash((*big.Int)(begin)), maxResults)
	}
	parentHeader := api.blockchain.GetHeaderByHash(header.ParentHash)
	var root common.Hash
	var statedb *state.StateDB
	var err error
	if parentHeader == nil || int(txIndex) >= len(block.Transactions()) {
		root = header.Root
		statedb, err = api.blockchain.StateAt(root)
		if err != nil {
			return StorageRangeResult{}, err
		}
	} else {
		root = parentHeader.Root
		statedb, err = api.blockchain.StateAt(root)
		if err != nil {
			return StorageRangeResult{}, err
		}
		// Recompute transactions up to the target index.
		signer := types.MakeSigner(api.blockchain.Config(), block.Number())
		for idx, tx := range block.Transactions() {
			// Assemble the transaction call message and return if the requested offset
			msg, _ := tx.AsMessage(signer)
			context := core.NewEVMContext(msg, block.Header(), api.blockchain, nil)
			// Not yet the searched for transaction, execute on top of the current state
			vmenv := vm.NewEVM(context, statedb, api.blockchain.Config(), vm.Config{})
			if _, _, _, err := core.ApplyMessage(vmenv, msg, new(core.GasPool).AddGas(tx.Gas())); err != nil {
				return StorageRangeResult{}, fmt.Errorf("transaction %#x failed: %v", tx.Hash(), err)
			}
			// Ensure any modifications are committed to the state
			// Only delete empty objects if EIP158/161 (a.k.a Spurious Dragon) is in effect
			_ = statedb.IntermediateRoot(vmenv.ChainConfig().IsForked(vmenv.ChainConfig().GetEIP161dTransition, block.Number()))
			if idx == int(txIndex) {
				// This is to make sure root can be opened by OpenTrie
				_, err = statedb.Commit(vmenv.ChainConfig().IsForked(vmenv.ChainConfig().GetEIP161dTransition, block.Number()))
				if err != nil {
					return StorageRangeResult{}, err
				}
			}
		}
	}
	storageTrie := statedb.StorageTrie(address)
	it := trie.NewIterator(storageTrie.NodeIterator(common.BigToHash((*big.Int)(begin)).Bytes()))
	result := StorageRangeResult{Storage: make(map[common.Hash]SRItem)}
	for i := 0; /*i < int(maxResults) && */ it.Next(); i++ {
		if preimage := storageTrie.GetKey(it.Key); preimage != nil {
			key := (*math.HexOrDecimal256)(big.NewInt(0).SetBytes(preimage))
			v, _, err := rlp.SplitString(it.Value)
			if err != nil {
				return StorageRangeResult{}, err
			}
			value := (*math.HexOrDecimal256)(big.NewInt(0).SetBytes(v))
			ks, _ := key.MarshalText()
			vs, _ := value.MarshalText()
			if len(ks)%2 != 0 {
				ks = append(append(append([]byte{}, ks[:2]...), byte('0')), ks[2:]...)
			}
			if len(vs)%2 != 0 {
				vs = append(append(append([]byte{}, vs[:2]...), byte('0')), vs[2:]...)
			}
			result.Storage[common.BytesToHash(it.Key)] = SRItem{
				Key:   string(ks),
				Value: string(vs),
			}
		}
	}
	if it.Next() {
		result.Complete = false
	} else {
		result.Complete = true
	}
	return result, nil
}

func (api *RetestethAPI) ClientVersion(ctx context.Context) (string, error) {
	return "Geth-" + params.VersionWithCommit(gitCommit, gitDate), nil
}

// splitAndTrim splits input separated by a comma
// and trims excessive white space from the substrings.
func splitAndTrim(input string) []string {
	result := strings.Split(input, ",")
	for i, r := range result {
		result[i] = strings.TrimSpace(r)
	}
	return result
}

func retesteth(ctx *cli.Context) error {
	log.Info("Welcome to retesteth!")
	// register signer API with server
	var (
		extapiURL string
	)
	apiImpl := &RetestethAPI{}
	var testApi RetestethTestAPI = apiImpl
	var ethApi RetestethEthAPI = apiImpl
	var debugApi RetestethDebugAPI = apiImpl
	var web3Api RetestWeb3API = apiImpl
	rpcAPI := []rpc.API{
		{
			Namespace: "test",
			Public:    true,
			Service:   testApi,
			Version:   "1.0",
		},
		{
			Namespace: "eth",
			Public:    true,
			Service:   ethApi,
			Version:   "1.0",
		},
		{
			Namespace: "debug",
			Public:    true,
			Service:   debugApi,
			Version:   "1.0",
		},
		{
			Namespace: "web3",
			Public:    true,
			Service:   web3Api,
			Version:   "1.0",
		},
	}
	vhosts := splitAndTrim(ctx.GlobalString(utils.RPCVirtualHostsFlag.Name))
	cors := splitAndTrim(ctx.GlobalString(utils.RPCCORSDomainFlag.Name))

	// start http server
	httpEndpoint := fmt.Sprintf("%s:%d", ctx.GlobalString(utils.RPCListenAddrFlag.Name), ctx.Int(rpcPortFlag.Name))
	listener, _, err := rpc.StartHTTPEndpoint(httpEndpoint, rpcAPI, []string{"test", "eth", "debug", "web3"}, cors, vhosts, rpc.DefaultHTTPTimeouts)
	if err != nil {
		utils.Fatalf("Could not start RPC api: %v", err)
	}
	extapiURL = fmt.Sprintf("http://%s", httpEndpoint)
	log.Info("HTTP endpoint opened", "url", extapiURL)

	defer func() {
		listener.Close()
		log.Info("HTTP endpoint closed", "url", httpEndpoint)
	}()

	abortChan := make(chan os.Signal, 11)
	signal.Notify(abortChan, os.Interrupt)

	sig := <-abortChan
	log.Info("Exiting...", "signal", sig)
	return nil
}<|MERGE_RESOLUTION|>--- conflicted
+++ resolved
@@ -495,12 +495,7 @@
 	txCount := 0
 	var txs []*types.Transaction
 	var receipts []*types.Receipt
-<<<<<<< HEAD
-	var coalescedLogs []*types.Log
 	var blockFull = gasPool.Gas() < vars.TxGas
-=======
-	var blockFull = gasPool.Gas() < params.TxGas
->>>>>>> 01744997
 	for address := range api.txSenders {
 		if blockFull {
 			break
@@ -808,6 +803,9 @@
 				Key:   string(ks),
 				Value: string(vs),
 			}
+			//fmt.Printf("Key: %s, Value: %s\n", ks, vs)
+		} else {
+			//fmt.Printf("Did not find preimage for %x\n", it.Key)
 		}
 	}
 	if it.Next() {

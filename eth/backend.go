--- conflicted
+++ resolved
@@ -144,13 +144,8 @@
 	if err != nil {
 		return nil, err
 	}
-<<<<<<< HEAD
 	chainConfig, genesisHash, genesisErr := core.SetupGenesisBlockWithOverride(chainDb, config.Genesis, config.OverrideMystique)
 	if _, ok := genesisErr.(*confp.ConfigCompatError); genesisErr != nil && !ok {
-=======
-	chainConfig, genesisHash, genesisErr := core.SetupGenesisBlockWithOverride(chainDb, config.Genesis, config.OverrideArrowGlacier)
-	if _, ok := genesisErr.(*params.ConfigCompatError); genesisErr != nil && !ok {
->>>>>>> 6c4dc6c3
 		return nil, genesisErr
 	}
 	log.Info("Initialised chain configuration", "config", chainConfig)

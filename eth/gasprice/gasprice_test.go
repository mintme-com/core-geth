--- conflicted
+++ resolved
@@ -77,9 +77,6 @@
 	return b.chain.GetBlockByNumber(uint64(number)), nil
 }
 
-<<<<<<< HEAD
-func (b *testBackend) ChainConfig() ctypes.ChainConfigurator {
-=======
 func (b *testBackend) GetReceipts(ctx context.Context, hash common.Hash) (types.Receipts, error) {
 	return b.chain.GetReceiptsByHash(hash), nil
 }
@@ -92,8 +89,7 @@
 	return nil, nil
 }
 
-func (b *testBackend) ChainConfig() *params.ChainConfig {
->>>>>>> 12f0ff40
+func (b *testBackend) ChainConfig() ctypes.ChainConfigurator {
 	return b.chain.Config()
 }
 
@@ -120,12 +116,9 @@
 	// Generate testing blocks
 	blocks, _ := core.GenerateChain(gspec.Config, genesis, engine, db, testHead+1, func(i int, b *core.BlockGen) {
 		b.SetCoinbase(common.Address{1})
-<<<<<<< HEAD
-		tx, err := types.SignTx(types.NewTransaction(b.TxNonce(addr), common.HexToAddress("deadbeef"), big.NewInt(100), 21000, big.NewInt(int64(i+1)*vars.GWei), nil), signer, key)
-=======
 
 		var tx *types.Transaction
-		if londonBlock != nil && b.Number().Cmp(londonBlock) >= 0 {
+		if londonBlock != nil && b.Number().Cmp(londonBlock) >= 0 { // TODO(iquidus): 1559?
 			txdata := &types.DynamicFeeTx{
 				ChainID:   gspec.Config.ChainID,
 				Nonce:     b.TxNonce(addr),
@@ -148,7 +141,6 @@
 			tx = types.NewTx(txdata)
 		}
 		tx, err := types.SignTx(tx, signer, key)
->>>>>>> 12f0ff40
 		if err != nil {
 			t.Fatalf("failed to create tx: %v", err)
 		}
@@ -156,13 +148,8 @@
 	})
 	// Construct testing chain
 	diskdb := rawdb.NewMemoryDatabase()
-<<<<<<< HEAD
-	core.MustCommitGenesis(diskdb, gspec)
-	chain, err := core.NewBlockChain(diskdb, nil, params.TestChainConfig, engine, vm.Config{}, nil, nil)
-=======
 	gspec.Commit(diskdb)
 	chain, err := core.NewBlockChain(diskdb, nil, gspec.Config, engine, vm.Config{}, nil, nil)
->>>>>>> 12f0ff40
 	if err != nil {
 		t.Fatalf("Failed to create local chain, %v", err)
 	}
@@ -194,11 +181,6 @@
 		{big.NewInt(32), big.NewInt(params.GWei * int64(30))}, // Fork point in last block
 		{big.NewInt(33), big.NewInt(params.GWei * int64(30))}, // Fork point in the future
 	}
-<<<<<<< HEAD
-	expect := big.NewInt(vars.GWei * int64(30))
-	if got.Cmp(expect) != 0 {
-		t.Fatalf("Gas price mismatch, want %d, got %d", expect, got)
-=======
 	for _, c := range cases {
 		backend := newTestBackend(t, c.fork, false)
 		oracle := NewOracle(backend, config)
@@ -211,6 +193,5 @@
 		if got.Cmp(c.expect) != 0 {
 			t.Fatalf("Gas price mismatch, want %d, got %d", c.expect, got)
 		}
->>>>>>> 12f0ff40
 	}
 }
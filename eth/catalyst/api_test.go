--- conflicted
+++ resolved
@@ -46,11 +46,7 @@
 	testBalance = big.NewInt(2e18)
 )
 
-<<<<<<< HEAD
-func generateTestChain() (*genesisT.Genesis, []*types.Block) {
-=======
-func generatePreMergeChain(n int) (*core.Genesis, []*types.Block) {
->>>>>>> 8be800ff
+func generatePreMergeChain(n int) (*genesisT.Genesis, []*types.Block) {
 	db := rawdb.NewMemoryDatabase()
 	config := params.AllEthashProtocolChanges
 	genesis := &genesisT.Genesis{
@@ -64,57 +60,9 @@
 	generate := func(i int, g *core.BlockGen) {
 		g.OffsetTime(5)
 		g.SetExtra([]byte("test"))
-<<<<<<< HEAD
-	}
-	gblock := core.MustCommitGenesis(db, genesis)
-	engine := ethash.NewFaker()
-	blocks, _ := core.GenerateChain(config, gblock, engine, db, 10, generate)
-	blocks = append([]*types.Block{gblock}, blocks...)
-	return genesis, blocks
-}
-
-// TODO (MariusVanDerWijden) reenable once engine api is updated to the latest spec
-/*
-func generateTestChainWithFork(n int, fork int) (*genesisT.Genesis, []*types.Block, []*types.Block) {
-	if fork >= n {
-		fork = n - 1
-	}
-	db := rawdb.NewMemoryDatabase()
-	config := &goethereum.ChainConfig{
-		ChainID:             big.NewInt(1337),
-		HomesteadBlock:      big.NewInt(0),
-		EIP150Block:         big.NewInt(0),
-		EIP155Block:         big.NewInt(0),
-		EIP158Block:         big.NewInt(0),
-		ByzantiumBlock:      big.NewInt(0),
-		ConstantinopleBlock: big.NewInt(0),
-		PetersburgBlock:     big.NewInt(0),
-		IstanbulBlock:       big.NewInt(0),
-		MuirGlacierBlock:    big.NewInt(0),
-		BerlinBlock:         big.NewInt(0),
-		LondonBlock:         big.NewInt(0),
-		TerminalTotalDifficulty:       big.NewInt(0),
-		Ethash:              new(ctypes.EthashConfig),
-	}
-	genesis := &genesisT.Genesis{
-		Config:    config,
-		Alloc:     genesisT.GenesisAlloc{testAddr: {Balance: testBalance}},
-		ExtraData: []byte("test genesis"),
-		Timestamp: 9000,
-		BaseFee:   big.NewInt(vars.InitialBaseFee),
-	}
-	generate := func(i int, g *core.BlockGen) {
-		g.OffsetTime(5)
-		g.SetExtra([]byte("test"))
-	}
-	generateFork := func(i int, g *core.BlockGen) {
-		g.OffsetTime(5)
-		g.SetExtra([]byte("testF"))
-=======
-		tx, _ := types.SignTx(types.NewTransaction(testNonce, common.HexToAddress("0x9a9070028361F7AAbeB3f2F2Dc07F82C4a98A02a"), big.NewInt(1), params.TxGas, big.NewInt(params.InitialBaseFee*2), nil), types.LatestSigner(config), testKey)
+		tx, _ := types.SignTx(types.NewTransaction(testNonce, common.HexToAddress("0x9a9070028361F7AAbeB3f2F2Dc07F82C4a98A02a"), big.NewInt(1), vars.TxGas, big.NewInt(vars.InitialBaseFee*2), nil), types.LatestSigner(config), testKey)
 		g.AddTx(tx)
 		testNonce++
->>>>>>> 8be800ff
 	}
 	gblock := core.MustCommitGenesis(db, genesis)
 	engine := ethash.NewFaker()
@@ -132,15 +80,9 @@
 	n, ethservice := startEthService(t, genesis, blocks)
 	defer n.Close()
 
-<<<<<<< HEAD
-	api := newConsensusAPI(ethservice)
+	api := NewConsensusAPI(ethservice, nil)
 	signer := types.NewEIP155Signer(ethservice.BlockChain().Config().GetChainID())
-	tx, err := types.SignTx(types.NewTransaction(0, blocks[8].Coinbase(), big.NewInt(1000), vars.TxGas, big.NewInt(vars.InitialBaseFee), nil), signer, testKey)
-=======
-	api := NewConsensusAPI(ethservice, nil)
-	signer := types.NewEIP155Signer(ethservice.BlockChain().Config().ChainID)
-	tx, err := types.SignTx(types.NewTransaction(uint64(10), blocks[9].Coinbase(), big.NewInt(1000), params.TxGas, big.NewInt(params.InitialBaseFee), nil), signer, testKey)
->>>>>>> 8be800ff
+	tx, err := types.SignTx(types.NewTransaction(uint64(10), blocks[9].Coinbase(), big.NewInt(1000), vars.TxGas, big.NewInt(vars.InitialBaseFee), nil), signer, testKey)
 	if err != nil {
 		t.Fatalf("error signing transaction, err=%v", err)
 	}
@@ -197,7 +139,7 @@
 func TestEth2PrepareAndGetPayload(t *testing.T) {
 	genesis, blocks := generatePreMergeChain(10)
 	// We need to properly set the terminal total difficulty
-	genesis.Config.TerminalTotalDifficulty.Sub(genesis.Config.TerminalTotalDifficulty, blocks[9].Difficulty())
+	genesis.Config.SetEthashTerminalTotalDifficulty(new(big.Int).Sub(genesis.Config.GetEthashTerminalTotalDifficulty(), blocks[9].Difficulty()))
 	n, ethservice := startEthService(t, genesis, blocks[:9])
 	defer n.Close()
 
@@ -267,7 +209,7 @@
 	for i := 0; i < 10; i++ {
 		statedb, _ := ethservice.BlockChain().StateAt(parent.Root())
 		nonce := statedb.GetNonce(testAddr)
-		tx, _ := types.SignTx(types.NewContractCreation(nonce, new(big.Int), 1000000, big.NewInt(2*params.InitialBaseFee), logCode), types.LatestSigner(ethservice.BlockChain().Config()), testKey)
+		tx, _ := types.SignTx(types.NewContractCreation(nonce, new(big.Int), 1000000, big.NewInt(2*vars.InitialBaseFee), logCode), types.LatestSigner(ethservice.BlockChain().Config()), testKey)
 		ethservice.TxPool().AddLocal(tx)
 
 		execData, err := api.assembleBlock(parent.Hash(), &PayloadAttributesV1{
@@ -430,7 +372,7 @@
 	for i := 0; i < 10; i++ {
 		statedb, _ := ethservice.BlockChain().StateAt(parent.Root())
 		nonce := statedb.GetNonce(testAddr)
-		tx, _ := types.SignTx(types.NewContractCreation(nonce, new(big.Int), 1000000, big.NewInt(2*params.InitialBaseFee), logCode), types.LatestSigner(ethservice.BlockChain().Config()), testKey)
+		tx, _ := types.SignTx(types.NewContractCreation(nonce, new(big.Int), 1000000, big.NewInt(2*vars.InitialBaseFee), logCode), types.LatestSigner(ethservice.BlockChain().Config()), testKey)
 		ethservice.TxPool().AddLocal(tx)
 
 		params := PayloadAttributesV1{

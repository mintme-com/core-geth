// Copyright 2021 The go-ethereum Authors
// This file is part of the go-ethereum library.
//
// The go-ethereum library is free software: you can redistribute it and/or modify
// it under the terms of the GNU Lesser General Public License as published by
// the Free Software Foundation, either version 3 of the License, or
// (at your option) any later version.
//
// The go-ethereum library is distributed in the hope that it will be useful,
// but WITHOUT ANY WARRANTY; without even the implied warranty of
// MERCHANTABILITY or FITNESS FOR A PARTICULAR PURPOSE. See the
// GNU Lesser General Public License for more details.
//
// You should have received a copy of the GNU Lesser General Public License
// along with the go-ethereum library. If not, see <http://www.gnu.org/licenses/>.

package tracetest

import (
	"encoding/json"
	"math/big"
	"os"
	"path/filepath"
	"reflect"
	"strings"
	"testing"

	"github.com/ethereum/go-ethereum/common"
	"github.com/ethereum/go-ethereum/common/hexutil"
	"github.com/ethereum/go-ethereum/common/math"
	"github.com/ethereum/go-ethereum/core"
	"github.com/ethereum/go-ethereum/core/rawdb"
	"github.com/ethereum/go-ethereum/core/types"
	"github.com/ethereum/go-ethereum/core/vm"
	"github.com/ethereum/go-ethereum/eth/tracers"
	"github.com/ethereum/go-ethereum/params"
	"github.com/ethereum/go-ethereum/params/types/genesisT"
	"github.com/ethereum/go-ethereum/rlp"
	"github.com/ethereum/go-ethereum/tests"

	// Force-load native and js packages, to trigger registration
	_ "github.com/ethereum/go-ethereum/eth/tracers/js"
	_ "github.com/ethereum/go-ethereum/eth/tracers/native"
)

type callContext struct {
	Number     math.HexOrDecimal64   `json:"number"`
	Difficulty *math.HexOrDecimal256 `json:"difficulty"`
	Time       math.HexOrDecimal64   `json:"timestamp"`
	GasLimit   math.HexOrDecimal64   `json:"gasLimit"`
	Miner      common.Address        `json:"miner"`
}

// callLog is the result of LOG opCode
type callLog struct {
	Address  common.Address `json:"address"`
	Topics   []common.Hash  `json:"topics"`
	Data     hexutil.Bytes  `json:"data"`
	Position hexutil.Uint   `json:"position"`
}

// callTrace is the result of a callTracer run.
type callTrace struct {
	From         common.Address  `json:"from"`
	Gas          *hexutil.Uint64 `json:"gas"`
	GasUsed      *hexutil.Uint64 `json:"gasUsed"`
	To           *common.Address `json:"to,omitempty"`
	Input        hexutil.Bytes   `json:"input"`
	Output       hexutil.Bytes   `json:"output,omitempty"`
	Error        string          `json:"error,omitempty"`
	RevertReason string          `json:"revertReason,omitempty"`
	Calls        []callTrace     `json:"calls,omitempty"`
	Logs         []callLog       `json:"logs,omitempty"`
	Value        *hexutil.Big    `json:"value,omitempty"`
	// Gencodec adds overridden fields at the end
	Type string `json:"type"`
}

// callTracerTest defines a single test to check the call tracer against.
type callTracerTest struct {
	Genesis      *genesisT.Genesis `json:"genesis"`
	Context      *callContext      `json:"context"`
	Input        string            `json:"input"`
	TracerConfig json.RawMessage   `json:"tracerConfig"`
	Result       *callTrace        `json:"result"`
}

// Iterates over all the input-output datasets in the tracer test harness and
// runs the JavaScript tracers against them.
func TestCallTracerLegacy(t *testing.T) {
	testCallTracer("callTracerLegacy", "call_tracer_legacy", t)
}

func TestCallTracerNative(t *testing.T) {
	testCallTracer("callTracer", "call_tracer", t)
}

func TestCallTracerNativeWithLog(t *testing.T) {
	testCallTracer("callTracer", "call_tracer_withLog", t)
}

func testCallTracer(tracerName string, dirPath string, t *testing.T) {
	isLegacy := strings.HasSuffix(dirPath, "_legacy")
	files, err := os.ReadDir(filepath.Join("testdata", dirPath))
	if err != nil {
		t.Fatalf("failed to retrieve tracer test suite: %v", err)
	}
	for _, file := range files {
		if !strings.HasSuffix(file.Name(), ".json") {
			continue
		}
		file := file // capture range variable
		t.Run(camel(strings.TrimSuffix(file.Name(), ".json")), func(t *testing.T) {
			t.Parallel()

			var (
				test = new(callTracerTest)
				tx   = new(types.Transaction)
			)
			// Call tracer test found, read if from disk
			if blob, err := os.ReadFile(filepath.Join("testdata", dirPath, file.Name())); err != nil {
				t.Fatalf("failed to read testcase: %v", err)
			} else if err := json.Unmarshal(blob, test); err != nil {
				t.Fatalf("failed to parse testcase: %v", err)
			}
			if err := tx.UnmarshalBinary(common.FromHex(test.Input)); err != nil {
				t.Fatalf("failed to parse testcase input: %v", err)
			}
			// Configure a blockchain with the given prestate
			var (
				signer  = types.MakeSigner(test.Genesis.Config, new(big.Int).SetUint64(uint64(test.Context.Number)), uint64(test.Context.Time))
				context = vm.BlockContext{
					CanTransfer: core.CanTransfer,
					Transfer:    core.Transfer,
					Coinbase:    test.Context.Miner,
					BlockNumber: new(big.Int).SetUint64(uint64(test.Context.Number)),
					Time:        uint64(test.Context.Time),
					Difficulty:  (*big.Int)(test.Context.Difficulty),
					GasLimit:    uint64(test.Context.GasLimit),
					BaseFee:     test.Genesis.BaseFee,
				}
				state = tests.MakePreState(rawdb.NewMemoryDatabase(), test.Genesis.Alloc, false, rawdb.HashScheme)
			)
			state.Close()

			tracer, err := tracers.DefaultDirectory.New(tracerName, new(tracers.Context), test.TracerConfig)
			if err != nil {
				t.Fatalf("failed to create call tracer: %v", err)
			}
<<<<<<< HEAD
			t.Logf("Call tracer type: %v", reflect.TypeOf(tracer))
			evm := vm.NewEVM(context, txContext, statedb, test.Genesis.Config, vm.Config{Tracer: tracer})
			msg, err := core.TransactionToMessage(tx, signer, nil)
=======
			msg, err := core.TransactionToMessage(tx, signer, context.BaseFee)
>>>>>>> 7f131dcb
			if err != nil {
				t.Fatalf("failed to prepare transaction for tracing: %v", err)
			}
			evm := vm.NewEVM(context, core.NewEVMTxContext(msg), state.StateDB, test.Genesis.Config, vm.Config{Tracer: tracer})
			vmRet, err := core.ApplyMessage(evm, msg, new(core.GasPool).AddGas(tx.Gas()))
			if err != nil {
				t.Fatalf("failed to execute transaction: %v", err)
			}
			// Retrieve the trace result and compare against the expected.
			res, err := tracer.GetResult()
			if err != nil {
				t.Fatalf("failed to retrieve trace result: %v", err)
			}
			// The legacy javascript calltracer marshals json in js, which
			// is not deterministic (as opposed to the golang json encoder).
			if isLegacy {
				// This is a tweak to make it deterministic. Can be removed when
				// we remove the legacy tracer.
				var x callTrace
				json.Unmarshal(res, &x)
				res, _ = json.Marshal(x)
			}
			want, err := json.Marshal(test.Result)
			if err != nil {
				t.Fatalf("failed to marshal test: %v", err)
			}
			if string(want) != string(res) {
				t.Fatalf("trace mismatch\n have: %v\n want: %v\n", string(res), string(want))
			}
			// Sanity check: compare top call's gas used against vm result
			type simpleResult struct {
				GasUsed hexutil.Uint64
			}
			var topCall simpleResult
			if err := json.Unmarshal(res, &topCall); err != nil {
				t.Fatalf("failed to unmarshal top calls gasUsed: %v", err)
			}
			if uint64(topCall.GasUsed) != vmRet.UsedGas {
				t.Fatalf("top call has invalid gasUsed. have: %d want: %d", topCall.GasUsed, vmRet.UsedGas)
			}
		})
	}
}

func BenchmarkTracers(b *testing.B) {
	files, err := os.ReadDir(filepath.Join("testdata", "call_tracer"))
	if err != nil {
		b.Fatalf("failed to retrieve tracer test suite: %v", err)
	}
	for _, file := range files {
		if !strings.HasSuffix(file.Name(), ".json") {
			continue
		}
		file := file // capture range variable
		b.Run(camel(strings.TrimSuffix(file.Name(), ".json")), func(b *testing.B) {
			blob, err := os.ReadFile(filepath.Join("testdata", "call_tracer", file.Name()))
			if err != nil {
				b.Fatalf("failed to read testcase: %v", err)
			}
			test := new(callTracerTest)
			if err := json.Unmarshal(blob, test); err != nil {
				b.Fatalf("failed to parse testcase: %v", err)
			}
			benchTracer("callTracer", test, b)
		})
	}
}

func benchTracer(tracerName string, test *callTracerTest, b *testing.B) {
	// Configure a blockchain with the given prestate
	tx := new(types.Transaction)
	if err := rlp.DecodeBytes(common.FromHex(test.Input), tx); err != nil {
		b.Fatalf("failed to parse testcase input: %v", err)
	}
	signer := types.MakeSigner(test.Genesis.Config, new(big.Int).SetUint64(uint64(test.Context.Number)), uint64(test.Context.Time))
	origin, _ := signer.Sender(tx)
	txContext := vm.TxContext{
		Origin:   origin,
		GasPrice: tx.GasPrice(),
	}
	context := vm.BlockContext{
		CanTransfer: core.CanTransfer,
		Transfer:    core.Transfer,
		Coinbase:    test.Context.Miner,
		BlockNumber: new(big.Int).SetUint64(uint64(test.Context.Number)),
		Time:        uint64(test.Context.Time),
		Difficulty:  (*big.Int)(test.Context.Difficulty),
		GasLimit:    uint64(test.Context.GasLimit),
	}
	msg, err := core.TransactionToMessage(tx, signer, context.BaseFee)
	if err != nil {
		b.Fatalf("failed to prepare transaction for tracing: %v", err)
	}
	state := tests.MakePreState(rawdb.NewMemoryDatabase(), test.Genesis.Alloc, false, rawdb.HashScheme)
	defer state.Close()

	b.ReportAllocs()
	b.ResetTimer()
	for i := 0; i < b.N; i++ {
		tracer, err := tracers.DefaultDirectory.New(tracerName, new(tracers.Context), nil)
		if err != nil {
			b.Fatalf("failed to create call tracer: %v", err)
		}
		evm := vm.NewEVM(context, txContext, state.StateDB, test.Genesis.Config, vm.Config{Tracer: tracer})
		snap := state.StateDB.Snapshot()
		st := core.NewStateTransition(evm, msg, new(core.GasPool).AddGas(tx.Gas()))
		if _, err = st.TransitionDb(); err != nil {
			b.Fatalf("failed to execute transaction: %v", err)
		}
		if _, err = tracer.GetResult(); err != nil {
			b.Fatal(err)
		}
		state.StateDB.RevertToSnapshot(snap)
	}
}

func TestInternals(t *testing.T) {
	var (
		to        = common.HexToAddress("0x00000000000000000000000000000000deadbeef")
		origin    = common.HexToAddress("0x00000000000000000000000000000000feed")
		txContext = vm.TxContext{
			Origin:   origin,
			GasPrice: big.NewInt(1),
		}
		context = vm.BlockContext{
			CanTransfer: core.CanTransfer,
			Transfer:    core.Transfer,
			Coinbase:    common.Address{},
			BlockNumber: new(big.Int).SetUint64(8000000),
			Time:        5,
			Difficulty:  big.NewInt(0x30000),
			GasLimit:    uint64(6000000),
		}
	)
	mkTracer := func(name string, cfg json.RawMessage) tracers.Tracer {
		tr, err := tracers.DefaultDirectory.New(name, nil, cfg)
		if err != nil {
			t.Fatalf("failed to create call tracer: %v", err)
		}
		return tr
	}

	for _, tc := range []struct {
		name   string
		code   []byte
		tracer tracers.Tracer
		want   string
	}{
		{
			// TestZeroValueToNotExitCall tests the calltracer(s) on the following:
			// Tx to A, A calls B with zero value. B does not already exist.
			// Expected: that enter/exit is invoked and the inner call is shown in the result
			name: "ZeroValueToNotExitCall",
			code: []byte{
				byte(vm.PUSH1), 0x0, byte(vm.DUP1), byte(vm.DUP1), byte(vm.DUP1), // in and outs zero
				byte(vm.DUP1), byte(vm.PUSH1), 0xff, byte(vm.GAS), // value=0,address=0xff, gas=GAS
				byte(vm.CALL),
			},
			tracer: mkTracer("callTracer", nil),
			want:   `{"from":"0x000000000000000000000000000000000000feed","gas":"0x13880","gasUsed":"0x54d8","to":"0x00000000000000000000000000000000deadbeef","input":"0x","calls":[{"from":"0x00000000000000000000000000000000deadbeef","gas":"0xe01a","gasUsed":"0x0","to":"0x00000000000000000000000000000000000000ff","input":"0x","value":"0x0","type":"CALL"}],"value":"0x0","type":"CALL"}`,
		},
		{
			name:   "Stack depletion in LOG0",
			code:   []byte{byte(vm.LOG3)},
			tracer: mkTracer("callTracer", json.RawMessage(`{ "withLog": true }`)),
			want:   `{"from":"0x000000000000000000000000000000000000feed","gas":"0x13880","gasUsed":"0x13880","to":"0x00000000000000000000000000000000deadbeef","input":"0x","error":"stack underflow (0 \u003c=\u003e 5)","value":"0x0","type":"CALL"}`,
		},
		{
			name: "Mem expansion in LOG0",
			code: []byte{
				byte(vm.PUSH1), 0x1,
				byte(vm.PUSH1), 0x0,
				byte(vm.MSTORE),
				byte(vm.PUSH1), 0xff,
				byte(vm.PUSH1), 0x0,
				byte(vm.LOG0),
			},
			tracer: mkTracer("callTracer", json.RawMessage(`{ "withLog": true }`)),
			want:   `{"from":"0x000000000000000000000000000000000000feed","gas":"0x13880","gasUsed":"0x5b9e","to":"0x00000000000000000000000000000000deadbeef","input":"0x","logs":[{"address":"0x00000000000000000000000000000000deadbeef","topics":[],"data":"0x000000000000000000000000000000000000000000000000000000000000000100000000000000000000000000000000000000000000000000000000000000000000000000000000000000000000000000000000000000000000000000000000000000000000000000000000000000000000000000000000000000000000000000000000000000000000000000000000000000000000000000000000000000000000000000000000000000000000000000000000000000000000000000000000000000000000000000000000000000000000000000000000000000000000000000000000000000000000000000000000000000000000000000000000000000","position":"0x0"}],"value":"0x0","type":"CALL"}`,
		},
		{
			// Leads to OOM on the prestate tracer
			name: "Prestate-tracer - CREATE2 OOM",
			code: []byte{
				byte(vm.PUSH1), 0x1,
				byte(vm.PUSH1), 0x0,
				byte(vm.MSTORE),
				byte(vm.PUSH1), 0x1,
				byte(vm.PUSH5), 0xff, 0xff, 0xff, 0xff, 0xff,
				byte(vm.PUSH1), 0x1,
				byte(vm.PUSH1), 0x0,
				byte(vm.CREATE2),
				byte(vm.PUSH1), 0xff,
				byte(vm.PUSH1), 0x0,
				byte(vm.LOG0),
			},
			tracer: mkTracer("prestateTracer", nil),
			want:   `{"0x0000000000000000000000000000000000000000":{"balance":"0x0"},"0x000000000000000000000000000000000000feed":{"balance":"0x1c6bf52647880"},"0x00000000000000000000000000000000deadbeef":{"balance":"0x0","code":"0x6001600052600164ffffffffff60016000f560ff6000a0"}}`,
		},
		{
			// CREATE2 which requires padding memory by prestate tracer
			name: "Prestate-tracer - CREATE2 Memory padding",
			code: []byte{
				byte(vm.PUSH1), 0x1,
				byte(vm.PUSH1), 0x0,
				byte(vm.MSTORE),
				byte(vm.PUSH1), 0x1,
				byte(vm.PUSH1), 0xff,
				byte(vm.PUSH1), 0x1,
				byte(vm.PUSH1), 0x0,
				byte(vm.CREATE2),
				byte(vm.PUSH1), 0xff,
				byte(vm.PUSH1), 0x0,
				byte(vm.LOG0),
			},
			tracer: mkTracer("prestateTracer", nil),
			want:   `{"0x0000000000000000000000000000000000000000":{"balance":"0x0"},"0x000000000000000000000000000000000000feed":{"balance":"0x1c6bf52647880"},"0x00000000000000000000000000000000deadbeef":{"balance":"0x0","code":"0x6001600052600160ff60016000f560ff6000a0"},"0x91ff9a805d36f54e3e272e230f3e3f5c1b330804":{"balance":"0x0"}}`,
		},
	} {
		t.Run(tc.name, func(t *testing.T) {
<<<<<<< HEAD
			triedb, _, statedb := tests.MakePreState(rawdb.NewMemoryDatabase(),
				genesisT.GenesisAlloc{
					to: genesisT.GenesisAccount{
						Code: tc.code,
					},
					origin: genesisT.GenesisAccount{
=======
			state := tests.MakePreState(rawdb.NewMemoryDatabase(),
				types.GenesisAlloc{
					to: types.Account{
						Code: tc.code,
					},
					origin: types.Account{
>>>>>>> 7f131dcb
						Balance: big.NewInt(500000000000000),
					},
				}, false, rawdb.HashScheme)
			defer state.Close()

			evm := vm.NewEVM(context, txContext, state.StateDB, params.MainnetChainConfig, vm.Config{Tracer: tc.tracer})
			msg := &core.Message{
				To:                &to,
				From:              origin,
				Value:             big.NewInt(0),
				GasLimit:          80000,
				GasPrice:          big.NewInt(0),
				GasFeeCap:         big.NewInt(0),
				GasTipCap:         big.NewInt(0),
				SkipAccountChecks: false,
			}
			st := core.NewStateTransition(evm, msg, new(core.GasPool).AddGas(msg.GasLimit))
			if _, err := st.TransitionDb(); err != nil {
				t.Fatalf("test %v: failed to execute transaction: %v", tc.name, err)
			}
			// Retrieve the trace result and compare against the expected
			res, err := tc.tracer.GetResult()
			if err != nil {
				t.Fatalf("test %v: failed to retrieve trace result: %v", tc.name, err)
			}
			if string(res) != tc.want {
				t.Errorf("test %v: trace mismatch\n have: %v\n want: %v\n", tc.name, string(res), tc.want)
			}
		})
	}
}<|MERGE_RESOLUTION|>--- conflicted
+++ resolved
@@ -21,7 +21,6 @@
 	"math/big"
 	"os"
 	"path/filepath"
-	"reflect"
 	"strings"
 	"testing"
 
@@ -147,13 +146,7 @@
 			if err != nil {
 				t.Fatalf("failed to create call tracer: %v", err)
 			}
-<<<<<<< HEAD
-			t.Logf("Call tracer type: %v", reflect.TypeOf(tracer))
-			evm := vm.NewEVM(context, txContext, statedb, test.Genesis.Config, vm.Config{Tracer: tracer})
-			msg, err := core.TransactionToMessage(tx, signer, nil)
-=======
 			msg, err := core.TransactionToMessage(tx, signer, context.BaseFee)
->>>>>>> 7f131dcb
 			if err != nil {
 				t.Fatalf("failed to prepare transaction for tracing: %v", err)
 			}
@@ -374,21 +367,12 @@
 		},
 	} {
 		t.Run(tc.name, func(t *testing.T) {
-<<<<<<< HEAD
-			triedb, _, statedb := tests.MakePreState(rawdb.NewMemoryDatabase(),
+			state := tests.MakePreState(rawdb.NewMemoryDatabase(),
 				genesisT.GenesisAlloc{
 					to: genesisT.GenesisAccount{
 						Code: tc.code,
 					},
 					origin: genesisT.GenesisAccount{
-=======
-			state := tests.MakePreState(rawdb.NewMemoryDatabase(),
-				types.GenesisAlloc{
-					to: types.Account{
-						Code: tc.code,
-					},
-					origin: types.Account{
->>>>>>> 7f131dcb
 						Balance: big.NewInt(500000000000000),
 					},
 				}, false, rawdb.HashScheme)

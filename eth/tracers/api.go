// Copyright 2021 The go-ethereum Authors
// This file is part of the go-ethereum library.
//
// The go-ethereum library is free software: you can redistribute it and/or modify
// it under the terms of the GNU Lesser General Public License as published by
// the Free Software Foundation, either version 3 of the License, or
// (at your option) any later version.
//
// The go-ethereum library is distributed in the hope that it will be useful,
// but WITHOUT ANY WARRANTY; without even the implied warranty of
// MERCHANTABILITY or FITNESS FOR A PARTICULAR PURPOSE. See the
// GNU Lesser General Public License for more details.
//
// You should have received a copy of the GNU Lesser General Public License
// along with the go-ethereum library. If not, see <http://www.gnu.org/licenses/>.

package tracers

import (
	"bufio"
	"bytes"
	"context"
	"errors"
	"fmt"
	"io/ioutil"
	"math/big"
	"os"
	"reflect"
	"runtime"
	"sync"
	"time"

	"github.com/ethereum/go-ethereum/common"
	"github.com/ethereum/go-ethereum/common/hexutil"
	"github.com/ethereum/go-ethereum/consensus"
	"github.com/ethereum/go-ethereum/core"
	"github.com/ethereum/go-ethereum/core/rawdb"
	"github.com/ethereum/go-ethereum/core/state"
	"github.com/ethereum/go-ethereum/core/types"
	"github.com/ethereum/go-ethereum/core/vm"
	"github.com/ethereum/go-ethereum/eth/tracers/logger"
	"github.com/ethereum/go-ethereum/ethdb"
	"github.com/ethereum/go-ethereum/internal/ethapi"
	"github.com/ethereum/go-ethereum/log"
	"github.com/ethereum/go-ethereum/params/types/ctypes"
	"github.com/ethereum/go-ethereum/rlp"
	"github.com/ethereum/go-ethereum/rpc"
)

const (
	// defaultTraceTimeout is the amount of time a single transaction can execute
	// by default before being forcefully aborted.
	defaultTraceTimeout = 5 * time.Second

	// defaultTraceReexec is the number of blocks the tracer is willing to go back
	// and reexecute to produce missing historical state necessary to run a specific
	// trace.
	defaultTraceReexec = uint64(128)

	// defaultTracechainMemLimit is the size of the triedb, at which traceChain
	// switches over and tries to use a disk-backed database instead of building
	// on top of memory.
	// For non-archive nodes, this limit _will_ be overblown, as disk-backed tries
	// will only be found every ~15K blocks or so.
	defaultTracechainMemLimit = common.StorageSize(500 * 1024 * 1024)
)

// Backend interface provides the common API services (that are provided by
// both full and light clients) with access to necessary functions.
type Backend interface {
	HeaderByHash(ctx context.Context, hash common.Hash) (*types.Header, error)
	HeaderByNumber(ctx context.Context, number rpc.BlockNumber) (*types.Header, error)
	BlockByHash(ctx context.Context, hash common.Hash) (*types.Block, error)
	BlockByNumber(ctx context.Context, number rpc.BlockNumber) (*types.Block, error)
	GetTransaction(ctx context.Context, txHash common.Hash) (*types.Transaction, common.Hash, uint64, uint64, error)
	RPCGasCap() uint64
	ChainConfig() ctypes.ChainConfigurator
	Engine() consensus.Engine
	ChainDb() ethdb.Database
	// StateAtBlock returns the state corresponding to the stateroot of the block.
	// N.B: For executing transactions on block N, the required stateRoot is block N-1,
	// so this method should be called with the parent.
	StateAtBlock(ctx context.Context, block *types.Block, reexec uint64, base *state.StateDB, checkLive, preferDisk bool) (*state.StateDB, error)
	StateAtTransaction(ctx context.Context, block *types.Block, txIndex int, reexec uint64) (core.Message, vm.BlockContext, *state.StateDB, error)
}

// API is the collection of tracing APIs exposed over the private debugging endpoint.
type API struct {
	backend Backend
}

// NewAPI creates a new API definition for the tracing methods of the Ethereum service.
func NewAPI(backend Backend) *API {
	return &API{backend: backend}
}

type chainContext struct {
	api *API
	ctx context.Context
}

func (context *chainContext) Engine() consensus.Engine {
	return context.api.backend.Engine()
}

func (context *chainContext) GetHeader(hash common.Hash, number uint64) *types.Header {
	header, err := context.api.backend.HeaderByNumber(context.ctx, rpc.BlockNumber(number))
	if err != nil {
		return nil
	}
	if header.Hash() == hash {
		return header
	}
	header, err = context.api.backend.HeaderByHash(context.ctx, hash)
	if err != nil {
		return nil
	}
	return header
}

// chainContext construts the context reader which is used by the evm for reading
// the necessary chain context.
func (api *API) chainContext(ctx context.Context) core.ChainContext {
	return &chainContext{api: api, ctx: ctx}
}

// blockByNumber is the wrapper of the chain access function offered by the backend.
// It will return an error if the block is not found.
func (api *API) blockByNumber(ctx context.Context, number rpc.BlockNumber) (*types.Block, error) {
	block, err := api.backend.BlockByNumber(ctx, number)
	if err != nil {
		return nil, err
	}
	if block == nil {
		return nil, fmt.Errorf("block #%d not found", number)
	}
	return block, nil
}

// blockByHash is the wrapper of the chain access function offered by the backend.
// It will return an error if the block is not found.
func (api *API) blockByHash(ctx context.Context, hash common.Hash) (*types.Block, error) {
	block, err := api.backend.BlockByHash(ctx, hash)
	if err != nil {
		return nil, err
	}
	if block == nil {
		return nil, fmt.Errorf("block %s not found", hash.Hex())
	}
	return block, nil
}

// blockByNumberAndHash is the wrapper of the chain access function offered by
// the backend. It will return an error if the block is not found.
//
// Note this function is friendly for the light client which can only retrieve the
// historical(before the CHT) header/block by number.
func (api *API) blockByNumberAndHash(ctx context.Context, number rpc.BlockNumber, hash common.Hash) (*types.Block, error) {
	block, err := api.blockByNumber(ctx, number)
	if err != nil {
		return nil, err
	}
	if block.Hash() == hash {
		return block, nil
	}
	return api.blockByHash(ctx, hash)
}

// TraceConfig holds extra parameters to trace functions.
type TraceConfig struct {
<<<<<<< HEAD
	*vm.LogConfig
	Tracer            *string
	Timeout           *string
	Reexec            *uint64
	NestedTraceOutput bool // Returns the trace output JSON nested under the trace name key. This allows full Parity compatibility to be achieved.
=======
	*logger.Config
	Tracer  *string
	Timeout *string
	Reexec  *uint64
>>>>>>> 8be800ff
}

// TraceCallConfig is the config for traceCall API. It holds one more
// field to override the state for tracing.
type TraceCallConfig struct {
<<<<<<< HEAD
	*vm.LogConfig
	Tracer            *string
	Timeout           *string
	Reexec            *uint64
	NestedTraceOutput bool // Returns the trace output JSON nested under the trace name key. This allows full Parity compatibility to be achieved.
	StateOverrides    *ethapi.StateOverride
=======
	*logger.Config
	Tracer         *string
	Timeout        *string
	Reexec         *uint64
	StateOverrides *ethapi.StateOverride
>>>>>>> 8be800ff
}

// StdTraceConfig holds extra parameters to standard-json trace functions.
type StdTraceConfig struct {
	logger.Config
	Reexec *uint64
	TxHash common.Hash
}

// txTraceResult is the result of a single transaction trace.
type txTraceResult struct {
	Result interface{} `json:"result,omitempty"` // Trace results produced by the tracer
	Error  string      `json:"error,omitempty"`  // Trace failure produced by the tracer
}

// blockTraceTask represents a single block trace task when an entire chain is
// being traced.
type blockTraceTask struct {
	statedb *state.StateDB   // Intermediate state prepped for tracing
	block   *types.Block     // Block to trace the transactions from
	rootref common.Hash      // Trie root reference held for this task
	results []*txTraceResult // Trace results procudes by the task
}

// blockTraceResult represets the results of tracing a single block when an entire
// chain is being traced.
type blockTraceResult struct {
	Block  hexutil.Uint64   `json:"block"`  // Block number corresponding to this trace
	Hash   common.Hash      `json:"hash"`   // Block hash corresponding to this trace
	Traces []*txTraceResult `json:"traces"` // Trace results produced by the task
}

// txTraceTask represents a single transaction trace task when an entire block
// is being traced.
type txTraceTask struct {
	statedb *state.StateDB // Intermediate state prepped for tracing
	index   int            // Transaction offset in the block
}

func getTraceConfigFromTraceCallConfig(config *TraceCallConfig) *TraceConfig {
	var traceConfig *TraceConfig
	if config != nil {
		traceConfig = &TraceConfig{
			LogConfig:         config.LogConfig,
			Tracer:            config.Tracer,
			Timeout:           config.Timeout,
			Reexec:            config.Reexec,
			NestedTraceOutput: config.NestedTraceOutput,
		}
	}
	return traceConfig
}

// TraceChain returns the structured logs created during the execution of EVM
// between two blocks (excluding start) and returns them as a JSON object.
func (api *API) TraceChain(ctx context.Context, start, end rpc.BlockNumber, config *TraceConfig) (*rpc.Subscription, error) { // Fetch the block interval that we want to trace
	from, err := api.blockByNumber(ctx, start)
	if err != nil {
		return nil, err
	}
	to, err := api.blockByNumber(ctx, end)
	if err != nil {
		return nil, err
	}
	if from.Number().Cmp(to.Number()) >= 0 {
		return nil, fmt.Errorf("end block (#%d) needs to come after start block (#%d)", end, start)
	}
	return api.traceChain(ctx, from, to, config)
}

// traceChain configures a new tracer according to the provided configuration, and
// executes all the transactions contained within. The return value will be one item
// per transaction, dependent on the requested tracer.
func (api *API) traceChain(ctx context.Context, start, end *types.Block, config *TraceConfig) (*rpc.Subscription, error) {
	// Tracing a chain is a **long** operation, only do with subscriptions
	notifier, supported := rpc.NotifierFromContext(ctx)
	if !supported {
		return &rpc.Subscription{}, rpc.ErrNotificationsUnsupported
	}
	sub := notifier.CreateSubscription()

	// Prepare all the states for tracing. Note this procedure can take very
	// long time. Timeout mechanism is necessary.
	reexec := defaultTraceReexec
	if config != nil && config.Reexec != nil {
		reexec = *config.Reexec
	}
	blocks := int(end.NumberU64() - start.NumberU64())
	threads := runtime.NumCPU()
	if threads > blocks {
		threads = blocks
	}
	var (
		pend     = new(sync.WaitGroup)
		tasks    = make(chan *blockTraceTask, threads)
		results  = make(chan *blockTraceTask, threads)
		localctx = context.Background()
	)
	for th := 0; th < threads; th++ {
		pend.Add(1)
		go func() {
			defer pend.Done()

			// Fetch and execute the next block trace tasks
			for task := range tasks {
				signer := types.MakeSigner(api.backend.ChainConfig(), task.block.Number())
				blockCtx := core.NewEVMBlockContext(task.block.Header(), api.chainContext(localctx), nil)
				// Trace all the transactions contained within
				for i, tx := range task.block.Transactions() {
					msg, _ := tx.AsMessage(signer, task.block.BaseFee())
					txctx := &Context{
						BlockHash: task.block.Hash(),
						TxIndex:   i,
						TxHash:    tx.Hash(),
					}
					res, err := api.traceTx(localctx, msg, txctx, blockCtx, task.statedb, nil, config)
					if err != nil {
						task.results[i] = &txTraceResult{Error: err.Error()}
						log.Warn("Tracing failed", "hash", tx.Hash(), "block", task.block.NumberU64(), "err", err)
						break
					}
					// Only delete empty objects if EIP158/161 (a.k.a Spurious Dragon) is in effect
					task.statedb.Finalise(api.backend.ChainConfig().IsEnabled(api.backend.ChainConfig().GetEIP161dTransition, task.block.Number()))
					task.results[i] = &txTraceResult{Result: res}
				}
				// Stream the result back to the user or abort on teardown
				select {
				case results <- task:
				case <-notifier.Closed():
					return
				}
			}
		}()
	}
	// Start a goroutine to feed all the blocks into the tracers
	var (
		begin     = time.Now()
		derefTodo []common.Hash // list of hashes to dereference from the db
		derefsMu  sync.Mutex    // mutex for the derefs
	)

	go func() {
		var (
			logged  time.Time
			number  uint64
			traced  uint64
			failed  error
			parent  common.Hash
			statedb *state.StateDB
		)
		// Ensure everything is properly cleaned up on any exit path
		defer func() {
			close(tasks)
			pend.Wait()

			switch {
			case failed != nil:
				log.Warn("Chain tracing failed", "start", start.NumberU64(), "end", end.NumberU64(), "transactions", traced, "elapsed", time.Since(begin), "err", failed)
			case number < end.NumberU64():
				log.Warn("Chain tracing aborted", "start", start.NumberU64(), "end", end.NumberU64(), "abort", number, "transactions", traced, "elapsed", time.Since(begin))
			default:
				log.Info("Chain tracing finished", "start", start.NumberU64(), "end", end.NumberU64(), "transactions", traced, "elapsed", time.Since(begin))
			}
			close(results)
		}()
		var preferDisk bool
		// Feed all the blocks both into the tracer, as well as fast process concurrently
		for number = start.NumberU64(); number < end.NumberU64(); number++ {
			// Stop tracing if interruption was requested
			select {
			case <-notifier.Closed():
				return
			default:
			}
			// clean out any derefs
			derefsMu.Lock()
			for _, h := range derefTodo {
				statedb.Database().TrieDB().Dereference(h)
			}
			derefTodo = derefTodo[:0]
			derefsMu.Unlock()

			// Print progress logs if long enough time elapsed
			if time.Since(logged) > 8*time.Second {
				logged = time.Now()
				log.Info("Tracing chain segment", "start", start.NumberU64(), "end", end.NumberU64(), "current", number, "transactions", traced, "elapsed", time.Since(begin))
			}
			// Retrieve the parent state to trace on top
			block, err := api.blockByNumber(localctx, rpc.BlockNumber(number))
			if err != nil {
				failed = err
				break
			}
			// Prepare the statedb for tracing. Don't use the live database for
			// tracing to avoid persisting state junks into the database.
			statedb, err = api.backend.StateAtBlock(localctx, block, reexec, statedb, false, preferDisk)
			if err != nil {
				failed = err
				break
			}
			if trieDb := statedb.Database().TrieDB(); trieDb != nil {
				// Hold the reference for tracer, will be released at the final stage
				trieDb.Reference(block.Root(), common.Hash{})

				// Release the parent state because it's already held by the tracer
				if parent != (common.Hash{}) {
					trieDb.Dereference(parent)
				}
				// Prefer disk if the trie db memory grows too much
				s1, s2 := trieDb.Size()
				if !preferDisk && (s1+s2) > defaultTracechainMemLimit {
					log.Info("Switching to prefer-disk mode for tracing", "size", s1+s2)
					preferDisk = true
				}
			}
			parent = block.Root()

			next, err := api.blockByNumber(localctx, rpc.BlockNumber(number+1))
			if err != nil {
				failed = err
				break
			}
			// Send the block over to the concurrent tracers (if not in the fast-forward phase)
			txs := next.Transactions()
			select {
			case tasks <- &blockTraceTask{statedb: statedb.Copy(), block: next, rootref: block.Root(), results: make([]*txTraceResult, len(txs))}:
			case <-notifier.Closed():
				return
			}
			traced += uint64(len(txs))
		}
	}()

	// Keep reading the trace results and stream them to the user
	go func() {
		var (
			done = make(map[uint64]*blockTraceResult)
			next = start.NumberU64() + 1
		)
		for res := range results {
			// Queue up next received result
			result := &blockTraceResult{
				Block:  hexutil.Uint64(res.block.NumberU64()),
				Hash:   res.block.Hash(),
				Traces: res.results,
			}
			// Schedule any parent tries held in memory by this task for dereferencing
			done[uint64(result.Block)] = result
			derefsMu.Lock()
			derefTodo = append(derefTodo, res.rootref)
			derefsMu.Unlock()
			// Stream completed traces to the user, aborting on the first error
			for result, ok := done[next]; ok; result, ok = done[next] {
				if len(result.Traces) > 0 || next == end.NumberU64() {
					notifier.Notify(sub.ID, result)
				}
				delete(done, next)
				next++
			}
		}
	}()
	return sub, nil
}

// TraceBlockByNumber returns the structured logs created during the execution of
// EVM and returns them as a JSON object.
func (api *API) TraceBlockByNumber(ctx context.Context, number rpc.BlockNumber, config *TraceConfig) ([]*txTraceResult, error) {
	block, err := api.blockByNumber(ctx, number)
	if err != nil {
		return nil, err
	}
	return api.traceBlock(ctx, block, config)
}

// TraceBlockByHash returns the structured logs created during the execution of
// EVM and returns them as a JSON object.
func (api *API) TraceBlockByHash(ctx context.Context, hash common.Hash, config *TraceConfig) ([]*txTraceResult, error) {
	block, err := api.blockByHash(ctx, hash)
	if err != nil {
		return nil, err
	}
	return api.traceBlock(ctx, block, config)
}

// TraceBlock returns the structured logs created during the execution of EVM
// and returns them as a JSON object.
func (api *API) TraceBlock(ctx context.Context, blob []byte, config *TraceConfig) ([]*txTraceResult, error) {
	block := new(types.Block)
	if err := rlp.Decode(bytes.NewReader(blob), block); err != nil {
		return nil, fmt.Errorf("could not decode block: %v", err)
	}
	return api.traceBlock(ctx, block, config)
}

// TraceBlockFromFile returns the structured logs created during the execution of
// EVM and returns them as a JSON object.
func (api *API) TraceBlockFromFile(ctx context.Context, file string, config *TraceConfig) ([]*txTraceResult, error) {
	blob, err := ioutil.ReadFile(file)
	if err != nil {
		return nil, fmt.Errorf("could not read file: %v", err)
	}
	return api.TraceBlock(ctx, blob, config)
}

// TraceBadBlock returns the structured logs created during the execution of
// EVM against a block pulled from the pool of bad ones and returns them as a JSON
// object.
func (api *API) TraceBadBlock(ctx context.Context, hash common.Hash, config *TraceConfig) ([]*txTraceResult, error) {
	block := rawdb.ReadBadBlock(api.backend.ChainDb(), hash)
	if block == nil {
		return nil, fmt.Errorf("bad block %#x not found", hash)
	}
	return api.traceBlock(ctx, block, config)
}

// StandardTraceBlockToFile dumps the structured logs created during the
// execution of EVM to the local file system and returns a list of files
// to the caller.
func (api *API) StandardTraceBlockToFile(ctx context.Context, hash common.Hash, config *StdTraceConfig) ([]string, error) {
	block, err := api.blockByHash(ctx, hash)
	if err != nil {
		return nil, err
	}
	return api.standardTraceBlockToFile(ctx, block, config)
}

// IntermediateRoots executes a block (bad- or canon- or side-), and returns a list
// of intermediate roots: the stateroot after each transaction.
func (api *API) IntermediateRoots(ctx context.Context, hash common.Hash, config *TraceConfig) ([]common.Hash, error) {
	block, _ := api.blockByHash(ctx, hash)
	if block == nil {
		// Check in the bad blocks
		block = rawdb.ReadBadBlock(api.backend.ChainDb(), hash)
	}
	if block == nil {
		return nil, fmt.Errorf("block %#x not found", hash)
	}
	if block.NumberU64() == 0 {
		return nil, errors.New("genesis is not traceable")
	}
	parent, err := api.blockByNumberAndHash(ctx, rpc.BlockNumber(block.NumberU64()-1), block.ParentHash())
	if err != nil {
		return nil, err
	}
	reexec := defaultTraceReexec
	if config != nil && config.Reexec != nil {
		reexec = *config.Reexec
	}
	statedb, err := api.backend.StateAtBlock(ctx, parent, reexec, nil, true, false)
	if err != nil {
		return nil, err
	}
	var (
		roots              []common.Hash
		signer             = types.MakeSigner(api.backend.ChainConfig(), block.Number())
		chainConfig        = api.backend.ChainConfig()
		vmctx              = core.NewEVMBlockContext(block.Header(), api.chainContext(ctx), nil)
		deleteEmptyObjects = api.backend.ChainConfig().IsEnabled(api.backend.ChainConfig().GetEIP161dTransition, block.Number())
	)
	for i, tx := range block.Transactions() {
		var (
			msg, _    = tx.AsMessage(signer, block.BaseFee())
			txContext = core.NewEVMTxContext(msg)
			vmenv     = vm.NewEVM(vmctx, txContext, statedb, chainConfig, vm.Config{})
		)
		statedb.Prepare(tx.Hash(), i)
		if _, err := core.ApplyMessage(vmenv, msg, new(core.GasPool).AddGas(msg.Gas())); err != nil {
			log.Warn("Tracing intermediate roots did not complete", "txindex", i, "txhash", tx.Hash(), "err", err)
			// We intentionally don't return the error here: if we do, then the RPC server will not
			// return the roots. Most likely, the caller already knows that a certain transaction fails to
			// be included, but still want the intermediate roots that led to that point.
			// It may happen the tx_N causes an erroneous state, which in turn causes tx_N+M to not be
			// executable.
			// N.B: This should never happen while tracing canon blocks, only when tracing bad blocks.
			return roots, nil
		}
		// calling IntermediateRoot will internally call Finalize on the state
		// so any modifications are written to the trie
		roots = append(roots, statedb.IntermediateRoot(deleteEmptyObjects))
	}
	return roots, nil
}

// StandardTraceBadBlockToFile dumps the structured logs created during the
// execution of EVM against a block pulled from the pool of bad ones to the
// local file system and returns a list of files to the caller.
func (api *API) StandardTraceBadBlockToFile(ctx context.Context, hash common.Hash, config *StdTraceConfig) ([]string, error) {
	block := rawdb.ReadBadBlock(api.backend.ChainDb(), hash)
	if block == nil {
		return nil, fmt.Errorf("bad block %#x not found", hash)
	}
	return api.standardTraceBlockToFile(ctx, block, config)
}

// traceBlock configures a new tracer according to the provided configuration, and
// executes all the transactions contained within. The return value will be one item
// per transaction, dependent on the requestd tracer.
func (api *API) traceBlock(ctx context.Context, block *types.Block, config *TraceConfig) ([]*txTraceResult, error) {
	if block.NumberU64() == 0 {
		return nil, errors.New("genesis is not traceable")
	}
	parent, err := api.blockByNumberAndHash(ctx, rpc.BlockNumber(block.NumberU64()-1), block.ParentHash())
	if err != nil {
		return nil, err
	}
	reexec := defaultTraceReexec
	if config != nil && config.Reexec != nil {
		reexec = *config.Reexec
	}
	statedb, err := api.backend.StateAtBlock(ctx, parent, reexec, nil, true, false)
	if err != nil {
		return nil, err
	}
	// Execute all the transaction contained within the block concurrently
	var (
		signer  = types.MakeSigner(api.backend.ChainConfig(), block.Number())
		txs     = block.Transactions()
		results = make([]*txTraceResult, len(txs))

		pend = new(sync.WaitGroup)
		jobs = make(chan *txTraceTask, len(txs))
	)
	threads := runtime.NumCPU()
	if threads > len(txs) {
		threads = len(txs)
	}
	blockCtx := core.NewEVMBlockContext(block.Header(), api.chainContext(ctx), nil)
	blockHash := block.Hash()
	for th := 0; th < threads; th++ {
		pend.Add(1)
		go func() {
			defer pend.Done()
			// Fetch and execute the next transaction trace tasks
			for task := range jobs {
				msg, _ := txs[task.index].AsMessage(signer, block.BaseFee())
				txctx := &Context{
					BlockHash: blockHash,
					TxIndex:   task.index,
					TxHash:    txs[task.index].Hash(),
				}
				res, err := api.traceTx(ctx, msg, txctx, blockCtx, task.statedb, nil, config)
				if err != nil {
					results[task.index] = &txTraceResult{Error: err.Error()}
					continue
				}
				results[task.index] = &txTraceResult{Result: res}
			}
		}()
	}
	// Feed the transactions into the tracers and return
	var failed error
	for i, tx := range txs {
		// Send the trace task over for execution
		jobs <- &txTraceTask{statedb: statedb.Copy(), index: i}

		// Generate the next state snapshot fast without tracing
		msg, _ := tx.AsMessage(signer, block.BaseFee())
		statedb.Prepare(tx.Hash(), i)
		vmenv := vm.NewEVM(blockCtx, core.NewEVMTxContext(msg), statedb, api.backend.ChainConfig(), vm.Config{})
		if _, err := core.ApplyMessage(vmenv, msg, new(core.GasPool).AddGas(msg.Gas())); err != nil {
			failed = err
			break
		}
		// Finalize the state so any modifications are written to the trie
		// Only delete empty objects if EIP158/161 (a.k.a Spurious Dragon) is in effect
		statedb.Finalise(vmenv.ChainConfig().IsEnabled(api.backend.ChainConfig().GetEIP161dTransition, block.Number()))
	}
	close(jobs)
	pend.Wait()

	// If execution failed in between, abort
	if failed != nil {
		return nil, failed
	}
	return results, nil
}

// standardTraceBlockToFile configures a new tracer which uses standard JSON output,
// and traces either a full block or an individual transaction. The return value will
// be one filename per transaction traced.
func (api *API) standardTraceBlockToFile(ctx context.Context, block *types.Block, config *StdTraceConfig) ([]string, error) {
	// If we're tracing a single transaction, make sure it's present
	if config != nil && config.TxHash != (common.Hash{}) {
		if !containsTx(block, config.TxHash) {
			return nil, fmt.Errorf("transaction %#x not found in block", config.TxHash)
		}
	}
	if block.NumberU64() == 0 {
		return nil, errors.New("genesis is not traceable")
	}
	parent, err := api.blockByNumberAndHash(ctx, rpc.BlockNumber(block.NumberU64()-1), block.ParentHash())
	if err != nil {
		return nil, err
	}
	reexec := defaultTraceReexec
	if config != nil && config.Reexec != nil {
		reexec = *config.Reexec
	}
	statedb, err := api.backend.StateAtBlock(ctx, parent, reexec, nil, true, false)
	if err != nil {
		return nil, err
	}
	// Retrieve the tracing configurations, or use default values
	var (
		logConfig logger.Config
		txHash    common.Hash
	)
	if config != nil {
		logConfig = config.Config
		txHash = config.TxHash
	}
	logConfig.Debug = true

	// Execute transaction, either tracing all or just the requested one
	var (
		dumps       []string
		signer      = types.MakeSigner(api.backend.ChainConfig(), block.Number())
		chainConfig = api.backend.ChainConfig()
		vmctx       = core.NewEVMBlockContext(block.Header(), api.chainContext(ctx), nil)
		canon       = true
	)
	// Check if there are any overrides: the caller may wish to enable a future
	// fork when executing this block. Note, such overrides are only applicable to the
	// actual specified block, not any preceding blocks that we have to go through
	// in order to obtain the state.
	// Therefore, it's perfectly valid to specify `"futureForkBlock": 0`, to enable `futureFork`

	if config != nil && config.Overrides != nil {
<<<<<<< HEAD
		overrideEIP2929 := config.Overrides.GetEIP2929Transition()
		existingEIP2929 := chainConfig.GetEIP2929Transition()

		// We only need to make a copy if this transition is actually going to be overridden.
		// This very ugly logic assumes that testing value equivalence 4 times is cheaper than copying an arbitrary
		// (and probably biggish) interface value unnecessarily.
		if (overrideEIP2929 == nil && existingEIP2929 != nil) ||
			(overrideEIP2929 != nil && existingEIP2929 == nil) ||
			(overrideEIP2929 != nil && existingEIP2929 != nil && *overrideEIP2929 != *existingEIP2929) {

			// Copy the config, to not screw up the main config
			// Note: the Clique-part is _not_ deep copied

			// We know that the underlying configurator value will always be a pointer.
			chainConfig = reflect.New(reflect.ValueOf(chainConfig).Elem().Type()).Interface().(ctypes.ChainConfigurator)

			if err := chainConfig.SetEIP2929Transition(overrideEIP2929); err != nil {
				return nil, err
			}
=======
		// Copy the config, to not screw up the main config
		// Note: the Clique-part is _not_ deep copied
		chainConfigCopy := new(params.ChainConfig)
		*chainConfigCopy = *chainConfig
		chainConfig = chainConfigCopy
		if berlin := config.Config.Overrides.BerlinBlock; berlin != nil {
			chainConfig.BerlinBlock = berlin
>>>>>>> 8be800ff
			canon = false
		}
	}
	for i, tx := range block.Transactions() {
		// Prepare the trasaction for un-traced execution
		var (
			msg, _    = tx.AsMessage(signer, block.BaseFee())
			txContext = core.NewEVMTxContext(msg)
			vmConf    vm.Config
			dump      *os.File
			writer    *bufio.Writer
			err       error
		)
		// If the transaction needs tracing, swap out the configs
		if tx.Hash() == txHash || txHash == (common.Hash{}) {
			// Generate a unique temporary file to dump it into
			prefix := fmt.Sprintf("block_%#x-%d-%#x-", block.Hash().Bytes()[:4], i, tx.Hash().Bytes()[:4])
			if !canon {
				prefix = fmt.Sprintf("%valt-", prefix)
			}
			dump, err = ioutil.TempFile(os.TempDir(), prefix)
			if err != nil {
				return nil, err
			}
			dumps = append(dumps, dump.Name())

			// Swap out the noop logger to the standard tracer
			writer = bufio.NewWriter(dump)
			vmConf = vm.Config{
				Debug:                   true,
				Tracer:                  logger.NewJSONLogger(&logConfig, writer),
				EnablePreimageRecording: true,
			}
		}
		// Execute the transaction and flush any traces to disk
		vmenv := vm.NewEVM(vmctx, txContext, statedb, chainConfig, vmConf)
		statedb.Prepare(tx.Hash(), i)
		_, err = core.ApplyMessage(vmenv, msg, new(core.GasPool).AddGas(msg.Gas()))
		if writer != nil {
			writer.Flush()
		}
		if dump != nil {
			dump.Close()
			log.Info("Wrote standard trace", "file", dump.Name())
		}
		if err != nil {
			return dumps, err
		}
		// Finalize the state so any modifications are written to the trie
		// Only delete empty objects if EIP158/161 (a.k.a Spurious Dragon) is in effect
		statedb.Finalise(vmenv.ChainConfig().IsEnabled(api.backend.ChainConfig().GetEIP161dTransition, block.Number()))

		// If we've traced the transaction we were looking for, abort
		if tx.Hash() == txHash {
			break
		}
	}
	return dumps, nil
}

// containsTx reports whether the transaction with a certain hash
// is contained within the specified block.
func containsTx(block *types.Block, hash common.Hash) bool {
	for _, tx := range block.Transactions() {
		if tx.Hash() == hash {
			return true
		}
	}
	return false
}

// TraceTransaction returns the structured logs created during the execution of EVM
// and returns them as a JSON object.
func (api *API) TraceTransaction(ctx context.Context, hash common.Hash, config *TraceConfig) (interface{}, error) {
	_, blockHash, blockNumber, index, err := api.backend.GetTransaction(ctx, hash)
	if err != nil {
		return nil, err
	}
	// It shouldn't happen in practice.
	if blockNumber == 0 {
		return nil, errors.New("genesis is not traceable")
	}
	reexec := defaultTraceReexec
	if config != nil && config.Reexec != nil {
		reexec = *config.Reexec
	}
	block, err := api.blockByNumberAndHash(ctx, rpc.BlockNumber(blockNumber), blockHash)
	if err != nil {
		return nil, err
	}
	msg, vmctx, statedb, err := api.backend.StateAtTransaction(ctx, block, int(index), reexec)
	if err != nil {
		return nil, err
	}
	txctx := &Context{
		BlockHash: blockHash,
		TxIndex:   int(index),
		TxHash:    hash,
	}
	return api.traceTx(ctx, msg, txctx, vmctx, statedb, nil, config)
}

// TraceCall lets you trace a given eth_call. It collects the structured logs
// created during the execution of EVM if the given transaction was added on
// top of the provided block and returns them as a JSON object.
// You can provide -2 as a block number to trace on top of the pending block.
func (api *API) TraceCall(ctx context.Context, args ethapi.TransactionArgs, blockNrOrHash rpc.BlockNumberOrHash, config *TraceCallConfig) (interface{}, error) {
	// Try to retrieve the specified block
	var (
		err   error
		block *types.Block
	)
	if hash, ok := blockNrOrHash.Hash(); ok {
		block, err = api.blockByHash(ctx, hash)
	} else if number, ok := blockNrOrHash.Number(); ok {
		block, err = api.blockByNumber(ctx, number)
	} else {
		return nil, errors.New("invalid arguments; neither block nor hash specified")
	}
	if err != nil {
		return nil, err
	}
	// try to recompute the state
	reexec := defaultTraceReexec
	if config != nil && config.Reexec != nil {
		reexec = *config.Reexec
	}
	statedb, err := api.backend.StateAtBlock(ctx, block, reexec, nil, true, false)
	if err != nil {
		return nil, err
	}
	// Apply the customized state rules if required.
	if config != nil {
		if err := config.StateOverrides.Apply(statedb); err != nil {
			return nil, err
		}
	}
	// Execute the trace
	msg, err := args.ToMessage(api.backend.RPCGasCap(), block.BaseFee())
	if err != nil {
		return nil, err
	}
	vmctx := core.NewEVMBlockContext(block.Header(), api.chainContext(ctx), nil)

	originalCanTransfer := vmctx.CanTransfer
	originalTransfer := vmctx.Transfer

	// Store the truth on wether from acount has enough balance for context usage
	gasCost := new(big.Int).Mul(new(big.Int).SetUint64(msg.Gas()), msg.GasPrice())
	totalCost := new(big.Int).Add(gasCost, msg.Value())
	hasFromSufficientBalanceForValueAndGasCost := vmctx.CanTransfer(statedb, msg.From(), totalCost)
	hasFromSufficientBalanceForGasCost := vmctx.CanTransfer(statedb, msg.From(), gasCost)

	// This is needed for trace_call (debug mode),
	// as the Transaction is being run on top of the block transactions,
	// which might lead into ErrInsufficientFundsForTransfer error
	vmctx.CanTransfer = func(db vm.StateDB, sender common.Address, amount *big.Int) bool {
		if msg.From() == sender {
			return true
		}
		res := originalCanTransfer(db, sender, amount)
		return res
	}

	// If the actual transaction would fail, then their is no reason to actually transfer any balance at all
	vmctx.Transfer = func(db vm.StateDB, sender, recipient common.Address, amount *big.Int) {
		toAmount := new(big.Int).Set(amount)

		senderBalance := db.GetBalance(sender)
		if senderBalance.Cmp(toAmount) < 0 {
			toAmount.Set(big.NewInt(0))
		}

		originalTransfer(db, sender, recipient, toAmount)
	}

	// Add extra context needed for state_diff
	taskExtraContext := map[string]interface{}{
		"hasFromSufficientBalanceForValueAndGasCost": hasFromSufficientBalanceForValueAndGasCost,
		"hasFromSufficientBalanceForGasCost":         hasFromSufficientBalanceForGasCost,
	}

	traceConfig := getTraceConfigFromTraceCallConfig(config)
	return api.traceTx(ctx, msg, new(Context), vmctx, statedb, taskExtraContext, traceConfig)
}

// TraceCallMany lets you trace a given eth_call. It collects the structured logs created during the execution of EVM
// if the given transaction was added on top of the provided block and returns them as a JSON object.
// You can provide -2 as a block number to trace on top of the pending block.
func (api *API) TraceCallMany(ctx context.Context, txs []ethapi.TransactionArgs, blockNrOrHash rpc.BlockNumberOrHash, config *TraceCallConfig) (interface{}, error) {
	// Try to retrieve the specified block
	var (
		err   error
		block *types.Block
	)
	if hash, ok := blockNrOrHash.Hash(); ok {
		block, err = api.blockByHash(ctx, hash)
	} else if number, ok := blockNrOrHash.Number(); ok {
		block, err = api.blockByNumber(ctx, number)
	} else {
		return nil, errors.New("invalid arguments; neither block nor hash specified")
	}
	if err != nil {
		return nil, err
	}
	// try to recompute the state
	reexec := defaultTraceReexec
	if config != nil && config.Reexec != nil {
		reexec = *config.Reexec
	}
	statedb, err := api.backend.StateAtBlock(ctx, block, reexec, nil, true, false)
	if err != nil {
		return nil, err
	}
	// Apply the customized state rules if required.
	if config != nil {
<<<<<<< HEAD
		if err := config.StateOverrides.Apply(statedb); err != nil {
			return nil, err
=======
		traceConfig = &TraceConfig{
			Config:  config.Config,
			Tracer:  config.Tracer,
			Timeout: config.Timeout,
			Reexec:  config.Reexec,
>>>>>>> 8be800ff
		}
	}

	traceConfig := getTraceConfigFromTraceCallConfig(config)

	var results = make([]interface{}, len(txs))
	for idx, args := range txs {
		// Execute the trace
		msg, err := args.ToMessage(api.backend.RPCGasCap(), block.BaseFee())
		if err != nil {
			results[idx] = &txTraceResult{Error: err.Error()}
			continue
		}
		vmctx := core.NewEVMBlockContext(block.Header(), api.chainContext(ctx), nil)

		originalCanTransfer := vmctx.CanTransfer
		originalTransfer := vmctx.Transfer

		// Store the truth on wether from acount has enough balance for context usage
		gasCost := new(big.Int).Mul(new(big.Int).SetUint64(msg.Gas()), msg.GasPrice())
		totalCost := new(big.Int).Add(gasCost, msg.Value())
		hasFromSufficientBalanceForValueAndGasCost := vmctx.CanTransfer(statedb, msg.From(), totalCost)
		hasFromSufficientBalanceForGasCost := vmctx.CanTransfer(statedb, msg.From(), gasCost)

		// This is needed for trace_call (debug mode),
		// as the Transaction is being run on top of the block transactions,
		// which might lead into ErrInsufficientFundsForTransfer error
		vmctx.CanTransfer = func(db vm.StateDB, sender common.Address, amount *big.Int) bool {
			if msg.From() == sender {
				return true
			}
			res := originalCanTransfer(db, sender, amount)
			return res
		}

		// If the actual transaction would fail, then their is no reason to actually transfer any balance at all
		vmctx.Transfer = func(db vm.StateDB, sender, recipient common.Address, amount *big.Int) {
			toAmount := new(big.Int).Set(amount)

			senderBalance := db.GetBalance(sender)
			if senderBalance.Cmp(toAmount) < 0 {
				toAmount.Set(big.NewInt(0))
			}

			originalTransfer(db, sender, recipient, toAmount)
		}

		// Add extra context needed for state_diff
		taskExtraContext := map[string]interface{}{
			"hasFromSufficientBalanceForValueAndGasCost": hasFromSufficientBalanceForValueAndGasCost,
			"hasFromSufficientBalanceForGasCost":         hasFromSufficientBalanceForGasCost,
		}

		res, err := api.traceTx(ctx, msg, new(Context), vmctx, statedb, taskExtraContext, traceConfig)
		if err != nil {
			results[idx] = &txTraceResult{Error: err.Error()}
			continue
		}

		res, err = decorateResponse(res, traceConfig)
		if err != nil {
			return nil, fmt.Errorf("failed to decorate response for transaction at index %d with error %v", idx, err)
		}
		results[idx] = res
	}

	return results, nil
}

// traceTx configures a new tracer according to the provided configuration, and
// executes the given message in the provided environment. The return value will
// be tracer dependent.
func (api *API) traceTx(ctx context.Context, message core.Message, txctx *Context, vmctx vm.BlockContext, statedb *state.StateDB, extraContext map[string]interface{}, config *TraceConfig) (interface{}, error) {
	// Assemble the structured logger or the JavaScript tracer
	var (
		tracer    vm.EVMLogger
		err       error
		txContext = core.NewEVMTxContext(message)
	)
	switch {
	case config == nil:
		tracer = logger.NewStructLogger(nil)
	case config.Tracer != nil:
		// Define a meaningful timeout of a single transaction trace
		timeout := defaultTraceTimeout
		if config.Timeout != nil {
			if timeout, err = time.ParseDuration(*config.Timeout); err != nil {
				return nil, err
			}
		}
		if t, err := New(*config.Tracer, txctx); err != nil {
			return nil, err
		} else {
			deadlineCtx, cancel := context.WithTimeout(ctx, timeout)
			go func() {
				<-deadlineCtx.Done()
				if errors.Is(deadlineCtx.Err(), context.DeadlineExceeded) {
					t.Stop(errors.New("execution timeout"))
				}
			}()
			defer cancel()
			tracer = t
		}
	default:
		tracer = logger.NewStructLogger(config.Config)
	}
	// Run the transaction with tracing enabled.
	vmenv := vm.NewEVM(vmctx, txContext, statedb, api.backend.ChainConfig(), vm.Config{Debug: true, Tracer: tracer, NoBaseFee: true})

	// Call Prepare to clear out the statedb access list
	statedb.Prepare(txctx.TxHash, txctx.TxIndex)

	switch tracer := tracer.(type) {
	case *jsTracer:
		if extraContext == nil {
			extraContext = map[string]interface{}{}
		}

		if txctx.TxHash != (common.Hash{}) {
			extraContext["transactionHash"] = txctx.TxHash.Hex()
		}
		if txctx.BlockHash != (common.Hash{}) {
			extraContext["blockHash"] = txctx.BlockHash.Hex()
		}
		extraContext["transactionPosition"] = uint64(txctx.TxIndex)

		// Add useful context for all tracers
		extraContext["from"] = message.From()
		if message.To() != nil {
			extraContext["msgTo"] = *message.To()
		}
		extraContext["coinbase"] = vmctx.Coinbase

		extraContext["gasLimit"] = message.Gas()
		extraContext["gasPrice"] = message.GasPrice()

		tracer.CapturePreEVM(vmenv, extraContext)
	}

	result, err := core.ApplyMessage(vmenv, message, new(core.GasPool).AddGas(message.Gas()))
	if err != nil {
		return nil, fmt.Errorf("tracing failed: %w", err)
	}

	// Depending on the tracer type, format and return the output.
	switch tracer := tracer.(type) {
	case *logger.StructLogger:
		// If the result contains a revert reason, return it.
		returnVal := fmt.Sprintf("%x", result.Return())
		if len(result.Revert()) > 0 {
			returnVal = fmt.Sprintf("%x", result.Revert())
		}
		return &ethapi.ExecutionResult{
			Gas:         result.UsedGas,
			Failed:      result.Failed(),
			ReturnValue: returnVal,
			StructLogs:  ethapi.FormatLogs(tracer.StructLogs()),
		}, nil

	case Tracer:
		return tracer.GetResult()

	default:
		panic(fmt.Sprintf("bad tracer type %T", tracer))
	}
}

// APIs return the collection of RPC services the tracer package offers.
func APIs(backend Backend) []rpc.API {
	debugAPI := NewAPI(backend)

	// Append all the local APIs and return
	return []rpc.API{
		{
			Namespace: "debug",
			Version:   "1.0",
			Service:   debugAPI,
			Public:    false,
		},
		{
			Namespace: "trace",
			Version:   "1.0",
			Service:   NewTraceAPI(debugAPI),
			Public:    false,
		},
	}
}<|MERGE_RESOLUTION|>--- conflicted
+++ resolved
@@ -168,37 +168,22 @@
 
 // TraceConfig holds extra parameters to trace functions.
 type TraceConfig struct {
-<<<<<<< HEAD
-	*vm.LogConfig
+	*logger.Config
 	Tracer            *string
 	Timeout           *string
 	Reexec            *uint64
 	NestedTraceOutput bool // Returns the trace output JSON nested under the trace name key. This allows full Parity compatibility to be achieved.
-=======
-	*logger.Config
-	Tracer  *string
-	Timeout *string
-	Reexec  *uint64
->>>>>>> 8be800ff
 }
 
 // TraceCallConfig is the config for traceCall API. It holds one more
 // field to override the state for tracing.
 type TraceCallConfig struct {
-<<<<<<< HEAD
-	*vm.LogConfig
+	*logger.Config
 	Tracer            *string
 	Timeout           *string
 	Reexec            *uint64
 	NestedTraceOutput bool // Returns the trace output JSON nested under the trace name key. This allows full Parity compatibility to be achieved.
 	StateOverrides    *ethapi.StateOverride
-=======
-	*logger.Config
-	Tracer         *string
-	Timeout        *string
-	Reexec         *uint64
-	StateOverrides *ethapi.StateOverride
->>>>>>> 8be800ff
 }
 
 // StdTraceConfig holds extra parameters to standard-json trace functions.
@@ -727,7 +712,6 @@
 	// Therefore, it's perfectly valid to specify `"futureForkBlock": 0`, to enable `futureFork`
 
 	if config != nil && config.Overrides != nil {
-<<<<<<< HEAD
 		overrideEIP2929 := config.Overrides.GetEIP2929Transition()
 		existingEIP2929 := chainConfig.GetEIP2929Transition()
 
@@ -747,15 +731,6 @@
 			if err := chainConfig.SetEIP2929Transition(overrideEIP2929); err != nil {
 				return nil, err
 			}
-=======
-		// Copy the config, to not screw up the main config
-		// Note: the Clique-part is _not_ deep copied
-		chainConfigCopy := new(params.ChainConfig)
-		*chainConfigCopy = *chainConfig
-		chainConfig = chainConfigCopy
-		if berlin := config.Config.Overrides.BerlinBlock; berlin != nil {
-			chainConfig.BerlinBlock = berlin
->>>>>>> 8be800ff
 			canon = false
 		}
 	}
@@ -972,16 +947,8 @@
 	}
 	// Apply the customized state rules if required.
 	if config != nil {
-<<<<<<< HEAD
 		if err := config.StateOverrides.Apply(statedb); err != nil {
 			return nil, err
-=======
-		traceConfig = &TraceConfig{
-			Config:  config.Config,
-			Tracer:  config.Tracer,
-			Timeout: config.Timeout,
-			Reexec:  config.Reexec,
->>>>>>> 8be800ff
 		}
 	}
 

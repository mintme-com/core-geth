--- conflicted
+++ resolved
@@ -165,15 +165,10 @@
 // field to override the state for tracing.
 type TraceCallConfig struct {
 	TraceConfig
-<<<<<<< HEAD
 	StateOverrides    *ethapi.StateOverride
 	BlockOverrides    *ethapi.BlockOverrides
 	NestedTraceOutput bool // Returns the trace output JSON nested under the trace name key. This allows full Parity compatibility to be achieved.
-=======
-	StateOverrides *ethapi.StateOverride
-	BlockOverrides *ethapi.BlockOverrides
-	TxIndex        *hexutil.Uint
->>>>>>> 7f131dcb
+	TxIndex           *hexutil.Uint
 }
 
 // StdTraceConfig holds extra parameters to standard-json trace functions.

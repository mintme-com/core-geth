--- conflicted
+++ resolved
@@ -1355,12 +1355,7 @@
 // processHeaders takes batches of retrieved headers from an input channel and
 // keeps processing and scheduling them into the header chain and downloader's
 // queue until the stream ends or a failure occurs.
-<<<<<<< HEAD
-func (d *Downloader) processHeaders(origin uint64, ttd *big.Int, beaconMode bool) error {
-	// Keep a count of uncertain headers to roll back
-=======
 func (d *Downloader) processHeaders(origin uint64, td, ttd *big.Int, beaconMode bool) error {
->>>>>>> 0d45d72d
 	var (
 		mode       = d.getMode()
 		gotHeaders = false // Wait for batches of headers to process
@@ -1488,17 +1483,7 @@
 						}
 					}
 					if len(chunkHeaders) > 0 {
-<<<<<<< HEAD
 						if n, err := d.lightchain.InsertHeaderChain(chunkHeaders, frequency); err != nil {
-							rollbackErr = err
-
-							// If some headers were inserted, track them as uncertain
-							if (mode == SnapSync || frequency > 1) && n > 0 && rollback == 0 {
-								rollback = chunkHeaders[0].Number.Uint64()
-							}
-=======
-						if n, err := d.lightchain.InsertHeaderChain(chunkHeaders); err != nil {
->>>>>>> 0d45d72d
 							log.Warn("Invalid header encountered", "number", chunkHeaders[n].Number, "hash", chunkHashes[n], "parent", chunkHeaders[n].ParentHash, "err", err)
 							return fmt.Errorf("%w: %v", errInvalidChain, err)
 						}

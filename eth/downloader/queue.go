// Copyright 2015 The go-ethereum Authors
// This file is part of the go-ethereum library.
//
// The go-ethereum library is free software: you can redistribute it and/or modify
// it under the terms of the GNU Lesser General Public License as published by
// the Free Software Foundation, either version 3 of the License, or
// (at your option) any later version.
//
// The go-ethereum library is distributed in the hope that it will be useful,
// but WITHOUT ANY WARRANTY; without even the implied warranty of
// MERCHANTABILITY or FITNESS FOR A PARTICULAR PURPOSE. See the
// GNU Lesser General Public License for more details.
//
// You should have received a copy of the GNU Lesser General Public License
// along with the go-ethereum library. If not, see <http://www.gnu.org/licenses/>.

// Contains the block download scheduler to collect download tasks and schedule
// them in an ordered, and throttled way.

package downloader

import (
	"errors"
	"fmt"
	"sync"
	"sync/atomic"
	"time"

	"github.com/ethereum/go-ethereum/common"
	"github.com/ethereum/go-ethereum/common/prque"
	"github.com/ethereum/go-ethereum/core/types"
	"github.com/ethereum/go-ethereum/crypto/kzg4844"
	"github.com/ethereum/go-ethereum/log"
	"github.com/ethereum/go-ethereum/metrics"
	"github.com/ethereum/go-ethereum/params/vars"
)

const (
	bodyType    = uint(0)
	receiptType = uint(1)
)

var (
	blockCacheMaxItems     = 8192              // Maximum number of blocks to cache before throttling the download
	blockCacheInitialItems = 2048              // Initial number of blocks to start fetching, before we know the sizes of the blocks
	blockCacheMemory       = 256 * 1024 * 1024 // Maximum amount of memory to use for block caching
	blockCacheSizeWeight   = 0.1               // Multiplier to approximate the average block size based on past ones
)

var (
	errNoFetchesPending = errors.New("no fetches pending")
	errStaleDelivery    = errors.New("stale delivery")
)

// fetchRequest is a currently running data retrieval operation.
type fetchRequest struct {
	Peer    *peerConnection // Peer to which the request was sent
	From    uint64          // Requested chain element index (used for skeleton fills only)
	Headers []*types.Header // Requested headers, sorted by request order
	Time    time.Time       // Time when the request was made
}

// fetchResult is a struct collecting partial results from data fetchers until
// all outstanding pieces complete and the result as a whole can be processed.
type fetchResult struct {
	pending atomic.Int32 // Flag telling what deliveries are outstanding

	Header       *types.Header
	Uncles       []*types.Header
	Transactions types.Transactions
	Receipts     types.Receipts
	Withdrawals  types.Withdrawals
}

func newFetchResult(header *types.Header, fastSync bool) *fetchResult {
	item := &fetchResult{
		Header: header,
	}
	if !header.EmptyBody() {
		item.pending.Store(item.pending.Load() | (1 << bodyType))
	} else if header.WithdrawalsHash != nil {
		item.Withdrawals = make(types.Withdrawals, 0)
	}
	if fastSync && !header.EmptyReceipts() {
		item.pending.Store(item.pending.Load() | (1 << receiptType))
	}
	return item
}

// SetBodyDone flags the body as finished.
func (f *fetchResult) SetBodyDone() {
	if v := f.pending.Load(); (v & (1 << bodyType)) != 0 {
		f.pending.Add(-1)
	}
}

// AllDone checks if item is done.
func (f *fetchResult) AllDone() bool {
	return f.pending.Load() == 0
}

// SetReceiptsDone flags the receipts as finished.
func (f *fetchResult) SetReceiptsDone() {
	if v := f.pending.Load(); (v & (1 << receiptType)) != 0 {
		f.pending.Add(-2)
	}
}

// Done checks if the given type is done already
func (f *fetchResult) Done(kind uint) bool {
	v := f.pending.Load()
	return v&(1<<kind) == 0
}

// queue represents hashes that are either need fetching or are being fetched
type queue struct {
	mode SyncMode // Synchronisation mode to decide on the block parts to schedule for fetching

	// Headers are "special", they download in batches, supported by a skeleton chain
	headerHead      common.Hash                    // Hash of the last queued header to verify order
	headerTaskPool  map[uint64]*types.Header       // Pending header retrieval tasks, mapping starting indexes to skeleton headers
	headerTaskQueue *prque.Prque[int64, uint64]    // Priority queue of the skeleton indexes to fetch the filling headers for
	headerPeerMiss  map[string]map[uint64]struct{} // Set of per-peer header batches known to be unavailable
	headerPendPool  map[string]*fetchRequest       // Currently pending header retrieval operations
	headerResults   []*types.Header                // Result cache accumulating the completed headers
	headerHashes    []common.Hash                  // Result cache accumulating the completed header hashes
	headerProced    int                            // Number of headers already processed from the results
	headerOffset    uint64                         // Number of the first header in the result cache
	headerContCh    chan bool                      // Channel to notify when header download finishes

	// All data retrievals below are based on an already assembles header chain
	blockTaskPool  map[common.Hash]*types.Header      // Pending block (body) retrieval tasks, mapping hashes to headers
	blockTaskQueue *prque.Prque[int64, *types.Header] // Priority queue of the headers to fetch the blocks (bodies) for
	blockPendPool  map[string]*fetchRequest           // Currently pending block (body) retrieval operations
	blockWakeCh    chan bool                          // Channel to notify the block fetcher of new tasks

	receiptTaskPool  map[common.Hash]*types.Header      // Pending receipt retrieval tasks, mapping hashes to headers
	receiptTaskQueue *prque.Prque[int64, *types.Header] // Priority queue of the headers to fetch the receipts for
	receiptPendPool  map[string]*fetchRequest           // Currently pending receipt retrieval operations
	receiptWakeCh    chan bool                          // Channel to notify when receipt fetcher of new tasks

	resultCache *resultStore       // Downloaded but not yet delivered fetch results
	resultSize  common.StorageSize // Approximate size of a block (exponential moving average)

	lock   *sync.RWMutex
	active *sync.Cond
	closed bool

	logTime time.Time // Time instance when status was last reported
}

// newQueue creates a new download queue for scheduling block retrieval.
func newQueue(blockCacheLimit int, thresholdInitialSize int) *queue {
	lock := new(sync.RWMutex)
	q := &queue{
		headerContCh:     make(chan bool, 1),
		blockTaskQueue:   prque.New[int64, *types.Header](nil),
		blockWakeCh:      make(chan bool, 1),
		receiptTaskQueue: prque.New[int64, *types.Header](nil),
		receiptWakeCh:    make(chan bool, 1),
		active:           sync.NewCond(lock),
		lock:             lock,
	}
	q.Reset(blockCacheLimit, thresholdInitialSize)
	return q
}

// Reset clears out the queue contents.
func (q *queue) Reset(blockCacheLimit int, thresholdInitialSize int) {
	q.lock.Lock()
	defer q.lock.Unlock()

	q.closed = false
	q.mode = FullSync

	q.headerHead = common.Hash{}
	q.headerPendPool = make(map[string]*fetchRequest)

	q.blockTaskPool = make(map[common.Hash]*types.Header)
	q.blockTaskQueue.Reset()
	q.blockPendPool = make(map[string]*fetchRequest)

	q.receiptTaskPool = make(map[common.Hash]*types.Header)
	q.receiptTaskQueue.Reset()
	q.receiptPendPool = make(map[string]*fetchRequest)

	q.resultCache = newResultStore(blockCacheLimit)
	q.resultCache.SetThrottleThreshold(uint64(thresholdInitialSize))
}

// Close marks the end of the sync, unblocking Results.
// It may be called even if the queue is already closed.
func (q *queue) Close() {
	q.lock.Lock()
	q.closed = true
	q.active.Signal()
	q.lock.Unlock()
}

// PendingHeaders retrieves the number of header requests pending for retrieval.
func (q *queue) PendingHeaders() int {
	q.lock.Lock()
	defer q.lock.Unlock()

	return q.headerTaskQueue.Size()
}

// PendingBodies retrieves the number of block body requests pending for retrieval.
func (q *queue) PendingBodies() int {
	q.lock.Lock()
	defer q.lock.Unlock()

	return q.blockTaskQueue.Size()
}

// PendingReceipts retrieves the number of block receipts pending for retrieval.
func (q *queue) PendingReceipts() int {
	q.lock.Lock()
	defer q.lock.Unlock()

	return q.receiptTaskQueue.Size()
}

// InFlightBlocks retrieves whether there are block fetch requests currently in
// flight.
func (q *queue) InFlightBlocks() bool {
	q.lock.Lock()
	defer q.lock.Unlock()

	return len(q.blockPendPool) > 0
}

// InFlightReceipts retrieves whether there are receipt fetch requests currently
// in flight.
func (q *queue) InFlightReceipts() bool {
	q.lock.Lock()
	defer q.lock.Unlock()

	return len(q.receiptPendPool) > 0
}

// Idle returns if the queue is fully idle or has some data still inside.
func (q *queue) Idle() bool {
	q.lock.Lock()
	defer q.lock.Unlock()

	queued := q.blockTaskQueue.Size() + q.receiptTaskQueue.Size()
	pending := len(q.blockPendPool) + len(q.receiptPendPool)

	return (queued + pending) == 0
}

// ScheduleSkeleton adds a batch of header retrieval tasks to the queue to fill
// up an already retrieved header skeleton.
func (q *queue) ScheduleSkeleton(from uint64, skeleton []*types.Header) {
	q.lock.Lock()
	defer q.lock.Unlock()

	// No skeleton retrieval can be in progress, fail hard if so (huge implementation bug)
	if q.headerResults != nil {
		panic("skeleton assembly already in progress")
	}
	// Schedule all the header retrieval tasks for the skeleton assembly
	q.headerTaskPool = make(map[uint64]*types.Header)
	q.headerTaskQueue = prque.New[int64, uint64](nil)
	q.headerPeerMiss = make(map[string]map[uint64]struct{}) // Reset availability to correct invalid chains
	q.headerResults = make([]*types.Header, len(skeleton)*MaxHeaderFetch)
	q.headerHashes = make([]common.Hash, len(skeleton)*MaxHeaderFetch)
	q.headerProced = 0
	q.headerOffset = from
	q.headerContCh = make(chan bool, 1)

	for i, header := range skeleton {
		index := from + uint64(i*MaxHeaderFetch)

		q.headerTaskPool[index] = header
		q.headerTaskQueue.Push(index, -int64(index))
	}
}

// RetrieveHeaders retrieves the header chain assemble based on the scheduled
// skeleton.
func (q *queue) RetrieveHeaders() ([]*types.Header, []common.Hash, int) {
	q.lock.Lock()
	defer q.lock.Unlock()

	headers, hashes, proced := q.headerResults, q.headerHashes, q.headerProced
	q.headerResults, q.headerHashes, q.headerProced = nil, nil, 0

	return headers, hashes, proced
}

// Schedule adds a set of headers for the download queue for scheduling, returning
// the new headers encountered.
func (q *queue) Schedule(headers []*types.Header, hashes []common.Hash, from uint64) []*types.Header {
	q.lock.Lock()
	defer q.lock.Unlock()

	// Insert all the headers prioritised by the contained block number
	inserts := make([]*types.Header, 0, len(headers))
	for i, header := range headers {
		// Make sure chain order is honoured and preserved throughout
		hash := hashes[i]
		if header.Number == nil || header.Number.Uint64() != from {
			log.Warn("Header broke chain ordering", "number", header.Number, "hash", hash, "expected", from)
			break
		}
		if q.headerHead != (common.Hash{}) && q.headerHead != header.ParentHash {
			log.Warn("Header broke chain ancestry", "number", header.Number, "hash", hash)
			break
		}
		// Make sure no duplicate requests are executed
		// We cannot skip this, even if the block is empty, since this is
		// what triggers the fetchResult creation.
		if _, ok := q.blockTaskPool[hash]; ok {
			log.Warn("Header already scheduled for block fetch", "number", header.Number, "hash", hash)
		} else {
			q.blockTaskPool[hash] = header
			q.blockTaskQueue.Push(header, -int64(header.Number.Uint64()))
		}
		// Queue for receipt retrieval
		if q.mode == SnapSync && !header.EmptyReceipts() {
			if _, ok := q.receiptTaskPool[hash]; ok {
				log.Warn("Header already scheduled for receipt fetch", "number", header.Number, "hash", hash)
			} else {
				q.receiptTaskPool[hash] = header
				q.receiptTaskQueue.Push(header, -int64(header.Number.Uint64()))
			}
		}
		inserts = append(inserts, header)
		q.headerHead = hash
		from++
	}
	return inserts
}

// Results retrieves and permanently removes a batch of fetch results from
// the cache. the result slice will be empty if the queue has been closed.
// Results can be called concurrently with Deliver and Schedule,
// but assumes that there are not two simultaneous callers to Results
func (q *queue) Results(block bool) []*fetchResult {
	// Abort early if there are no items and non-blocking requested
	if !block && !q.resultCache.HasCompletedItems() {
		return nil
	}
	closed := false
	for !closed && !q.resultCache.HasCompletedItems() {
		// In order to wait on 'active', we need to obtain the lock.
		// That may take a while, if someone is delivering at the same
		// time, so after obtaining the lock, we check again if there
		// are any results to fetch.
		// Also, in-between we ask for the lock and the lock is obtained,
		// someone can have closed the queue. In that case, we should
		// return the available results and stop blocking
		q.lock.Lock()
		if q.resultCache.HasCompletedItems() || q.closed {
			q.lock.Unlock()
			break
		}
		// No items available, and not closed
		q.active.Wait()
		closed = q.closed
		q.lock.Unlock()
	}
	// Regardless if closed or not, we can still deliver whatever we have
	results := q.resultCache.GetCompleted(maxResultsProcess)
	for _, result := range results {
		// Recalculate the result item weights to prevent memory exhaustion
		size := result.Header.Size()
		for _, uncle := range result.Uncles {
			size += uncle.Size()
		}
		for _, receipt := range result.Receipts {
			size += receipt.Size()
		}
		for _, tx := range result.Transactions {
			size += common.StorageSize(tx.Size())
		}
		q.resultSize = common.StorageSize(blockCacheSizeWeight)*size +
			(1-common.StorageSize(blockCacheSizeWeight))*q.resultSize
	}
	// Using the newly calibrated resultsize, figure out the new throttle limit
	// on the result cache
	throttleThreshold := uint64((common.StorageSize(blockCacheMemory) + q.resultSize - 1) / q.resultSize)
	throttleThreshold = q.resultCache.SetThrottleThreshold(throttleThreshold)

	// With results removed from the cache, wake throttled fetchers
	for _, ch := range []chan bool{q.blockWakeCh, q.receiptWakeCh} {
		select {
		case ch <- true:
		default:
		}
	}
	// Log some info at certain times
	if time.Since(q.logTime) >= 60*time.Second {
		q.logTime = time.Now()

		info := q.Stats()
		info = append(info, "throttle", throttleThreshold)
		log.Debug("Downloader queue stats", info...)
	}
	return results
}

func (q *queue) Stats() []interface{} {
	q.lock.RLock()
	defer q.lock.RUnlock()

	return q.stats()
}

func (q *queue) stats() []interface{} {
	return []interface{}{
		"receiptTasks", q.receiptTaskQueue.Size(),
		"blockTasks", q.blockTaskQueue.Size(),
		"itemSize", q.resultSize,
	}
}

// ReserveHeaders reserves a set of headers for the given peer, skipping any
// previously failed batches.
func (q *queue) ReserveHeaders(p *peerConnection, count int) *fetchRequest {
	q.lock.Lock()
	defer q.lock.Unlock()

	// Short circuit if the peer's already downloading something (sanity check to
	// not corrupt state)
	if _, ok := q.headerPendPool[p.id]; ok {
		return nil
	}
	// Retrieve a batch of hashes, skipping previously failed ones
	send, skip := uint64(0), []uint64{}
	for send == 0 && !q.headerTaskQueue.Empty() {
		from, _ := q.headerTaskQueue.Pop()
		if q.headerPeerMiss[p.id] != nil {
			if _, ok := q.headerPeerMiss[p.id][from]; ok {
				skip = append(skip, from)
				continue
			}
		}
		send = from
	}
	// Merge all the skipped batches back
	for _, from := range skip {
		q.headerTaskQueue.Push(from, -int64(from))
	}
	// Assemble and return the block download request
	if send == 0 {
		return nil
	}
	request := &fetchRequest{
		Peer: p,
		From: send,
		Time: time.Now(),
	}
	q.headerPendPool[p.id] = request
	return request
}

// ReserveBodies reserves a set of body fetches for the given peer, skipping any
// previously failed downloads. Beside the next batch of needed fetches, it also
// returns a flag whether empty blocks were queued requiring processing.
func (q *queue) ReserveBodies(p *peerConnection, count int) (*fetchRequest, bool, bool) {
	q.lock.Lock()
	defer q.lock.Unlock()

	return q.reserveHeaders(p, count, q.blockTaskPool, q.blockTaskQueue, q.blockPendPool, bodyType)
}

// ReserveReceipts reserves a set of receipt fetches for the given peer, skipping
// any previously failed downloads. Beside the next batch of needed fetches, it
// also returns a flag whether empty receipts were queued requiring importing.
func (q *queue) ReserveReceipts(p *peerConnection, count int) (*fetchRequest, bool, bool) {
	q.lock.Lock()
	defer q.lock.Unlock()

	return q.reserveHeaders(p, count, q.receiptTaskPool, q.receiptTaskQueue, q.receiptPendPool, receiptType)
}

// reserveHeaders reserves a set of data download operations for a given peer,
// skipping any previously failed ones. This method is a generic version used
// by the individual special reservation functions.
//
// Note, this method expects the queue lock to be already held for writing. The
// reason the lock is not obtained in here is because the parameters already need
// to access the queue, so they already need a lock anyway.
//
// Returns:
//
//	item     - the fetchRequest
//	progress - whether any progress was made
//	throttle - if the caller should throttle for a while
func (q *queue) reserveHeaders(p *peerConnection, count int, taskPool map[common.Hash]*types.Header, taskQueue *prque.Prque[int64, *types.Header],
	pendPool map[string]*fetchRequest, kind uint) (*fetchRequest, bool, bool) {
	// Short circuit if the pool has been depleted, or if the peer's already
	// downloading something (sanity check not to corrupt state)
	if taskQueue.Empty() {
		return nil, false, true
	}
	if _, ok := pendPool[p.id]; ok {
		return nil, false, false
	}
	// Retrieve a batch of tasks, skipping previously failed ones
	send := make([]*types.Header, 0, count)
	skip := make([]*types.Header, 0)
	progress := false
	throttled := false
	for proc := 0; len(send) < count && !taskQueue.Empty(); proc++ {
		// the task queue will pop items in order, so the highest prio block
		// is also the lowest block number.
		header, _ := taskQueue.Peek()

		// we can ask the resultcache if this header is within the
		// "prioritized" segment of blocks. If it is not, we need to throttle

		stale, throttle, item, err := q.resultCache.AddFetch(header, q.mode == SnapSync)
		if stale {
			// Don't put back in the task queue, this item has already been
			// delivered upstream
			taskQueue.PopItem()
			progress = true
			delete(taskPool, header.Hash())
			proc = proc - 1
			log.Error("Fetch reservation already delivered", "number", header.Number.Uint64())
			continue
		}
		if throttle {
			// There are no resultslots available. Leave it in the task queue
			// However, if there are any left as 'skipped', we should not tell
			// the caller to throttle, since we still want some other
			// peer to fetch those for us
			throttled = len(skip) == 0
			break
		}
		if err != nil {
			// this most definitely should _not_ happen
			log.Warn("Failed to reserve headers", "err", err)
			// There are no resultslots available. Leave it in the task queue
			break
		}
		if item.Done(kind) {
			// If it's a noop, we can skip this task
			delete(taskPool, header.Hash())
			taskQueue.PopItem()
			proc = proc - 1
			progress = true
			continue
		}
		// Remove it from the task queue
		taskQueue.PopItem()
		// Otherwise unless the peer is known not to have the data, add to the retrieve list
		if p.Lacks(header.Hash()) {
			skip = append(skip, header)
		} else {
			send = append(send, header)
		}
	}
	// Merge all the skipped headers back
	for _, header := range skip {
		taskQueue.Push(header, -int64(header.Number.Uint64()))
	}
	if q.resultCache.HasCompletedItems() {
		// Wake Results, resultCache was modified
		q.active.Signal()
	}
	// Assemble and return the block download request
	if len(send) == 0 {
		return nil, progress, throttled
	}
	request := &fetchRequest{
		Peer:    p,
		Headers: send,
		Time:    time.Now(),
	}
	pendPool[p.id] = request
	return request, progress, throttled
}

// Revoke cancels all pending requests belonging to a given peer. This method is
// meant to be called during a peer drop to quickly reassign owned data fetches
// to remaining nodes.
func (q *queue) Revoke(peerID string) {
	q.lock.Lock()
	defer q.lock.Unlock()

	if request, ok := q.headerPendPool[peerID]; ok {
		q.headerTaskQueue.Push(request.From, -int64(request.From))
		delete(q.headerPendPool, peerID)
	}
	if request, ok := q.blockPendPool[peerID]; ok {
		for _, header := range request.Headers {
			q.blockTaskQueue.Push(header, -int64(header.Number.Uint64()))
		}
		delete(q.blockPendPool, peerID)
	}
	if request, ok := q.receiptPendPool[peerID]; ok {
		for _, header := range request.Headers {
			q.receiptTaskQueue.Push(header, -int64(header.Number.Uint64()))
		}
		delete(q.receiptPendPool, peerID)
	}
}

// ExpireHeaders cancels a request that timed out and moves the pending fetch
// task back into the queue for rescheduling.
func (q *queue) ExpireHeaders(peer string) int {
	q.lock.Lock()
	defer q.lock.Unlock()

	headerTimeoutMeter.Mark(1)
	return q.expire(peer, q.headerPendPool, q.headerTaskQueue)
}

// ExpireBodies checks for in flight block body requests that exceeded a timeout
// allowance, canceling them and returning the responsible peers for penalisation.
func (q *queue) ExpireBodies(peer string) int {
	q.lock.Lock()
	defer q.lock.Unlock()

	bodyTimeoutMeter.Mark(1)
	return q.expire(peer, q.blockPendPool, q.blockTaskQueue)
}

// ExpireReceipts checks for in flight receipt requests that exceeded a timeout
// allowance, canceling them and returning the responsible peers for penalisation.
func (q *queue) ExpireReceipts(peer string) int {
	q.lock.Lock()
	defer q.lock.Unlock()

	receiptTimeoutMeter.Mark(1)
	return q.expire(peer, q.receiptPendPool, q.receiptTaskQueue)
}

// expire is the generic check that moves a specific expired task from a pending
// pool back into a task pool. The syntax on the passed taskQueue is a bit weird
// as we would need a generic expire method to handle both types, but that is not
// supported at the moment at least (Go 1.19).
//
// Note, this method expects the queue lock to be already held. The reason the
// lock is not obtained in here is that the parameters already need to access
// the queue, so they already need a lock anyway.
func (q *queue) expire(peer string, pendPool map[string]*fetchRequest, taskQueue interface{}) int {
	// Retrieve the request being expired and log an error if it's non-existent,
	// as there's no order of events that should lead to such expirations.
	req := pendPool[peer]
	if req == nil {
		log.Error("Expired request does not exist", "peer", peer)
		return 0
	}
	delete(pendPool, peer)

	// Return any non-satisfied requests to the pool
	if req.From > 0 {
		taskQueue.(*prque.Prque[int64, uint64]).Push(req.From, -int64(req.From))
	}
	for _, header := range req.Headers {
		taskQueue.(*prque.Prque[int64, *types.Header]).Push(header, -int64(header.Number.Uint64()))
	}
	return len(req.Headers)
}

// DeliverHeaders injects a header retrieval response into the header results
// cache. This method either accepts all headers it received, or none of them
// if they do not map correctly to the skeleton.
//
// If the headers are accepted, the method makes an attempt to deliver the set
// of ready headers to the processor to keep the pipeline full. However, it will
// not block to prevent stalling other pending deliveries.
func (q *queue) DeliverHeaders(id string, headers []*types.Header, hashes []common.Hash, headerProcCh chan *headerTask) (int, error) {
	q.lock.Lock()
	defer q.lock.Unlock()

	var logger log.Logger
	if len(id) < 16 {
		// Tests use short IDs, don't choke on them
		logger = log.New("peer", id)
	} else {
		logger = log.New("peer", id[:16])
	}
	// Short circuit if the data was never requested
	request := q.headerPendPool[id]
	if request == nil {
		headerDropMeter.Mark(int64(len(headers)))
		return 0, errNoFetchesPending
	}
	delete(q.headerPendPool, id)

	headerReqTimer.UpdateSince(request.Time)
	headerInMeter.Mark(int64(len(headers)))

	// Ensure headers can be mapped onto the skeleton chain
	target := q.headerTaskPool[request.From].Hash()

	accepted := len(headers) == MaxHeaderFetch
	if accepted {
		if headers[0].Number.Uint64() != request.From {
			logger.Trace("First header broke chain ordering", "number", headers[0].Number, "hash", hashes[0], "expected", request.From)
			accepted = false
		} else if hashes[len(headers)-1] != target {
			logger.Trace("Last header broke skeleton structure ", "number", headers[len(headers)-1].Number, "hash", hashes[len(headers)-1], "expected", target)
			accepted = false
		}
	}
	if accepted {
		parentHash := hashes[0]
		for i, header := range headers[1:] {
			hash := hashes[i+1]
			if want := request.From + 1 + uint64(i); header.Number.Uint64() != want {
				logger.Warn("Header broke chain ordering", "number", header.Number, "hash", hash, "expected", want)
				accepted = false
				break
			}
			if parentHash != header.ParentHash {
				logger.Warn("Header broke chain ancestry", "number", header.Number, "hash", hash)
				accepted = false
				break
			}
			// Set-up parent hash for next round
			parentHash = hash
		}
	}
	// If the batch of headers wasn't accepted, mark as unavailable
	if !accepted {
		logger.Trace("Skeleton filling not accepted", "from", request.From)
		headerDropMeter.Mark(int64(len(headers)))

		miss := q.headerPeerMiss[id]
		if miss == nil {
			q.headerPeerMiss[id] = make(map[uint64]struct{})
			miss = q.headerPeerMiss[id]
		}
		miss[request.From] = struct{}{}

		q.headerTaskQueue.Push(request.From, -int64(request.From))
		return 0, errors.New("delivery not accepted")
	}
	// Clean up a successful fetch and try to deliver any sub-results
	copy(q.headerResults[request.From-q.headerOffset:], headers)
	copy(q.headerHashes[request.From-q.headerOffset:], hashes)

	delete(q.headerTaskPool, request.From)

	ready := 0
	for q.headerProced+ready < len(q.headerResults) && q.headerResults[q.headerProced+ready] != nil {
		ready += MaxHeaderFetch
	}
	if ready > 0 {
		// Headers are ready for delivery, gather them and push forward (non blocking)
		processHeaders := make([]*types.Header, ready)
		copy(processHeaders, q.headerResults[q.headerProced:q.headerProced+ready])

		processHashes := make([]common.Hash, ready)
		copy(processHashes, q.headerHashes[q.headerProced:q.headerProced+ready])

		select {
		case headerProcCh <- &headerTask{
			headers: processHeaders,
			hashes:  processHashes,
		}:
			logger.Trace("Pre-scheduled new headers", "count", len(processHeaders), "from", processHeaders[0].Number)
			q.headerProced += len(processHeaders)
		default:
		}
	}
	// Check for termination and return
	if len(q.headerTaskPool) == 0 {
		q.headerContCh <- false
	}
	return len(headers), nil
}

// DeliverBodies injects a block body retrieval response into the results queue.
// The method returns the number of blocks bodies accepted from the delivery and
// also wakes any threads waiting for data delivery.
func (q *queue) DeliverBodies(id string, txLists [][]*types.Transaction, txListHashes []common.Hash,
	uncleLists [][]*types.Header, uncleListHashes []common.Hash,
	withdrawalLists [][]*types.Withdrawal, withdrawalListHashes []common.Hash) (int, error) {
	q.lock.Lock()
	defer q.lock.Unlock()

	validate := func(index int, header *types.Header) error {
		if txListHashes[index] != header.TxHash {
			return errInvalidBody
		}
		if uncleListHashes[index] != header.UncleHash {
			return errInvalidBody
		}
		if header.WithdrawalsHash == nil {
			// nil hash means that withdrawals should not be present in body
			if withdrawalLists[index] != nil {
				return errInvalidBody
			}
		} else { // non-nil hash: body must have withdrawals
			if withdrawalLists[index] == nil {
				return errInvalidBody
			}
			if withdrawalListHashes[index] != *header.WithdrawalsHash {
				return errInvalidBody
			}
		}
		// Blocks must have a number of blobs corresponding to the header gas usage,
		// and zero before the Cancun hardfork.
		var blobs int
		for _, tx := range txLists[index] {
			// Count the number of blobs to validate against the header's blobGasUsed
			blobs += len(tx.BlobHashes())

			// Validate the data blobs individually too
			if tx.Type() == types.BlobTxType {
				if len(tx.BlobHashes()) == 0 {
					return errInvalidBody
				}
				for _, hash := range tx.BlobHashes() {
<<<<<<< HEAD
					if hash[0] != vars.BlobTxHashVersion {
=======
					if !kzg4844.IsValidVersionedHash(hash[:]) {
>>>>>>> 7f131dcb
						return errInvalidBody
					}
				}
				if tx.BlobTxSidecar() != nil {
					return errInvalidBody
				}
			}
		}
		if header.BlobGasUsed != nil {
			if want := *header.BlobGasUsed / vars.BlobTxBlobGasPerBlob; uint64(blobs) != want { // div because the header is surely good vs the body might be bloated
				return errInvalidBody
			}
		} else {
			if blobs != 0 {
				return errInvalidBody
			}
		}
		return nil
	}

	reconstruct := func(index int, result *fetchResult) {
		result.Transactions = txLists[index]
		result.Uncles = uncleLists[index]
		result.Withdrawals = withdrawalLists[index]
		result.SetBodyDone()
	}
	return q.deliver(id, q.blockTaskPool, q.blockTaskQueue, q.blockPendPool,
		bodyReqTimer, bodyInMeter, bodyDropMeter, len(txLists), validate, reconstruct)
}

// DeliverReceipts injects a receipt retrieval response into the results queue.
// The method returns the number of transaction receipts accepted from the delivery
// and also wakes any threads waiting for data delivery.
func (q *queue) DeliverReceipts(id string, receiptList [][]*types.Receipt, receiptListHashes []common.Hash) (int, error) {
	q.lock.Lock()
	defer q.lock.Unlock()

	validate := func(index int, header *types.Header) error {
		if receiptListHashes[index] != header.ReceiptHash {
			return errInvalidReceipt
		}
		return nil
	}
	reconstruct := func(index int, result *fetchResult) {
		result.Receipts = receiptList[index]
		result.SetReceiptsDone()
	}
	return q.deliver(id, q.receiptTaskPool, q.receiptTaskQueue, q.receiptPendPool,
		receiptReqTimer, receiptInMeter, receiptDropMeter, len(receiptList), validate, reconstruct)
}

// deliver injects a data retrieval response into the results queue.
//
// Note, this method expects the queue lock to be already held for writing. The
// reason this lock is not obtained in here is because the parameters already need
// to access the queue, so they already need a lock anyway.
func (q *queue) deliver(id string, taskPool map[common.Hash]*types.Header,
	taskQueue *prque.Prque[int64, *types.Header], pendPool map[string]*fetchRequest,
	reqTimer metrics.Timer, resInMeter metrics.Meter, resDropMeter metrics.Meter,
	results int, validate func(index int, header *types.Header) error,
	reconstruct func(index int, result *fetchResult)) (int, error) {
	// Short circuit if the data was never requested
	request := pendPool[id]
	if request == nil {
		resDropMeter.Mark(int64(results))
		return 0, errNoFetchesPending
	}
	delete(pendPool, id)

	reqTimer.UpdateSince(request.Time)
	resInMeter.Mark(int64(results))

	// If no data items were retrieved, mark them as unavailable for the origin peer
	if results == 0 {
		for _, header := range request.Headers {
			request.Peer.MarkLacking(header.Hash())
		}
	}
	// Assemble each of the results with their headers and retrieved data parts
	var (
		accepted int
		failure  error
		i        int
		hashes   []common.Hash
	)
	for _, header := range request.Headers {
		// Short circuit assembly if no more fetch results are found
		if i >= results {
			break
		}
		// Validate the fields
		if err := validate(i, header); err != nil {
			failure = err
			break
		}
		hashes = append(hashes, header.Hash())
		i++
	}

	for _, header := range request.Headers[:i] {
		if res, stale, err := q.resultCache.GetDeliverySlot(header.Number.Uint64()); err == nil && !stale {
			reconstruct(accepted, res)
		} else {
			// else: between here and above, some other peer filled this result,
			// or it was indeed a no-op. This should not happen, but if it does it's
			// not something to panic about
			log.Error("Delivery stale", "stale", stale, "number", header.Number.Uint64(), "err", err)
			failure = errStaleDelivery
		}
		// Clean up a successful fetch
		delete(taskPool, hashes[accepted])
		accepted++
	}
	resDropMeter.Mark(int64(results - accepted))

	// Return all failed or missing fetches to the queue
	for _, header := range request.Headers[accepted:] {
		taskQueue.Push(header, -int64(header.Number.Uint64()))
	}
	// Wake up Results
	if accepted > 0 {
		q.active.Signal()
	}
	if failure == nil {
		return accepted, nil
	}
	// If none of the data was good, it's a stale delivery
	if accepted > 0 {
		return accepted, fmt.Errorf("partial failure: %v", failure)
	}
	return accepted, fmt.Errorf("%w: %v", failure, errStaleDelivery)
}

// Prepare configures the result cache to allow accepting and caching inbound
// fetch results.
func (q *queue) Prepare(offset uint64, mode SyncMode) {
	q.lock.Lock()
	defer q.lock.Unlock()

	// Prepare the queue for sync results
	q.resultCache.Prepare(offset)
	q.mode = mode
}<|MERGE_RESOLUTION|>--- conflicted
+++ resolved
@@ -811,11 +811,7 @@
 					return errInvalidBody
 				}
 				for _, hash := range tx.BlobHashes() {
-<<<<<<< HEAD
-					if hash[0] != vars.BlobTxHashVersion {
-=======
 					if !kzg4844.IsValidVersionedHash(hash[:]) {
->>>>>>> 7f131dcb
 						return errInvalidBody
 					}
 				}

// Copyright 2015 The go-ethereum Authors
// This file is part of the go-ethereum library.
//
// The go-ethereum library is free software: you can redistribute it and/or modify
// it under the terms of the GNU Lesser General Public License as published by
// the Free Software Foundation, either version 3 of the License, or
// (at your option) any later version.
//
// The go-ethereum library is distributed in the hope that it will be useful,
// but WITHOUT ANY WARRANTY; without even the implied warranty of
// MERCHANTABILITY or FITNESS FOR A PARTICULAR PURPOSE. See the
// GNU Lesser General Public License for more details.
//
// You should have received a copy of the GNU Lesser General Public License
// along with the go-ethereum library. If not, see <http://www.gnu.org/licenses/>.

package filters

import (
	"context"
	"math/big"
	"reflect"
	"testing"

	"github.com/ethereum/go-ethereum/common"
	"github.com/ethereum/go-ethereum/consensus/ethash"
	"github.com/ethereum/go-ethereum/core"
	"github.com/ethereum/go-ethereum/core/rawdb"
	"github.com/ethereum/go-ethereum/core/types"
	"github.com/ethereum/go-ethereum/crypto"
	"github.com/ethereum/go-ethereum/params"
	"github.com/ethereum/go-ethereum/params/types/genesisT"
	"github.com/ethereum/go-ethereum/params/vars"
)

func makeReceipt(addr common.Address) *types.Receipt {
	receipt := types.NewReceipt(nil, false, 0)
	receipt.Logs = []*types.Log{
		{Address: addr},
	}
	receipt.Bloom = types.CreateBloom(types.Receipts{receipt})
	return receipt
}

func BenchmarkFilters(b *testing.B) {
	var (
		db, _   = rawdb.NewLevelDBDatabase(b.TempDir(), 0, 0, "", false)
		_, sys  = newTestFilterSystem(b, db, Config{})
		key1, _ = crypto.HexToECDSA("b71c71a67e1177ad4e901695e1b4b9ee17ae16c6668d313eac2f96dbcda3f291")
		addr1   = crypto.PubkeyToAddress(key1.PublicKey)
		addr2   = common.BytesToAddress([]byte("jeff"))
		addr3   = common.BytesToAddress([]byte("ethereum"))
		addr4   = common.BytesToAddress([]byte("random addresses please"))

<<<<<<< HEAD
		gspec = &genesisT.Genesis{
			Alloc:   genesisT.GenesisAlloc{addr1: {Balance: big.NewInt(1000000)}},
			BaseFee: big.NewInt(vars.InitialBaseFee),
		}
		genesis = core.GenesisToBlock(gspec, nil)
	)
	defer db.Close()

	core.MustCommitGenesis(db, gspec)

	chain, receipts := core.GenerateChain(params.TestChainConfig, genesis, ethash.NewFaker(), db, 100010, func(i int, gen *core.BlockGen) {
=======
		gspec = &core.Genesis{
			Alloc:   core.GenesisAlloc{addr1: {Balance: big.NewInt(1000000)}},
			BaseFee: big.NewInt(params.InitialBaseFee),
			Config:  params.TestChainConfig,
		}
	)
	defer db.Close()
	_, chain, receipts := core.GenerateChainWithGenesis(gspec, ethash.NewFaker(), 100010, func(i int, gen *core.BlockGen) {
>>>>>>> 18b641b0
		switch i {
		case 2403:
			receipt := makeReceipt(addr1)
			gen.AddUncheckedReceipt(receipt)
			gen.AddUncheckedTx(types.NewTransaction(999, common.HexToAddress("0x999"), big.NewInt(999), 999, gen.BaseFee(), nil))
		case 1034:
			receipt := makeReceipt(addr2)
			gen.AddUncheckedReceipt(receipt)
			gen.AddUncheckedTx(types.NewTransaction(999, common.HexToAddress("0x999"), big.NewInt(999), 999, gen.BaseFee(), nil))
		case 34:
			receipt := makeReceipt(addr3)
			gen.AddUncheckedReceipt(receipt)
			gen.AddUncheckedTx(types.NewTransaction(999, common.HexToAddress("0x999"), big.NewInt(999), 999, gen.BaseFee(), nil))
		case 99999:
			receipt := makeReceipt(addr4)
			gen.AddUncheckedReceipt(receipt)
			gen.AddUncheckedTx(types.NewTransaction(999, common.HexToAddress("0x999"), big.NewInt(999), 999, gen.BaseFee(), nil))
		}
	})
	// The test txs are not properly signed, can't simply create a chain
	// and then import blocks. TODO(rjl493456442) try to get rid of the
	// manual database writes.
	gspec.MustCommit(db)

	for i, block := range chain {
		rawdb.WriteBlock(db, block)
		rawdb.WriteCanonicalHash(db, block.Hash(), block.NumberU64())
		rawdb.WriteHeadBlockHash(db, block.Hash())
		rawdb.WriteReceipts(db, block.Hash(), block.NumberU64(), receipts[i])
	}
	b.ResetTimer()

	filter := sys.NewRangeFilter(0, -1, []common.Address{addr1, addr2, addr3, addr4}, nil)

	for i := 0; i < b.N; i++ {
		logs, _ := filter.Logs(context.Background())
		if len(logs) != 4 {
			b.Fatal("expected 4 logs, got", len(logs))
		}
	}
}

func TestFilters(t *testing.T) {
	var (
		db, _   = rawdb.NewLevelDBDatabase(t.TempDir(), 0, 0, "", false)
		_, sys  = newTestFilterSystem(t, db, Config{})
		key1, _ = crypto.HexToECDSA("b71c71a67e1177ad4e901695e1b4b9ee17ae16c6668d313eac2f96dbcda3f291")
		addr    = crypto.PubkeyToAddress(key1.PublicKey)

		hash1 = common.BytesToHash([]byte("topic1"))
		hash2 = common.BytesToHash([]byte("topic2"))
		hash3 = common.BytesToHash([]byte("topic3"))
		hash4 = common.BytesToHash([]byte("topic4"))

<<<<<<< HEAD
		gspec = &genesisT.Genesis{
			Alloc:   genesisT.GenesisAlloc{addr: {Balance: big.NewInt(1000000)}},
			BaseFee: big.NewInt(vars.InitialBaseFee),
		}
		genesis = core.GenesisToBlock(gspec, nil)
	)
	defer db.Close()

	core.MustCommitGenesis(db, gspec)

	chain, receipts := core.GenerateChain(params.TestChainConfig, genesis, ethash.NewFaker(), db, 1000, func(i int, gen *core.BlockGen) {
=======
		gspec = &core.Genesis{
			Config:  params.TestChainConfig,
			Alloc:   core.GenesisAlloc{addr: {Balance: big.NewInt(1000000)}},
			BaseFee: big.NewInt(params.InitialBaseFee),
		}
	)
	defer db.Close()

	_, chain, receipts := core.GenerateChainWithGenesis(gspec, ethash.NewFaker(), 1000, func(i int, gen *core.BlockGen) {
>>>>>>> 18b641b0
		switch i {
		case 1:
			receipt := types.NewReceipt(nil, false, 0)
			receipt.Logs = []*types.Log{
				{
					Address: addr,
					Topics:  []common.Hash{hash1},
				},
			}
			gen.AddUncheckedReceipt(receipt)
			gen.AddUncheckedTx(types.NewTransaction(1, common.HexToAddress("0x1"), big.NewInt(1), 1, gen.BaseFee(), nil))
		case 2:
			receipt := types.NewReceipt(nil, false, 0)
			receipt.Logs = []*types.Log{
				{
					Address: addr,
					Topics:  []common.Hash{hash2},
				},
			}
			gen.AddUncheckedReceipt(receipt)
			gen.AddUncheckedTx(types.NewTransaction(2, common.HexToAddress("0x2"), big.NewInt(2), 2, gen.BaseFee(), nil))

		case 998:
			receipt := types.NewReceipt(nil, false, 0)
			receipt.Logs = []*types.Log{
				{
					Address: addr,
					Topics:  []common.Hash{hash3},
				},
			}
			gen.AddUncheckedReceipt(receipt)
			gen.AddUncheckedTx(types.NewTransaction(998, common.HexToAddress("0x998"), big.NewInt(998), 998, gen.BaseFee(), nil))
		case 999:
			receipt := types.NewReceipt(nil, false, 0)
			receipt.Logs = []*types.Log{
				{
					Address: addr,
					Topics:  []common.Hash{hash4},
				},
			}
			gen.AddUncheckedReceipt(receipt)
			gen.AddUncheckedTx(types.NewTransaction(999, common.HexToAddress("0x999"), big.NewInt(999), 999, gen.BaseFee(), nil))
		}
	})
	// The test txs are not properly signed, can't simply create a chain
	// and then import blocks. TODO(rjl493456442) try to get rid of the
	// manual database writes.
	gspec.MustCommit(db)
	for i, block := range chain {
		rawdb.WriteBlock(db, block)
		rawdb.WriteCanonicalHash(db, block.Hash(), block.NumberU64())
		rawdb.WriteHeadBlockHash(db, block.Hash())
		rawdb.WriteReceipts(db, block.Hash(), block.NumberU64(), receipts[i])
	}

	// Set block 998 as Finalized (-3)
	rawdb.WriteFinalizedBlockHash(db, chain[998].Hash())

	filter := sys.NewRangeFilter(0, -1, []common.Address{addr}, [][]common.Hash{{hash1, hash2, hash3, hash4}})
	logs, _ := filter.Logs(context.Background())
	if len(logs) != 4 {
		t.Error("expected 4 log, got", len(logs))
	}

	for i, tc := range []struct {
		f          *Filter
		wantHashes []common.Hash
	}{
		{
			sys.NewRangeFilter(900, 999, []common.Address{addr}, [][]common.Hash{{hash3}}),
			[]common.Hash{hash3},
		}, {
			sys.NewRangeFilter(990, -1, []common.Address{addr}, [][]common.Hash{{hash3}}),
			[]common.Hash{hash3},
		}, {
			sys.NewRangeFilter(1, 10, nil, [][]common.Hash{{hash1, hash2}}),
			[]common.Hash{hash1, hash2},
		}, {
			sys.NewRangeFilter(0, -1, nil, [][]common.Hash{{common.BytesToHash([]byte("fail"))}}),
			nil,
		}, {
			sys.NewRangeFilter(0, -1, []common.Address{common.BytesToAddress([]byte("failmenow"))}, nil),
			nil,
		}, {
			sys.NewRangeFilter(0, -1, nil, [][]common.Hash{{common.BytesToHash([]byte("fail"))}, {hash1}}),
			nil,
		}, {
			sys.NewRangeFilter(-1, -1, nil, nil), []common.Hash{hash4},
		}, {
			sys.NewRangeFilter(-3, -1, nil, nil), []common.Hash{hash3, hash4},
		}, {
			sys.NewRangeFilter(-3, -3, nil, nil), []common.Hash{hash3},
		}, {
			sys.NewRangeFilter(-1, -3, nil, nil), nil,
		}, {
			sys.NewRangeFilter(-4, -1, nil, nil), nil,
		}, {
			sys.NewRangeFilter(-4, -4, nil, nil), nil,
		}, {
			sys.NewRangeFilter(-1, -4, nil, nil), nil,
		},
	} {
		logs, _ := tc.f.Logs(context.Background())
		var haveHashes []common.Hash
		for _, l := range logs {
			haveHashes = append(haveHashes, l.Topics[0])
		}
		if have, want := len(haveHashes), len(tc.wantHashes); have != want {
			t.Fatalf("test %d, have %d logs, want %d", i, have, want)
		}
		if len(haveHashes) == 0 {
			continue
		}
		if !reflect.DeepEqual(tc.wantHashes, haveHashes) {
			t.Fatalf("test %d, have %v want %v", i, haveHashes, tc.wantHashes)
		}
	}
}<|MERGE_RESOLUTION|>--- conflicted
+++ resolved
@@ -52,28 +52,14 @@
 		addr3   = common.BytesToAddress([]byte("ethereum"))
 		addr4   = common.BytesToAddress([]byte("random addresses please"))
 
-<<<<<<< HEAD
 		gspec = &genesisT.Genesis{
 			Alloc:   genesisT.GenesisAlloc{addr1: {Balance: big.NewInt(1000000)}},
 			BaseFee: big.NewInt(vars.InitialBaseFee),
-		}
-		genesis = core.GenesisToBlock(gspec, nil)
-	)
-	defer db.Close()
-
-	core.MustCommitGenesis(db, gspec)
-
-	chain, receipts := core.GenerateChain(params.TestChainConfig, genesis, ethash.NewFaker(), db, 100010, func(i int, gen *core.BlockGen) {
-=======
-		gspec = &core.Genesis{
-			Alloc:   core.GenesisAlloc{addr1: {Balance: big.NewInt(1000000)}},
-			BaseFee: big.NewInt(params.InitialBaseFee),
 			Config:  params.TestChainConfig,
 		}
 	)
 	defer db.Close()
 	_, chain, receipts := core.GenerateChainWithGenesis(gspec, ethash.NewFaker(), 100010, func(i int, gen *core.BlockGen) {
->>>>>>> 18b641b0
 		switch i {
 		case 2403:
 			receipt := makeReceipt(addr1)
@@ -128,29 +114,15 @@
 		hash3 = common.BytesToHash([]byte("topic3"))
 		hash4 = common.BytesToHash([]byte("topic4"))
 
-<<<<<<< HEAD
 		gspec = &genesisT.Genesis{
+			Config:  params.TestChainConfig,
 			Alloc:   genesisT.GenesisAlloc{addr: {Balance: big.NewInt(1000000)}},
 			BaseFee: big.NewInt(vars.InitialBaseFee),
 		}
-		genesis = core.GenesisToBlock(gspec, nil)
 	)
 	defer db.Close()
 
-	core.MustCommitGenesis(db, gspec)
-
-	chain, receipts := core.GenerateChain(params.TestChainConfig, genesis, ethash.NewFaker(), db, 1000, func(i int, gen *core.BlockGen) {
-=======
-		gspec = &core.Genesis{
-			Config:  params.TestChainConfig,
-			Alloc:   core.GenesisAlloc{addr: {Balance: big.NewInt(1000000)}},
-			BaseFee: big.NewInt(params.InitialBaseFee),
-		}
-	)
-	defer db.Close()
-
 	_, chain, receipts := core.GenerateChainWithGenesis(gspec, ethash.NewFaker(), 1000, func(i int, gen *core.BlockGen) {
->>>>>>> 18b641b0
 		switch i {
 		case 1:
 			receipt := types.NewReceipt(nil, false, 0)

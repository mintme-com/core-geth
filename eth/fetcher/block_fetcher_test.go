--- conflicted
+++ resolved
@@ -41,16 +41,10 @@
 	testdb      = rawdb.NewMemoryDatabase()
 	testKey, _  = crypto.HexToECDSA("b71c71a67e1177ad4e901695e1b4b9ee17ae16c6668d313eac2f96dbcda3f291")
 	testAddress = crypto.PubkeyToAddress(testKey.PublicKey)
-<<<<<<< HEAD
 	gspec       = &genesisT.Genesis{
+		Config:  params.TestChainConfig,
 		Alloc:   genesisT.GenesisAlloc{testAddress: {Balance: big.NewInt(1000000000000000)}},
 		BaseFee: big.NewInt(vars.InitialBaseFee),
-=======
-	gspec       = &core.Genesis{
-		Config:  params.TestChainConfig,
-		Alloc:   core.GenesisAlloc{testAddress: {Balance: big.NewInt(1000000000000000)}},
-		BaseFee: big.NewInt(params.InitialBaseFee),
->>>>>>> 18b641b0
 	}
 	genesis      = core.MustCommitGenesis(testdb, gspec)
 	unknownBlock = types.NewBlock(&types.Header{GasLimit: vars.GenesisGasLimit, BaseFee: big.NewInt(vars.InitialBaseFee)}, nil, nil, nil, trie.NewStackTrie(nil))

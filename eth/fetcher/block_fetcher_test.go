// Copyright 2015 The go-ethereum Authors
// This file is part of the go-ethereum library.
//
// The go-ethereum library is free software: you can redistribute it and/or modify
// it under the terms of the GNU Lesser General Public License as published by
// the Free Software Foundation, either version 3 of the License, or
// (at your option) any later version.
//
// The go-ethereum library is distributed in the hope that it will be useful,
// but WITHOUT ANY WARRANTY; without even the implied warranty of
// MERCHANTABILITY or FITNESS FOR A PARTICULAR PURPOSE. See the
// GNU Lesser General Public License for more details.
//
// You should have received a copy of the GNU Lesser General Public License
// along with the go-ethereum library. If not, see <http://www.gnu.org/licenses/>.

package fetcher

import (
	"errors"
	"math/big"
	"sync"
	"sync/atomic"
	"testing"
	"time"

	"github.com/ethereum/go-ethereum/common"
	"github.com/ethereum/go-ethereum/consensus/ethash"
	"github.com/ethereum/go-ethereum/core"
	"github.com/ethereum/go-ethereum/core/rawdb"
	"github.com/ethereum/go-ethereum/core/types"
	"github.com/ethereum/go-ethereum/crypto"
	"github.com/ethereum/go-ethereum/eth/protocols/eth"
	"github.com/ethereum/go-ethereum/params"
	"github.com/ethereum/go-ethereum/params/types/genesisT"
	"github.com/ethereum/go-ethereum/params/vars"
	"github.com/ethereum/go-ethereum/trie"
)

var (
	testdb      = rawdb.NewMemoryDatabase()
	testKey, _  = crypto.HexToECDSA("b71c71a67e1177ad4e901695e1b4b9ee17ae16c6668d313eac2f96dbcda3f291")
	testAddress = crypto.PubkeyToAddress(testKey.PublicKey)
	gspec       = &genesisT.Genesis{
		Config:  params.TestChainConfig,
		Alloc:   genesisT.GenesisAlloc{testAddress: {Balance: big.NewInt(1000000000000000)}},
		BaseFee: big.NewInt(vars.InitialBaseFee),
	}
<<<<<<< HEAD
	genesis      = core.MustCommitGenesis(testdb, gspec)
	unknownBlock = types.NewBlock(&types.Header{Root: types.EmptyRootHash, GasLimit: vars.GenesisGasLimit, BaseFee: big.NewInt(vars.InitialBaseFee)}, nil, nil, nil, trie.NewStackTrie(nil))
=======
	genesis      = gspec.MustCommit(testdb, trie.NewDatabase(testdb, trie.HashDefaults))
	unknownBlock = types.NewBlock(&types.Header{Root: types.EmptyRootHash, GasLimit: params.GenesisGasLimit, BaseFee: big.NewInt(params.InitialBaseFee)}, nil, nil, nil, trie.NewStackTrie(nil))
>>>>>>> 7371b381
)

// makeChain creates a chain of n blocks starting at and including parent.
// the returned hash chain is ordered head->parent. In addition, every 3rd block
// contains a transaction and every 5th an uncle to allow testing correct block
// reassembly.
func makeChain(n int, seed byte, parent *types.Block) ([]common.Hash, map[common.Hash]*types.Block) {
	blocks, _ := core.GenerateChain(gspec.Config, parent, ethash.NewFaker(), testdb, n, func(i int, block *core.BlockGen) {
		block.SetCoinbase(common.Address{seed})

		// If the block number is multiple of 3, send a bonus transaction to the miner
		if parent == genesis && i%3 == 0 {
			signer := types.MakeSigner(params.TestChainConfig, block.Number(), block.Timestamp())
			tx, err := types.SignTx(types.NewTransaction(block.TxNonce(testAddress), common.Address{seed}, big.NewInt(1000), vars.TxGas, block.BaseFee(), nil), signer, testKey)
			if err != nil {
				panic(err)
			}
			block.AddTx(tx)
		}
		// If the block number is a multiple of 5, add a bonus uncle to the block
		if i > 0 && i%5 == 0 {
			block.AddUncle(&types.Header{ParentHash: block.PrevBlock(i - 2).Hash(), Number: big.NewInt(int64(i - 1))})
		}
	})
	hashes := make([]common.Hash, n+1)
	hashes[len(hashes)-1] = parent.Hash()
	blockm := make(map[common.Hash]*types.Block, n+1)
	blockm[parent.Hash()] = parent
	for i, b := range blocks {
		hashes[len(hashes)-i-2] = b.Hash()
		blockm[b.Hash()] = b
	}
	return hashes, blockm
}

// fetcherTester is a test simulator for mocking out local block chain.
type fetcherTester struct {
	fetcher *BlockFetcher

	hashes  []common.Hash                 // Hash chain belonging to the tester
	headers map[common.Hash]*types.Header // Headers belonging to the tester
	blocks  map[common.Hash]*types.Block  // Blocks belonging to the tester
	drops   map[string]bool               // Map of peers dropped by the fetcher

	lock sync.RWMutex
}

// newTester creates a new fetcher test mocker.
func newTester(light bool) *fetcherTester {
	tester := &fetcherTester{
		hashes:  []common.Hash{genesis.Hash()},
		headers: map[common.Hash]*types.Header{genesis.Hash(): genesis.Header()},
		blocks:  map[common.Hash]*types.Block{genesis.Hash(): genesis},
		drops:   make(map[string]bool),
	}
	tester.fetcher = NewBlockFetcher(light, tester.getHeader, tester.getBlock, tester.verifyHeader, tester.broadcastBlock, tester.chainHeight, tester.insertHeaders, tester.insertChain, tester.dropPeer)
	tester.fetcher.Start()

	return tester
}

// getHeader retrieves a header from the tester's block chain.
func (f *fetcherTester) getHeader(hash common.Hash) *types.Header {
	f.lock.RLock()
	defer f.lock.RUnlock()

	return f.headers[hash]
}

// getBlock retrieves a block from the tester's block chain.
func (f *fetcherTester) getBlock(hash common.Hash) *types.Block {
	f.lock.RLock()
	defer f.lock.RUnlock()

	return f.blocks[hash]
}

// verifyHeader is a nop placeholder for the block header verification.
func (f *fetcherTester) verifyHeader(header *types.Header) error {
	return nil
}

// broadcastBlock is a nop placeholder for the block broadcasting.
func (f *fetcherTester) broadcastBlock(block *types.Block, propagate bool) {
}

// chainHeight retrieves the current height (block number) of the chain.
func (f *fetcherTester) chainHeight() uint64 {
	f.lock.RLock()
	defer f.lock.RUnlock()

	if f.fetcher.light {
		return f.headers[f.hashes[len(f.hashes)-1]].Number.Uint64()
	}
	return f.blocks[f.hashes[len(f.hashes)-1]].NumberU64()
}

// insertChain injects a new headers into the simulated chain.
func (f *fetcherTester) insertHeaders(headers []*types.Header) (int, error) {
	f.lock.Lock()
	defer f.lock.Unlock()

	for i, header := range headers {
		// Make sure the parent in known
		if _, ok := f.headers[header.ParentHash]; !ok {
			return i, errors.New("unknown parent")
		}
		// Discard any new blocks if the same height already exists
		if header.Number.Uint64() <= f.headers[f.hashes[len(f.hashes)-1]].Number.Uint64() {
			return i, nil
		}
		// Otherwise build our current chain
		f.hashes = append(f.hashes, header.Hash())
		f.headers[header.Hash()] = header
	}
	return 0, nil
}

// insertChain injects a new blocks into the simulated chain.
func (f *fetcherTester) insertChain(blocks types.Blocks) (int, error) {
	f.lock.Lock()
	defer f.lock.Unlock()

	for i, block := range blocks {
		// Make sure the parent in known
		if _, ok := f.blocks[block.ParentHash()]; !ok {
			return i, errors.New("unknown parent")
		}
		// Discard any new blocks if the same height already exists
		if block.NumberU64() <= f.blocks[f.hashes[len(f.hashes)-1]].NumberU64() {
			return i, nil
		}
		// Otherwise build our current chain
		f.hashes = append(f.hashes, block.Hash())
		f.blocks[block.Hash()] = block
	}
	return 0, nil
}

// dropPeer is an emulator for the peer removal, simply accumulating the various
// peers dropped by the fetcher.
func (f *fetcherTester) dropPeer(peer string) {
	f.lock.Lock()
	defer f.lock.Unlock()

	f.drops[peer] = true
}

// makeHeaderFetcher retrieves a block header fetcher associated with a simulated peer.
func (f *fetcherTester) makeHeaderFetcher(peer string, blocks map[common.Hash]*types.Block, drift time.Duration) headerRequesterFn {
	closure := make(map[common.Hash]*types.Block)
	for hash, block := range blocks {
		closure[hash] = block
	}
	// Create a function that return a header from the closure
	return func(hash common.Hash, sink chan *eth.Response) (*eth.Request, error) {
		// Gather the blocks to return
		headers := make([]*types.Header, 0, 1)
		if block, ok := closure[hash]; ok {
			headers = append(headers, block.Header())
		}
		// Return on a new thread
		req := &eth.Request{
			Peer: peer,
		}
		res := &eth.Response{
			Req:  req,
			Res:  (*eth.BlockHeadersPacket)(&headers),
			Time: drift,
			Done: make(chan error, 1), // Ignore the returned status
		}
		go func() {
			sink <- res
		}()
		return req, nil
	}
}

// makeBodyFetcher retrieves a block body fetcher associated with a simulated peer.
func (f *fetcherTester) makeBodyFetcher(peer string, blocks map[common.Hash]*types.Block, drift time.Duration) bodyRequesterFn {
	closure := make(map[common.Hash]*types.Block)
	for hash, block := range blocks {
		closure[hash] = block
	}
	// Create a function that returns blocks from the closure
	return func(hashes []common.Hash, sink chan *eth.Response) (*eth.Request, error) {
		// Gather the block bodies to return
		transactions := make([][]*types.Transaction, 0, len(hashes))
		uncles := make([][]*types.Header, 0, len(hashes))

		for _, hash := range hashes {
			if block, ok := closure[hash]; ok {
				transactions = append(transactions, block.Transactions())
				uncles = append(uncles, block.Uncles())
			}
		}
		// Return on a new thread
		bodies := make([]*eth.BlockBody, len(transactions))
		for i, txs := range transactions {
			bodies[i] = &eth.BlockBody{
				Transactions: txs,
				Uncles:       uncles[i],
			}
		}
		req := &eth.Request{
			Peer: peer,
		}
		res := &eth.Response{
			Req:  req,
			Res:  (*eth.BlockBodiesPacket)(&bodies),
			Time: drift,
			Done: make(chan error, 1), // Ignore the returned status
		}
		go func() {
			sink <- res
		}()
		return req, nil
	}
}

// verifyFetchingEvent verifies that one single event arrive on a fetching channel.
func verifyFetchingEvent(t *testing.T, fetching chan []common.Hash, arrive bool) {
	t.Helper()

	if arrive {
		select {
		case <-fetching:
		case <-time.After(time.Second):
			t.Fatalf("fetching timeout")
		}
	} else {
		select {
		case <-fetching:
			t.Fatalf("fetching invoked")
		case <-time.After(10 * time.Millisecond):
		}
	}
}

// verifyCompletingEvent verifies that one single event arrive on an completing channel.
func verifyCompletingEvent(t *testing.T, completing chan []common.Hash, arrive bool) {
	t.Helper()

	if arrive {
		select {
		case <-completing:
		case <-time.After(time.Second):
			t.Fatalf("completing timeout")
		}
	} else {
		select {
		case <-completing:
			t.Fatalf("completing invoked")
		case <-time.After(10 * time.Millisecond):
		}
	}
}

// verifyImportEvent verifies that one single event arrive on an import channel.
func verifyImportEvent(t *testing.T, imported chan interface{}, arrive bool) {
	t.Helper()

	if arrive {
		select {
		case <-imported:
		case <-time.After(time.Second):
			t.Fatalf("import timeout")
		}
	} else {
		select {
		case <-imported:
			t.Fatalf("import invoked")
		case <-time.After(20 * time.Millisecond):
		}
	}
}

// verifyImportCount verifies that exactly count number of events arrive on an
// import hook channel.
func verifyImportCount(t *testing.T, imported chan interface{}, count int) {
	t.Helper()

	for i := 0; i < count; i++ {
		select {
		case <-imported:
		case <-time.After(time.Second):
			t.Fatalf("block %d: import timeout", i+1)
		}
	}
	verifyImportDone(t, imported)
}

// verifyImportDone verifies that no more events are arriving on an import channel.
func verifyImportDone(t *testing.T, imported chan interface{}) {
	t.Helper()

	select {
	case <-imported:
		t.Fatalf("extra block imported")
	case <-time.After(50 * time.Millisecond):
	}
}

// verifyChainHeight verifies the chain height is as expected.
func verifyChainHeight(t *testing.T, fetcher *fetcherTester, height uint64) {
	t.Helper()

	if fetcher.chainHeight() != height {
		t.Fatalf("chain height mismatch, got %d, want %d", fetcher.chainHeight(), height)
	}
}

// Tests that a fetcher accepts block/header announcements and initiates retrievals
// for them, successfully importing into the local chain.
func TestFullSequentialAnnouncements(t *testing.T)  { testSequentialAnnouncements(t, false) }
func TestLightSequentialAnnouncements(t *testing.T) { testSequentialAnnouncements(t, true) }

func testSequentialAnnouncements(t *testing.T, light bool) {
	// Create a chain of blocks to import
	targetBlocks := 4 * hashLimit
	hashes, blocks := makeChain(targetBlocks, 0, genesis)

	tester := newTester(light)
	defer tester.fetcher.Stop()
	headerFetcher := tester.makeHeaderFetcher("valid", blocks, -gatherSlack)
	bodyFetcher := tester.makeBodyFetcher("valid", blocks, 0)

	// Iteratively announce blocks until all are imported
	imported := make(chan interface{})
	tester.fetcher.importedHook = func(header *types.Header, block *types.Block) {
		if light {
			if header == nil {
				t.Fatalf("Fetcher try to import empty header")
			}
			imported <- header
		} else {
			if block == nil {
				t.Fatalf("Fetcher try to import empty block")
			}
			imported <- block
		}
	}
	for i := len(hashes) - 2; i >= 0; i-- {
		tester.fetcher.Notify("valid", hashes[i], uint64(len(hashes)-i-1), time.Now().Add(-arriveTimeout), headerFetcher, bodyFetcher)
		verifyImportEvent(t, imported, true)
	}
	verifyImportDone(t, imported)
	verifyChainHeight(t, tester, uint64(len(hashes)-1))
}

// Tests that if blocks are announced by multiple peers (or even the same buggy
// peer), they will only get downloaded at most once.
func TestFullConcurrentAnnouncements(t *testing.T)  { testConcurrentAnnouncements(t, false) }
func TestLightConcurrentAnnouncements(t *testing.T) { testConcurrentAnnouncements(t, true) }

func testConcurrentAnnouncements(t *testing.T, light bool) {
	// Create a chain of blocks to import
	targetBlocks := 4 * hashLimit
	hashes, blocks := makeChain(targetBlocks, 0, genesis)

	// Assemble a tester with a built in counter for the requests
	tester := newTester(light)
	firstHeaderFetcher := tester.makeHeaderFetcher("first", blocks, -gatherSlack)
	firstBodyFetcher := tester.makeBodyFetcher("first", blocks, 0)
	secondHeaderFetcher := tester.makeHeaderFetcher("second", blocks, -gatherSlack)
	secondBodyFetcher := tester.makeBodyFetcher("second", blocks, 0)

	var counter atomic.Uint32
	firstHeaderWrapper := func(hash common.Hash, sink chan *eth.Response) (*eth.Request, error) {
		counter.Add(1)
		return firstHeaderFetcher(hash, sink)
	}
	secondHeaderWrapper := func(hash common.Hash, sink chan *eth.Response) (*eth.Request, error) {
		counter.Add(1)
		return secondHeaderFetcher(hash, sink)
	}
	// Iteratively announce blocks until all are imported
	imported := make(chan interface{})
	tester.fetcher.importedHook = func(header *types.Header, block *types.Block) {
		if light {
			if header == nil {
				t.Fatalf("Fetcher try to import empty header")
			}
			imported <- header
		} else {
			if block == nil {
				t.Fatalf("Fetcher try to import empty block")
			}
			imported <- block
		}
	}
	for i := len(hashes) - 2; i >= 0; i-- {
		tester.fetcher.Notify("first", hashes[i], uint64(len(hashes)-i-1), time.Now().Add(-arriveTimeout), firstHeaderWrapper, firstBodyFetcher)
		tester.fetcher.Notify("second", hashes[i], uint64(len(hashes)-i-1), time.Now().Add(-arriveTimeout+time.Millisecond), secondHeaderWrapper, secondBodyFetcher)
		tester.fetcher.Notify("second", hashes[i], uint64(len(hashes)-i-1), time.Now().Add(-arriveTimeout-time.Millisecond), secondHeaderWrapper, secondBodyFetcher)
		verifyImportEvent(t, imported, true)
	}
	verifyImportDone(t, imported)

	// Make sure no blocks were retrieved twice
	if c := int(counter.Load()); c != targetBlocks {
		t.Fatalf("retrieval count mismatch: have %v, want %v", c, targetBlocks)
	}
	verifyChainHeight(t, tester, uint64(len(hashes)-1))
}

// Tests that announcements arriving while a previous is being fetched still
// results in a valid import.
func TestFullOverlappingAnnouncements(t *testing.T)  { testOverlappingAnnouncements(t, false) }
func TestLightOverlappingAnnouncements(t *testing.T) { testOverlappingAnnouncements(t, true) }

func testOverlappingAnnouncements(t *testing.T, light bool) {
	// Create a chain of blocks to import
	targetBlocks := 4 * hashLimit
	hashes, blocks := makeChain(targetBlocks, 0, genesis)

	tester := newTester(light)
	headerFetcher := tester.makeHeaderFetcher("valid", blocks, -gatherSlack)
	bodyFetcher := tester.makeBodyFetcher("valid", blocks, 0)

	// Iteratively announce blocks, but overlap them continuously
	overlap := 16
	imported := make(chan interface{}, len(hashes)-1)
	for i := 0; i < overlap; i++ {
		imported <- nil
	}
	tester.fetcher.importedHook = func(header *types.Header, block *types.Block) {
		if light {
			if header == nil {
				t.Fatalf("Fetcher try to import empty header")
			}
			imported <- header
		} else {
			if block == nil {
				t.Fatalf("Fetcher try to import empty block")
			}
			imported <- block
		}
	}

	for i := len(hashes) - 2; i >= 0; i-- {
		tester.fetcher.Notify("valid", hashes[i], uint64(len(hashes)-i-1), time.Now().Add(-arriveTimeout), headerFetcher, bodyFetcher)
		select {
		case <-imported:
		case <-time.After(time.Second):
			t.Fatalf("block %d: import timeout", len(hashes)-i)
		}
	}
	// Wait for all the imports to complete and check count
	verifyImportCount(t, imported, overlap)
	verifyChainHeight(t, tester, uint64(len(hashes)-1))
}

// Tests that announces already being retrieved will not be duplicated.
func TestFullPendingDeduplication(t *testing.T)  { testPendingDeduplication(t, false) }
func TestLightPendingDeduplication(t *testing.T) { testPendingDeduplication(t, true) }

func testPendingDeduplication(t *testing.T, light bool) {
	// Create a hash and corresponding block
	hashes, blocks := makeChain(1, 0, genesis)

	// Assemble a tester with a built in counter and delayed fetcher
	tester := newTester(light)
	headerFetcher := tester.makeHeaderFetcher("repeater", blocks, -gatherSlack)
	bodyFetcher := tester.makeBodyFetcher("repeater", blocks, 0)

	delay := 50 * time.Millisecond
	var counter atomic.Uint32
	headerWrapper := func(hash common.Hash, sink chan *eth.Response) (*eth.Request, error) {
		counter.Add(1)

		// Simulate a long running fetch
		resink := make(chan *eth.Response)
		req, err := headerFetcher(hash, resink)
		if err == nil {
			go func() {
				res := <-resink
				time.Sleep(delay)
				sink <- res
			}()
		}
		return req, err
	}
	checkNonExist := func() bool {
		return tester.getBlock(hashes[0]) == nil
	}
	if light {
		checkNonExist = func() bool {
			return tester.getHeader(hashes[0]) == nil
		}
	}
	// Announce the same block many times until it's fetched (wait for any pending ops)
	for checkNonExist() {
		tester.fetcher.Notify("repeater", hashes[0], 1, time.Now().Add(-arriveTimeout), headerWrapper, bodyFetcher)
		time.Sleep(time.Millisecond)
	}
	time.Sleep(delay)

	// Check that all blocks were imported and none fetched twice
	if c := counter.Load(); c != 1 {
		t.Fatalf("retrieval count mismatch: have %v, want %v", c, 1)
	}
	verifyChainHeight(t, tester, 1)
}

// Tests that announcements retrieved in a random order are cached and eventually
// imported when all the gaps are filled in.
func TestFullRandomArrivalImport(t *testing.T)  { testRandomArrivalImport(t, false) }
func TestLightRandomArrivalImport(t *testing.T) { testRandomArrivalImport(t, true) }

func testRandomArrivalImport(t *testing.T, light bool) {
	// Create a chain of blocks to import, and choose one to delay
	targetBlocks := maxQueueDist
	hashes, blocks := makeChain(targetBlocks, 0, genesis)
	skip := targetBlocks / 2

	tester := newTester(light)
	headerFetcher := tester.makeHeaderFetcher("valid", blocks, -gatherSlack)
	bodyFetcher := tester.makeBodyFetcher("valid", blocks, 0)

	// Iteratively announce blocks, skipping one entry
	imported := make(chan interface{}, len(hashes)-1)
	tester.fetcher.importedHook = func(header *types.Header, block *types.Block) {
		if light {
			if header == nil {
				t.Fatalf("Fetcher try to import empty header")
			}
			imported <- header
		} else {
			if block == nil {
				t.Fatalf("Fetcher try to import empty block")
			}
			imported <- block
		}
	}
	for i := len(hashes) - 1; i >= 0; i-- {
		if i != skip {
			tester.fetcher.Notify("valid", hashes[i], uint64(len(hashes)-i-1), time.Now().Add(-arriveTimeout), headerFetcher, bodyFetcher)
			time.Sleep(time.Millisecond)
		}
	}
	// Finally announce the skipped entry and check full import
	tester.fetcher.Notify("valid", hashes[skip], uint64(len(hashes)-skip-1), time.Now().Add(-arriveTimeout), headerFetcher, bodyFetcher)
	verifyImportCount(t, imported, len(hashes)-1)
	verifyChainHeight(t, tester, uint64(len(hashes)-1))
}

// Tests that direct block enqueues (due to block propagation vs. hash announce)
// are correctly schedule, filling and import queue gaps.
func TestQueueGapFill(t *testing.T) {
	// Create a chain of blocks to import, and choose one to not announce at all
	targetBlocks := maxQueueDist
	hashes, blocks := makeChain(targetBlocks, 0, genesis)
	skip := targetBlocks / 2

	tester := newTester(false)
	headerFetcher := tester.makeHeaderFetcher("valid", blocks, -gatherSlack)
	bodyFetcher := tester.makeBodyFetcher("valid", blocks, 0)

	// Iteratively announce blocks, skipping one entry
	imported := make(chan interface{}, len(hashes)-1)
	tester.fetcher.importedHook = func(header *types.Header, block *types.Block) { imported <- block }

	for i := len(hashes) - 1; i >= 0; i-- {
		if i != skip {
			tester.fetcher.Notify("valid", hashes[i], uint64(len(hashes)-i-1), time.Now().Add(-arriveTimeout), headerFetcher, bodyFetcher)
			time.Sleep(time.Millisecond)
		}
	}
	// Fill the missing block directly as if propagated
	tester.fetcher.Enqueue("valid", blocks[hashes[skip]])
	verifyImportCount(t, imported, len(hashes)-1)
	verifyChainHeight(t, tester, uint64(len(hashes)-1))
}

// Tests that blocks arriving from various sources (multiple propagations, hash
// announces, etc) do not get scheduled for import multiple times.
func TestImportDeduplication(t *testing.T) {
	// Create two blocks to import (one for duplication, the other for stalling)
	hashes, blocks := makeChain(2, 0, genesis)

	// Create the tester and wrap the importer with a counter
	tester := newTester(false)
	headerFetcher := tester.makeHeaderFetcher("valid", blocks, -gatherSlack)
	bodyFetcher := tester.makeBodyFetcher("valid", blocks, 0)

	var counter atomic.Uint32
	tester.fetcher.insertChain = func(blocks types.Blocks) (int, error) {
		counter.Add(uint32(len(blocks)))
		return tester.insertChain(blocks)
	}
	// Instrument the fetching and imported events
	fetching := make(chan []common.Hash)
	imported := make(chan interface{}, len(hashes)-1)
	tester.fetcher.fetchingHook = func(hashes []common.Hash) { fetching <- hashes }
	tester.fetcher.importedHook = func(header *types.Header, block *types.Block) { imported <- block }

	// Announce the duplicating block, wait for retrieval, and also propagate directly
	tester.fetcher.Notify("valid", hashes[0], 1, time.Now().Add(-arriveTimeout), headerFetcher, bodyFetcher)
	<-fetching

	tester.fetcher.Enqueue("valid", blocks[hashes[0]])
	tester.fetcher.Enqueue("valid", blocks[hashes[0]])
	tester.fetcher.Enqueue("valid", blocks[hashes[0]])

	// Fill the missing block directly as if propagated, and check import uniqueness
	tester.fetcher.Enqueue("valid", blocks[hashes[1]])
	verifyImportCount(t, imported, 2)

	if c := counter.Load(); c != 2 {
		t.Fatalf("import invocation count mismatch: have %v, want %v", c, 2)
	}
}

// Tests that blocks with numbers much lower or higher than out current head get
// discarded to prevent wasting resources on useless blocks from faulty peers.
func TestDistantPropagationDiscarding(t *testing.T) {
	// Create a long chain to import and define the discard boundaries
	hashes, blocks := makeChain(3*maxQueueDist, 0, genesis)
	head := hashes[len(hashes)/2]

	low, high := len(hashes)/2+maxUncleDist+1, len(hashes)/2-maxQueueDist-1

	// Create a tester and simulate a head block being the middle of the above chain
	tester := newTester(false)

	tester.lock.Lock()
	tester.hashes = []common.Hash{head}
	tester.blocks = map[common.Hash]*types.Block{head: blocks[head]}
	tester.lock.Unlock()

	// Ensure that a block with a lower number than the threshold is discarded
	tester.fetcher.Enqueue("lower", blocks[hashes[low]])
	time.Sleep(10 * time.Millisecond)
	if !tester.fetcher.queue.Empty() {
		t.Fatalf("fetcher queued stale block")
	}
	// Ensure that a block with a higher number than the threshold is discarded
	tester.fetcher.Enqueue("higher", blocks[hashes[high]])
	time.Sleep(10 * time.Millisecond)
	if !tester.fetcher.queue.Empty() {
		t.Fatalf("fetcher queued future block")
	}
}

// Tests that announcements with numbers much lower or higher than out current
// head get discarded to prevent wasting resources on useless blocks from faulty
// peers.
func TestFullDistantAnnouncementDiscarding(t *testing.T)  { testDistantAnnouncementDiscarding(t, false) }
func TestLightDistantAnnouncementDiscarding(t *testing.T) { testDistantAnnouncementDiscarding(t, true) }

func testDistantAnnouncementDiscarding(t *testing.T, light bool) {
	// Create a long chain to import and define the discard boundaries
	hashes, blocks := makeChain(3*maxQueueDist, 0, genesis)
	head := hashes[len(hashes)/2]

	low, high := len(hashes)/2+maxUncleDist+1, len(hashes)/2-maxQueueDist-1

	// Create a tester and simulate a head block being the middle of the above chain
	tester := newTester(light)

	tester.lock.Lock()
	tester.hashes = []common.Hash{head}
	tester.headers = map[common.Hash]*types.Header{head: blocks[head].Header()}
	tester.blocks = map[common.Hash]*types.Block{head: blocks[head]}
	tester.lock.Unlock()

	headerFetcher := tester.makeHeaderFetcher("lower", blocks, -gatherSlack)
	bodyFetcher := tester.makeBodyFetcher("lower", blocks, 0)

	fetching := make(chan struct{}, 2)
	tester.fetcher.fetchingHook = func(hashes []common.Hash) { fetching <- struct{}{} }

	// Ensure that a block with a lower number than the threshold is discarded
	tester.fetcher.Notify("lower", hashes[low], blocks[hashes[low]].NumberU64(), time.Now().Add(-arriveTimeout), headerFetcher, bodyFetcher)
	select {
	case <-time.After(50 * time.Millisecond):
	case <-fetching:
		t.Fatalf("fetcher requested stale header")
	}
	// Ensure that a block with a higher number than the threshold is discarded
	tester.fetcher.Notify("higher", hashes[high], blocks[hashes[high]].NumberU64(), time.Now().Add(-arriveTimeout), headerFetcher, bodyFetcher)
	select {
	case <-time.After(50 * time.Millisecond):
	case <-fetching:
		t.Fatalf("fetcher requested future header")
	}
}

// Tests that peers announcing blocks with invalid numbers (i.e. not matching
// the headers provided afterwards) get dropped as malicious.
func TestFullInvalidNumberAnnouncement(t *testing.T)  { testInvalidNumberAnnouncement(t, false) }
func TestLightInvalidNumberAnnouncement(t *testing.T) { testInvalidNumberAnnouncement(t, true) }

func testInvalidNumberAnnouncement(t *testing.T, light bool) {
	// Create a single block to import and check numbers against
	hashes, blocks := makeChain(1, 0, genesis)

	tester := newTester(light)
	badHeaderFetcher := tester.makeHeaderFetcher("bad", blocks, -gatherSlack)
	badBodyFetcher := tester.makeBodyFetcher("bad", blocks, 0)

	imported := make(chan interface{})
	announced := make(chan interface{}, 2)
	tester.fetcher.importedHook = func(header *types.Header, block *types.Block) {
		if light {
			if header == nil {
				t.Fatalf("Fetcher try to import empty header")
			}
			imported <- header
		} else {
			if block == nil {
				t.Fatalf("Fetcher try to import empty block")
			}
			imported <- block
		}
	}
	// Announce a block with a bad number, check for immediate drop
	tester.fetcher.announceChangeHook = func(hash common.Hash, b bool) {
		announced <- nil
	}
	tester.fetcher.Notify("bad", hashes[0], 2, time.Now().Add(-arriveTimeout), badHeaderFetcher, badBodyFetcher)
	verifyAnnounce := func() {
		for i := 0; i < 2; i++ {
			select {
			case <-announced:
				continue
			case <-time.After(1 * time.Second):
				t.Fatal("announce timeout")
				return
			}
		}
	}
	verifyAnnounce()
	verifyImportEvent(t, imported, false)
	tester.lock.RLock()
	dropped := tester.drops["bad"]
	tester.lock.RUnlock()

	if !dropped {
		t.Fatalf("peer with invalid numbered announcement not dropped")
	}
	goodHeaderFetcher := tester.makeHeaderFetcher("good", blocks, -gatherSlack)
	goodBodyFetcher := tester.makeBodyFetcher("good", blocks, 0)
	// Make sure a good announcement passes without a drop
	tester.fetcher.Notify("good", hashes[0], 1, time.Now().Add(-arriveTimeout), goodHeaderFetcher, goodBodyFetcher)
	verifyAnnounce()
	verifyImportEvent(t, imported, true)

	tester.lock.RLock()
	dropped = tester.drops["good"]
	tester.lock.RUnlock()

	if dropped {
		t.Fatalf("peer with valid numbered announcement dropped")
	}
	verifyImportDone(t, imported)
}

// Tests that if a block is empty (i.e. header only), no body request should be
// made, and instead the header should be assembled into a whole block in itself.
func TestEmptyBlockShortCircuit(t *testing.T) {
	// Create a chain of blocks to import
	hashes, blocks := makeChain(32, 0, genesis)

	tester := newTester(false)
	defer tester.fetcher.Stop()
	headerFetcher := tester.makeHeaderFetcher("valid", blocks, -gatherSlack)
	bodyFetcher := tester.makeBodyFetcher("valid", blocks, 0)

	// Add a monitoring hook for all internal events
	fetching := make(chan []common.Hash)
	tester.fetcher.fetchingHook = func(hashes []common.Hash) { fetching <- hashes }

	completing := make(chan []common.Hash)
	tester.fetcher.completingHook = func(hashes []common.Hash) { completing <- hashes }

	imported := make(chan interface{})
	tester.fetcher.importedHook = func(header *types.Header, block *types.Block) {
		if block == nil {
			t.Fatalf("Fetcher try to import empty block")
		}
		imported <- block
	}
	// Iteratively announce blocks until all are imported
	for i := len(hashes) - 2; i >= 0; i-- {
		tester.fetcher.Notify("valid", hashes[i], uint64(len(hashes)-i-1), time.Now().Add(-arriveTimeout), headerFetcher, bodyFetcher)

		// All announces should fetch the header
		verifyFetchingEvent(t, fetching, true)

		// Only blocks with data contents should request bodies
		verifyCompletingEvent(t, completing, len(blocks[hashes[i]].Transactions()) > 0 || len(blocks[hashes[i]].Uncles()) > 0)

		// Irrelevant of the construct, import should succeed
		verifyImportEvent(t, imported, true)
	}
	verifyImportDone(t, imported)
}

// Tests that a peer is unable to use unbounded memory with sending infinite
// block announcements to a node, but that even in the face of such an attack,
// the fetcher remains operational.
func TestHashMemoryExhaustionAttack(t *testing.T) {
	// Create a tester with instrumented import hooks
	tester := newTester(false)

	imported, announces := make(chan interface{}), atomic.Int32{}
	tester.fetcher.importedHook = func(header *types.Header, block *types.Block) { imported <- block }
	tester.fetcher.announceChangeHook = func(hash common.Hash, added bool) {
		if added {
			announces.Add(1)
		} else {
			announces.Add(-1)
		}
	}
	// Create a valid chain and an infinite junk chain
	targetBlocks := hashLimit + 2*maxQueueDist
	hashes, blocks := makeChain(targetBlocks, 0, genesis)
	validHeaderFetcher := tester.makeHeaderFetcher("valid", blocks, -gatherSlack)
	validBodyFetcher := tester.makeBodyFetcher("valid", blocks, 0)

	attack, _ := makeChain(targetBlocks, 0, unknownBlock)
	attackerHeaderFetcher := tester.makeHeaderFetcher("attacker", nil, -gatherSlack)
	attackerBodyFetcher := tester.makeBodyFetcher("attacker", nil, 0)

	// Feed the tester a huge hashset from the attacker, and a limited from the valid peer
	for i := 0; i < len(attack); i++ {
		if i < maxQueueDist {
			tester.fetcher.Notify("valid", hashes[len(hashes)-2-i], uint64(i+1), time.Now(), validHeaderFetcher, validBodyFetcher)
		}
		tester.fetcher.Notify("attacker", attack[i], 1 /* don't distance drop */, time.Now(), attackerHeaderFetcher, attackerBodyFetcher)
	}
	if count := announces.Load(); count != hashLimit+maxQueueDist {
		t.Fatalf("queued announce count mismatch: have %d, want %d", count, hashLimit+maxQueueDist)
	}
	// Wait for fetches to complete
	verifyImportCount(t, imported, maxQueueDist)

	// Feed the remaining valid hashes to ensure DOS protection state remains clean
	for i := len(hashes) - maxQueueDist - 2; i >= 0; i-- {
		tester.fetcher.Notify("valid", hashes[i], uint64(len(hashes)-i-1), time.Now().Add(-arriveTimeout), validHeaderFetcher, validBodyFetcher)
		verifyImportEvent(t, imported, true)
	}
	verifyImportDone(t, imported)
}

// Tests that blocks sent to the fetcher (either through propagation or via hash
// announces and retrievals) don't pile up indefinitely, exhausting available
// system memory.
func TestBlockMemoryExhaustionAttack(t *testing.T) {
	// Create a tester with instrumented import hooks
	tester := newTester(false)

	imported, enqueued := make(chan interface{}), atomic.Int32{}
	tester.fetcher.importedHook = func(header *types.Header, block *types.Block) { imported <- block }
	tester.fetcher.queueChangeHook = func(hash common.Hash, added bool) {
		if added {
			enqueued.Add(1)
		} else {
			enqueued.Add(-1)
		}
	}
	// Create a valid chain and a batch of dangling (but in range) blocks
	targetBlocks := hashLimit + 2*maxQueueDist
	hashes, blocks := makeChain(targetBlocks, 0, genesis)
	attack := make(map[common.Hash]*types.Block)
	for i := byte(0); len(attack) < blockLimit+2*maxQueueDist; i++ {
		hashes, blocks := makeChain(maxQueueDist-1, i, unknownBlock)
		for _, hash := range hashes[:maxQueueDist-2] {
			attack[hash] = blocks[hash]
		}
	}
	// Try to feed all the attacker blocks make sure only a limited batch is accepted
	for _, block := range attack {
		tester.fetcher.Enqueue("attacker", block)
	}
	time.Sleep(200 * time.Millisecond)
	if queued := enqueued.Load(); queued != blockLimit {
		t.Fatalf("queued block count mismatch: have %d, want %d", queued, blockLimit)
	}
	// Queue up a batch of valid blocks, and check that a new peer is allowed to do so
	for i := 0; i < maxQueueDist-1; i++ {
		tester.fetcher.Enqueue("valid", blocks[hashes[len(hashes)-3-i]])
	}
	time.Sleep(100 * time.Millisecond)
	if queued := enqueued.Load(); queued != blockLimit+maxQueueDist-1 {
		t.Fatalf("queued block count mismatch: have %d, want %d", queued, blockLimit+maxQueueDist-1)
	}
	// Insert the missing piece (and sanity check the import)
	tester.fetcher.Enqueue("valid", blocks[hashes[len(hashes)-2]])
	verifyImportCount(t, imported, maxQueueDist)

	// Insert the remaining blocks in chunks to ensure clean DOS protection
	for i := maxQueueDist; i < len(hashes)-1; i++ {
		tester.fetcher.Enqueue("valid", blocks[hashes[len(hashes)-2-i]])
		verifyImportEvent(t, imported, true)
	}
	verifyImportDone(t, imported)
}<|MERGE_RESOLUTION|>--- conflicted
+++ resolved
@@ -46,13 +46,8 @@
 		Alloc:   genesisT.GenesisAlloc{testAddress: {Balance: big.NewInt(1000000000000000)}},
 		BaseFee: big.NewInt(vars.InitialBaseFee),
 	}
-<<<<<<< HEAD
-	genesis      = core.MustCommitGenesis(testdb, gspec)
+	genesis      = core.MustCommitGenesis(testdb, trie.NewDatabase(testdb, trie.HashDefaults), gspec)
 	unknownBlock = types.NewBlock(&types.Header{Root: types.EmptyRootHash, GasLimit: vars.GenesisGasLimit, BaseFee: big.NewInt(vars.InitialBaseFee)}, nil, nil, nil, trie.NewStackTrie(nil))
-=======
-	genesis      = gspec.MustCommit(testdb, trie.NewDatabase(testdb, trie.HashDefaults))
-	unknownBlock = types.NewBlock(&types.Header{Root: types.EmptyRootHash, GasLimit: params.GenesisGasLimit, BaseFee: big.NewInt(params.InitialBaseFee)}, nil, nil, nil, trie.NewStackTrie(nil))
->>>>>>> 7371b381
 )
 
 // makeChain creates a chain of n blocks starting at and including parent.

--- conflicted
+++ resolved
@@ -19,54 +19,7 @@
 // MarshalTOML marshals as TOML.
 func (c Config) MarshalTOML() (interface{}, error) {
 	type Config struct {
-<<<<<<< HEAD
-		Genesis                 *genesisT.Genesis `toml:",omitempty"`
-		NetworkId               uint64
-		SyncMode                downloader.SyncMode
-		EthDiscoveryURLs        []string
-		SnapDiscoveryURLs       []string
-		NoPruning               bool
-		NoPrefetch              bool
-		TxLookupLimit           uint64                 `toml:",omitempty"`
-		Whitelist               map[uint64]common.Hash `toml:"-"`
-		LightServ               int                    `toml:",omitempty"`
-		LightIngress            int                    `toml:",omitempty"`
-		LightEgress             int                    `toml:",omitempty"`
-		LightPeers              int                    `toml:",omitempty"`
-		LightNoPrune            bool                   `toml:",omitempty"`
-		LightNoSyncServe        bool                   `toml:",omitempty"`
-		SyncFromCheckpoint      bool                   `toml:",omitempty"`
-		UltraLightServers       []string               `toml:",omitempty"`
-		UltraLightFraction      int                    `toml:",omitempty"`
-		UltraLightOnlyAnnounce  bool                   `toml:",omitempty"`
-		SkipBcVersionCheck      bool                   `toml:"-"`
-		DatabaseHandles         int                    `toml:"-"`
-		DatabaseCache           int
-		DatabaseFreezer         string
-		TrieCleanCache          int
-		TrieCleanCacheJournal   string        `toml:",omitempty"`
-		TrieCleanCacheRejournal time.Duration `toml:",omitempty"`
-		TrieDirtyCache          int
-		TrieTimeout             time.Duration
-		SnapshotCache           int
-		Preimages               bool
-		Miner                   miner.Config
-		Ethash                  ethash.Config
-		TxPool                  core.TxPoolConfig
-		GPO                     gasprice.Config
-		EnablePreimageRecording bool
-		DocRoot                 string `toml:"-"`
-		EWASMInterpreter        string
-		EVMInterpreter          string
-		RPCGasCap               uint64 `toml:",omitempty"`
-		RPCEVMTimeout           time.Duration
-		RPCTxFeeCap             float64                        `toml:",omitempty"`
-		Checkpoint              *ctypes.TrustedCheckpoint      `toml:",omitempty"`
-		CheckpointOracle        *ctypes.CheckpointOracleConfig `toml:",omitempty"`
-		OverrideMystique        *big.Int                       `toml:",omitempty"`
-		OverrideArrowGlacier    *big.Int                       `toml:",omitempty"`
-=======
-		Genesis                         *core.Genesis `toml:",omitempty"`
+		Genesis                         *genesisT.Genesis `toml:",omitempty"`
 		NetworkId                       uint64
 		SyncMode                        downloader.SyncMode
 		EthDiscoveryURLs                []string
@@ -102,14 +55,16 @@
 		GPO                             gasprice.Config
 		EnablePreimageRecording         bool
 		DocRoot                         string `toml:"-"`
-		RPCGasCap                       uint64
+		EWASMInterpreter                string
+		EVMInterpreter                  string
+		RPCGasCap                       uint64 `toml:",omitempty"`
 		RPCEVMTimeout                   time.Duration
-		RPCTxFeeCap                     float64
-		Checkpoint                      *params.TrustedCheckpoint      `toml:",omitempty"`
-		CheckpointOracle                *params.CheckpointOracleConfig `toml:",omitempty"`
+		RPCTxFeeCap                     float64                        `toml:",omitempty"`
+		Checkpoint                      *ctypes.TrustedCheckpoint      `toml:",omitempty"`
+		CheckpointOracle                *ctypes.CheckpointOracleConfig `toml:",omitempty"`
+		OverrideMystique                *big.Int                       `toml:",omitempty"`
 		OverrideArrowGlacier            *big.Int                       `toml:",omitempty"`
 		OverrideTerminalTotalDifficulty *big.Int                       `toml:",omitempty"`
->>>>>>> 8be800ff
 	}
 	var enc Config
 	enc.Genesis = c.Genesis
@@ -164,54 +119,7 @@
 // UnmarshalTOML unmarshals from TOML.
 func (c *Config) UnmarshalTOML(unmarshal func(interface{}) error) error {
 	type Config struct {
-<<<<<<< HEAD
-		Genesis                 *genesisT.Genesis `toml:",omitempty"`
-		NetworkId               *uint64
-		SyncMode                *downloader.SyncMode
-		EthDiscoveryURLs        []string
-		SnapDiscoveryURLs       []string
-		NoPruning               *bool
-		NoPrefetch              *bool
-		TxLookupLimit           *uint64                `toml:",omitempty"`
-		Whitelist               map[uint64]common.Hash `toml:"-"`
-		LightServ               *int                   `toml:",omitempty"`
-		LightIngress            *int                   `toml:",omitempty"`
-		LightEgress             *int                   `toml:",omitempty"`
-		LightPeers              *int                   `toml:",omitempty"`
-		LightNoPrune            *bool                  `toml:",omitempty"`
-		LightNoSyncServe        *bool                  `toml:",omitempty"`
-		SyncFromCheckpoint      *bool                  `toml:",omitempty"`
-		UltraLightServers       []string               `toml:",omitempty"`
-		UltraLightFraction      *int                   `toml:",omitempty"`
-		UltraLightOnlyAnnounce  *bool                  `toml:",omitempty"`
-		SkipBcVersionCheck      *bool                  `toml:"-"`
-		DatabaseHandles         *int                   `toml:"-"`
-		DatabaseCache           *int
-		DatabaseFreezer         *string
-		TrieCleanCache          *int
-		TrieCleanCacheJournal   *string        `toml:",omitempty"`
-		TrieCleanCacheRejournal *time.Duration `toml:",omitempty"`
-		TrieDirtyCache          *int
-		TrieTimeout             *time.Duration
-		SnapshotCache           *int
-		Preimages               *bool
-		Miner                   *miner.Config
-		Ethash                  *ethash.Config
-		TxPool                  *core.TxPoolConfig
-		GPO                     *gasprice.Config
-		EnablePreimageRecording *bool
-		DocRoot                 *string `toml:"-"`
-		EWASMInterpreter        *string
-		EVMInterpreter          *string
-		RPCGasCap               *uint64 `toml:",omitempty"`
-		RPCEVMTimeout           *time.Duration
-		RPCTxFeeCap             *float64                       `toml:",omitempty"`
-		Checkpoint              *ctypes.TrustedCheckpoint      `toml:",omitempty"`
-		CheckpointOracle        *ctypes.CheckpointOracleConfig `toml:",omitempty"`
-		OverrideMystique        *big.Int                       `toml:",omitempty"`
-		OverrideArrowGlacier    *big.Int                       `toml:",omitempty"`
-=======
-		Genesis                         *core.Genesis `toml:",omitempty"`
+		Genesis                         *genesisT.Genesis `toml:",omitempty"`
 		NetworkId                       *uint64
 		SyncMode                        *downloader.SyncMode
 		EthDiscoveryURLs                []string
@@ -247,14 +155,16 @@
 		GPO                             *gasprice.Config
 		EnablePreimageRecording         *bool
 		DocRoot                         *string `toml:"-"`
-		RPCGasCap                       *uint64
+		EWASMInterpreter                *string
+		EVMInterpreter                  *string
+		RPCGasCap                       *uint64 `toml:",omitempty"`
 		RPCEVMTimeout                   *time.Duration
-		RPCTxFeeCap                     *float64
-		Checkpoint                      *params.TrustedCheckpoint      `toml:",omitempty"`
-		CheckpointOracle                *params.CheckpointOracleConfig `toml:",omitempty"`
+		RPCTxFeeCap                     *float64                       `toml:",omitempty"`
+		Checkpoint                      *ctypes.TrustedCheckpoint      `toml:",omitempty"`
+		CheckpointOracle                *ctypes.CheckpointOracleConfig `toml:",omitempty"`
+		OverrideMystique                *big.Int                       `toml:",omitempty"`
 		OverrideArrowGlacier            *big.Int                       `toml:",omitempty"`
 		OverrideTerminalTotalDifficulty *big.Int                       `toml:",omitempty"`
->>>>>>> 8be800ff
 	}
 	var dec Config
 	if err := unmarshal(&dec); err != nil {

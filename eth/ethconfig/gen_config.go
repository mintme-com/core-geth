--- conflicted
+++ resolved
@@ -7,14 +7,11 @@
 	"time"
 
 	"github.com/ethereum/go-ethereum/common"
-<<<<<<< HEAD
 	"github.com/ethereum/go-ethereum/consensus/ethash"
 	"github.com/ethereum/go-ethereum/core/txpool"
-=======
 	"github.com/ethereum/go-ethereum/core"
 	"github.com/ethereum/go-ethereum/core/txpool/blobpool"
 	"github.com/ethereum/go-ethereum/core/txpool/legacypool"
->>>>>>> a7e358d0
 	"github.com/ethereum/go-ethereum/eth/downloader"
 	"github.com/ethereum/go-ethereum/eth/gasprice"
 	"github.com/ethereum/go-ethereum/miner"
@@ -57,13 +54,9 @@
 		Preimages               bool
 		FilterLogCacheSize      int
 		Miner                   miner.Config
-<<<<<<< HEAD
 		Ethash                  ethash.Config
-		TxPool                  txpool.Config
-=======
 		TxPool                  legacypool.Config
 		BlobPool                blobpool.Config
->>>>>>> a7e358d0
 		GPO                     gasprice.Config
 		EnablePreimageRecording bool
 		DocRoot                 string `toml:"-"`
@@ -72,16 +65,13 @@
 		RPCGasCap               uint64
 		RPCEVMTimeout           time.Duration
 		RPCTxFeeCap             float64
-<<<<<<< HEAD
 		Checkpoint              *ctypes.TrustedCheckpoint      `toml:",omitempty"`
 		CheckpointOracle        *ctypes.CheckpointOracleConfig `toml:",omitempty"`
 		ECBP1100                *big.Int
 		ECBP1100NoDisable       *bool   `toml:",omitempty"`
 		OverrideShanghai        *uint64 `toml:",omitempty"`
-=======
 		OverrideCancun          *uint64 `toml:",omitempty"`
 		OverrideVerkle          *uint64 `toml:",omitempty"`
->>>>>>> a7e358d0
 	}
 	var enc Config
 	enc.Genesis = c.Genesis
@@ -127,16 +117,13 @@
 	enc.RPCGasCap = c.RPCGasCap
 	enc.RPCEVMTimeout = c.RPCEVMTimeout
 	enc.RPCTxFeeCap = c.RPCTxFeeCap
-<<<<<<< HEAD
 	enc.Checkpoint = c.Checkpoint
 	enc.CheckpointOracle = c.CheckpointOracle
 	enc.ECBP1100 = c.ECBP1100
 	enc.ECBP1100NoDisable = c.ECBP1100NoDisable
 	enc.OverrideShanghai = c.OverrideShanghai
-=======
 	enc.OverrideCancun = c.OverrideCancun
 	enc.OverrideVerkle = c.OverrideVerkle
->>>>>>> a7e358d0
 	return &enc, nil
 }
 
@@ -175,13 +162,9 @@
 		Preimages               *bool
 		FilterLogCacheSize      *int
 		Miner                   *miner.Config
-<<<<<<< HEAD
 		Ethash                  *ethash.Config
-		TxPool                  *txpool.Config
-=======
 		TxPool                  *legacypool.Config
 		BlobPool                *blobpool.Config
->>>>>>> a7e358d0
 		GPO                     *gasprice.Config
 		EnablePreimageRecording *bool
 		DocRoot                 *string `toml:"-"`
@@ -190,16 +173,13 @@
 		RPCGasCap               *uint64
 		RPCEVMTimeout           *time.Duration
 		RPCTxFeeCap             *float64
-<<<<<<< HEAD
 		Checkpoint              *ctypes.TrustedCheckpoint      `toml:",omitempty"`
 		CheckpointOracle        *ctypes.CheckpointOracleConfig `toml:",omitempty"`
 		ECBP1100                *big.Int
 		ECBP1100NoDisable       *bool   `toml:",omitempty"`
 		OverrideShanghai        *uint64 `toml:",omitempty"`
-=======
 		OverrideCancun          *uint64 `toml:",omitempty"`
 		OverrideVerkle          *uint64 `toml:",omitempty"`
->>>>>>> a7e358d0
 	}
 	var dec Config
 	if err := unmarshal(&dec); err != nil {

--- conflicted
+++ resolved
@@ -110,15 +110,10 @@
 
 	// import pre accounts & construct test genesis block & state root
 	db := rawdb.NewMemoryDatabase()
-<<<<<<< HEAD
-	gblock, err := core.CommitGenesis(t.genesis(config), db)
+	gblock, err := core.CommitGenesis(t.genesis(config), db) // FIXME-meowsbits Another arg? Trie?
 	if err != nil {
 		return err
 	}
-=======
-	gspec := t.genesis(config)
-	gblock := gspec.MustCommit(db)
->>>>>>> 18b641b0
 	if gblock.Hash() != t.json.Genesis.Hash {
 		return fmt.Errorf("genesis block hash doesn't match test: computed=%x, test=%x", gblock.Hash().Bytes()[:6], t.json.Genesis.Hash[:6])
 	}

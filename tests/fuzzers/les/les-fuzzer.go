// Copyright 2021 The go-ethereum Authors
// This file is part of the go-ethereum library.
//
// The go-ethereum library is free software: you can redistribute it and/or modify
// it under the terms of the GNU Lesser General Public License as published by
// the Free Software Foundation, either version 3 of the License, or
// (at your option) any later version.
//
// The go-ethereum library is distributed in the hope that it will be useful,
// but WITHOUT ANY WARRANTY; without even the implied warranty of
// MERCHANTABILITY or FITNESS FOR A PARTICULAR PURPOSE. See the
// GNU Lesser General Public License for more details.
//
// You should have received a copy of the GNU Lesser General Public License
// along with the go-ethereum library. If not, see <http://www.gnu.org/licenses/>.

package les

import (
	"bytes"
	"encoding/binary"
	"io"
	"math/big"

	"github.com/ethereum/go-ethereum/common"
	"github.com/ethereum/go-ethereum/consensus/ethash"
	"github.com/ethereum/go-ethereum/core"
	"github.com/ethereum/go-ethereum/core/rawdb"
	"github.com/ethereum/go-ethereum/core/txpool"
	"github.com/ethereum/go-ethereum/core/types"
	"github.com/ethereum/go-ethereum/core/vm"
	"github.com/ethereum/go-ethereum/crypto"
	l "github.com/ethereum/go-ethereum/les"
	"github.com/ethereum/go-ethereum/params"
	"github.com/ethereum/go-ethereum/params/types/genesisT"
	"github.com/ethereum/go-ethereum/params/vars"
	"github.com/ethereum/go-ethereum/rlp"
	"github.com/ethereum/go-ethereum/trie"
)

var (
	bankKey, _ = crypto.HexToECDSA("b71c71a67e1177ad4e901695e1b4b9ee17ae16c6668d313eac2f96dbcda3f291")
	bankAddr   = crypto.PubkeyToAddress(bankKey.PublicKey)
	bankFunds  = new(big.Int).Mul(big.NewInt(100), big.NewInt(vars.Ether))

	testChainLen     = 256
	testContractCode = common.Hex2Bytes("606060405260cc8060106000396000f360606040526000357c01000000000000000000000000000000000000000000000000000000009004806360cd2685146041578063c16431b914606b57603f565b005b6055600480803590602001909190505060a9565b6040518082815260200191505060405180910390f35b60886004808035906020019091908035906020019091905050608a565b005b80600060005083606481101560025790900160005b50819055505b5050565b6000600060005082606481101560025790900160005b5054905060c7565b91905056")

	chain      *core.BlockChain
	addrHashes []common.Hash
	txHashes   []common.Hash

	chtTrie   *trie.Trie
	bloomTrie *trie.Trie
	chtKeys   [][]byte
	bloomKeys [][]byte
)

func makechain() (bc *core.BlockChain, addrHashes, txHashes []common.Hash) {
<<<<<<< HEAD
	db := rawdb.NewMemoryDatabase()
	gspec := &genesisT.Genesis{
=======
	gspec := &core.Genesis{
>>>>>>> 18b641b0
		Config:   params.TestChainConfig,
		Alloc:    genesisT.GenesisAlloc{bankAddr: {Balance: bankFunds}},
		GasLimit: 100000000,
	}
<<<<<<< HEAD
	genesis := core.MustCommitGenesis(db, gspec)
=======
>>>>>>> 18b641b0
	signer := types.HomesteadSigner{}
	_, blocks, _ := core.GenerateChainWithGenesis(gspec, ethash.NewFaker(), testChainLen,
		func(i int, gen *core.BlockGen) {
			var (
				tx   *types.Transaction
				addr common.Address
			)
			nonce := uint64(i)
			if i%4 == 0 {
				tx, _ = types.SignTx(types.NewContractCreation(nonce, big.NewInt(0), 200000, big.NewInt(0), testContractCode), signer, bankKey)
				addr = crypto.CreateAddress(bankAddr, nonce)
			} else {
				addr = common.BigToAddress(big.NewInt(int64(i)))
				tx, _ = types.SignTx(types.NewTransaction(nonce, addr, big.NewInt(10000), vars.TxGas, big.NewInt(vars.GWei), nil), signer, bankKey)
			}
			gen.AddTx(tx)
			addrHashes = append(addrHashes, crypto.Keccak256Hash(addr[:]))
			txHashes = append(txHashes, tx.Hash())
		})
	bc, _ = core.NewBlockChain(rawdb.NewMemoryDatabase(), nil, gspec, nil, ethash.NewFaker(), vm.Config{}, nil, nil)
	if _, err := bc.InsertChain(blocks); err != nil {
		panic(err)
	}
	return
}

func makeTries() (chtTrie *trie.Trie, bloomTrie *trie.Trie, chtKeys, bloomKeys [][]byte) {
	chtTrie = trie.NewEmpty(trie.NewDatabase(rawdb.NewMemoryDatabase()))
	bloomTrie = trie.NewEmpty(trie.NewDatabase(rawdb.NewMemoryDatabase()))
	for i := 0; i < testChainLen; i++ {
		// The element in CHT is <big-endian block number> -> <block hash>
		key := make([]byte, 8)
		binary.BigEndian.PutUint64(key, uint64(i+1))
		chtTrie.Update(key, []byte{0x1, 0xf})
		chtKeys = append(chtKeys, key)

		// The element in Bloom trie is <2 byte bit index> + <big-endian block number> -> bloom
		key2 := make([]byte, 10)
		binary.BigEndian.PutUint64(key2[2:], uint64(i+1))
		bloomTrie.Update(key2, []byte{0x2, 0xe})
		bloomKeys = append(bloomKeys, key2)
	}
	return
}

func init() {
	chain, addrHashes, txHashes = makechain()
	chtTrie, bloomTrie, chtKeys, bloomKeys = makeTries()
}

type fuzzer struct {
	chain *core.BlockChain
	pool  *txpool.TxPool

	chainLen  int
	addr, txs []common.Hash
	nonce     uint64

	chtKeys   [][]byte
	bloomKeys [][]byte
	chtTrie   *trie.Trie
	bloomTrie *trie.Trie

	input     io.Reader
	exhausted bool
}

func newFuzzer(input []byte) *fuzzer {
	return &fuzzer{
		chain:     chain,
		chainLen:  testChainLen,
		addr:      addrHashes,
		txs:       txHashes,
		chtTrie:   chtTrie,
		bloomTrie: bloomTrie,
		chtKeys:   chtKeys,
		bloomKeys: bloomKeys,
		nonce:     uint64(len(txHashes)),
		pool:      txpool.NewTxPool(txpool.DefaultConfig, params.TestChainConfig, chain),
		input:     bytes.NewReader(input),
	}
}

func (f *fuzzer) read(size int) []byte {
	out := make([]byte, size)
	if _, err := f.input.Read(out); err != nil {
		f.exhausted = true
	}
	return out
}

func (f *fuzzer) randomByte() byte {
	d := f.read(1)
	return d[0]
}

func (f *fuzzer) randomBool() bool {
	d := f.read(1)
	return d[0]&1 == 1
}

func (f *fuzzer) randomInt(max int) int {
	if max == 0 {
		return 0
	}
	if max <= 256 {
		return int(f.randomByte()) % max
	}
	var a uint16
	if err := binary.Read(f.input, binary.LittleEndian, &a); err != nil {
		f.exhausted = true
	}
	return int(a % uint16(max))
}

func (f *fuzzer) randomX(max int) uint64 {
	var a uint16
	if err := binary.Read(f.input, binary.LittleEndian, &a); err != nil {
		f.exhausted = true
	}
	if a < 0x8000 {
		return uint64(a%uint16(max+1)) - 1
	}
	return (uint64(1)<<(a%64+1) - 1) & (uint64(a) * 343897772345826595)
}

func (f *fuzzer) randomBlockHash() common.Hash {
	h := f.chain.GetCanonicalHash(uint64(f.randomInt(3 * f.chainLen)))
	if h != (common.Hash{}) {
		return h
	}
	return common.BytesToHash(f.read(common.HashLength))
}

func (f *fuzzer) randomAddrHash() []byte {
	i := f.randomInt(3 * len(f.addr))
	if i < len(f.addr) {
		return f.addr[i].Bytes()
	}
	return f.read(common.HashLength)
}

func (f *fuzzer) randomCHTTrieKey() []byte {
	i := f.randomInt(3 * len(f.chtKeys))
	if i < len(f.chtKeys) {
		return f.chtKeys[i]
	}
	return f.read(8)
}

func (f *fuzzer) randomBloomTrieKey() []byte {
	i := f.randomInt(3 * len(f.bloomKeys))
	if i < len(f.bloomKeys) {
		return f.bloomKeys[i]
	}
	return f.read(10)
}

func (f *fuzzer) randomTxHash() common.Hash {
	i := f.randomInt(3 * len(f.txs))
	if i < len(f.txs) {
		return f.txs[i]
	}
	return common.BytesToHash(f.read(common.HashLength))
}

func (f *fuzzer) BlockChain() *core.BlockChain {
	return f.chain
}

func (f *fuzzer) TxPool() *txpool.TxPool {
	return f.pool
}

func (f *fuzzer) ArchiveMode() bool {
	return false
}

func (f *fuzzer) AddTxsSync() bool {
	return false
}

func (f *fuzzer) GetHelperTrie(typ uint, index uint64) *trie.Trie {
	if typ == 0 {
		return f.chtTrie
	} else if typ == 1 {
		return f.bloomTrie
	}
	return nil
}

type dummyMsg struct {
	data []byte
}

func (d dummyMsg) Decode(val interface{}) error {
	return rlp.DecodeBytes(d.data, val)
}

func (f *fuzzer) doFuzz(msgCode uint64, packet interface{}) {
	enc, err := rlp.EncodeToBytes(packet)
	if err != nil {
		panic(err)
	}
	version := f.randomInt(3) + 2 // [LES2, LES3, LES4]
	peer, closeFn := l.NewFuzzerPeer(version)
	defer closeFn()
	fn, _, _, err := l.Les3[msgCode].Handle(dummyMsg{enc})
	if err != nil {
		panic(err)
	}
	fn(f, peer, func() bool { return true })
}

func Fuzz(input []byte) int {
	// We expect some large inputs
	if len(input) < 100 {
		return -1
	}
	f := newFuzzer(input)
	if f.exhausted {
		return -1
	}
	for !f.exhausted {
		switch f.randomInt(8) {
		case 0:
			req := &l.GetBlockHeadersPacket{
				Query: l.GetBlockHeadersData{
					Amount:  f.randomX(l.MaxHeaderFetch + 1),
					Skip:    f.randomX(10),
					Reverse: f.randomBool(),
				},
			}
			if f.randomBool() {
				req.Query.Origin.Hash = f.randomBlockHash()
			} else {
				req.Query.Origin.Number = uint64(f.randomInt(f.chainLen * 2))
			}
			f.doFuzz(l.GetBlockHeadersMsg, req)

		case 1:
			req := &l.GetBlockBodiesPacket{Hashes: make([]common.Hash, f.randomInt(l.MaxBodyFetch+1))}
			for i := range req.Hashes {
				req.Hashes[i] = f.randomBlockHash()
			}
			f.doFuzz(l.GetBlockBodiesMsg, req)

		case 2:
			req := &l.GetCodePacket{Reqs: make([]l.CodeReq, f.randomInt(l.MaxCodeFetch+1))}
			for i := range req.Reqs {
				req.Reqs[i] = l.CodeReq{
					BHash:  f.randomBlockHash(),
					AccKey: f.randomAddrHash(),
				}
			}
			f.doFuzz(l.GetCodeMsg, req)

		case 3:
			req := &l.GetReceiptsPacket{Hashes: make([]common.Hash, f.randomInt(l.MaxReceiptFetch+1))}
			for i := range req.Hashes {
				req.Hashes[i] = f.randomBlockHash()
			}
			f.doFuzz(l.GetReceiptsMsg, req)

		case 4:
			req := &l.GetProofsPacket{Reqs: make([]l.ProofReq, f.randomInt(l.MaxProofsFetch+1))}
			for i := range req.Reqs {
				if f.randomBool() {
					req.Reqs[i] = l.ProofReq{
						BHash:     f.randomBlockHash(),
						AccKey:    f.randomAddrHash(),
						Key:       f.randomAddrHash(),
						FromLevel: uint(f.randomX(3)),
					}
				} else {
					req.Reqs[i] = l.ProofReq{
						BHash:     f.randomBlockHash(),
						Key:       f.randomAddrHash(),
						FromLevel: uint(f.randomX(3)),
					}
				}
			}
			f.doFuzz(l.GetProofsV2Msg, req)

		case 5:
			req := &l.GetHelperTrieProofsPacket{Reqs: make([]l.HelperTrieReq, f.randomInt(l.MaxHelperTrieProofsFetch+1))}
			for i := range req.Reqs {
				switch f.randomInt(3) {
				case 0:
					// Canonical hash trie
					req.Reqs[i] = l.HelperTrieReq{
						Type:      0,
						TrieIdx:   f.randomX(3),
						Key:       f.randomCHTTrieKey(),
						FromLevel: uint(f.randomX(3)),
						AuxReq:    uint(2),
					}
				case 1:
					// Bloom trie
					req.Reqs[i] = l.HelperTrieReq{
						Type:      1,
						TrieIdx:   f.randomX(3),
						Key:       f.randomBloomTrieKey(),
						FromLevel: uint(f.randomX(3)),
						AuxReq:    0,
					}
				default:
					// Random trie
					req.Reqs[i] = l.HelperTrieReq{
						Type:      2,
						TrieIdx:   f.randomX(3),
						Key:       f.randomCHTTrieKey(),
						FromLevel: uint(f.randomX(3)),
						AuxReq:    0,
					}
				}
			}
			f.doFuzz(l.GetHelperTrieProofsMsg, req)

		case 6:
			req := &l.SendTxPacket{Txs: make([]*types.Transaction, f.randomInt(l.MaxTxSend+1))}
			signer := types.HomesteadSigner{}
			for i := range req.Txs {
				var nonce uint64
				if f.randomBool() {
					nonce = uint64(f.randomByte())
				} else {
					nonce = f.nonce
					f.nonce += 1
				}
				req.Txs[i], _ = types.SignTx(types.NewTransaction(nonce, common.Address{}, big.NewInt(10000), vars.TxGas, big.NewInt(1000000000*int64(f.randomByte())), nil), signer, bankKey)
			}
			f.doFuzz(l.SendTxV2Msg, req)

		case 7:
			req := &l.GetTxStatusPacket{Hashes: make([]common.Hash, f.randomInt(l.MaxTxStatus+1))}
			for i := range req.Hashes {
				req.Hashes[i] = f.randomTxHash()
			}
			f.doFuzz(l.GetTxStatusMsg, req)
		}
	}
	return 0
}<|MERGE_RESOLUTION|>--- conflicted
+++ resolved
@@ -57,20 +57,11 @@
 )
 
 func makechain() (bc *core.BlockChain, addrHashes, txHashes []common.Hash) {
-<<<<<<< HEAD
-	db := rawdb.NewMemoryDatabase()
 	gspec := &genesisT.Genesis{
-=======
-	gspec := &core.Genesis{
->>>>>>> 18b641b0
 		Config:   params.TestChainConfig,
 		Alloc:    genesisT.GenesisAlloc{bankAddr: {Balance: bankFunds}},
 		GasLimit: 100000000,
 	}
-<<<<<<< HEAD
-	genesis := core.MustCommitGenesis(db, gspec)
-=======
->>>>>>> 18b641b0
 	signer := types.HomesteadSigner{}
 	_, blocks, _ := core.GenerateChainWithGenesis(gspec, ethash.NewFaker(), testChainLen,
 		func(i int, gen *core.BlockGen) {

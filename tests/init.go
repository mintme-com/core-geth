// Copyright 2015 The go-ethereum Authors
// This file is part of the go-ethereum library.
//
// The go-ethereum library is free software: you can redistribute it and/or modify
// it under the terms of the GNU Lesser General Public License as published by
// the Free Software Foundation, either version 3 of the License, or
// (at your option) any later version.
//
// The go-ethereum library is distributed in the hope that it will be useful,
// but WITHOUT ANY WARRANTY; without even the implied warranty of
// MERCHANTABILITY or FITNESS FOR A PARTICULAR PURPOSE. See the
// GNU Lesser General Public License for more details.
//
// You should have received a copy of the GNU Lesser General Public License
// along with the go-ethereum library. If not, see <http://www.gnu.org/licenses/>.

package tests

import (
	"fmt"
	"math/big"
	"sort"

	"github.com/ethereum/go-ethereum/params/types/coregeth"
	"github.com/ethereum/go-ethereum/params/types/ctypes"
	"github.com/ethereum/go-ethereum/params/types/goethereum"
)

// Forks table defines supported forks and their chain config.
var Forks = map[string]ctypes.ChainConfigurator{
	"Frontier": &goethereum.ChainConfig{
		Ethash:  new(ctypes.EthashConfig),
		ChainID: big.NewInt(1),
	},
	"Homestead": &goethereum.ChainConfig{
		Ethash:         new(ctypes.EthashConfig),
		ChainID:        big.NewInt(1),
		HomesteadBlock: big.NewInt(0),
	},
	"EIP150": &goethereum.ChainConfig{
		Ethash:         new(ctypes.EthashConfig),
		ChainID:        big.NewInt(1),
		HomesteadBlock: big.NewInt(0),
		EIP150Block:    big.NewInt(0),
	},
	"EIP158": &goethereum.ChainConfig{
		Ethash:         new(ctypes.EthashConfig),
		ChainID:        big.NewInt(1),
		HomesteadBlock: big.NewInt(0),
		EIP150Block:    big.NewInt(0),
		EIP155Block:    big.NewInt(0),
		EIP158Block:    big.NewInt(0),
	},
	"Byzantium": &goethereum.ChainConfig{
		Ethash:         new(ctypes.EthashConfig),
		ChainID:        big.NewInt(1),
		HomesteadBlock: big.NewInt(0),
		EIP150Block:    big.NewInt(0),
		EIP155Block:    big.NewInt(0),
		EIP158Block:    big.NewInt(0),
		ByzantiumBlock: big.NewInt(0),
	},
	"ETC_Atlantis": &coregeth.CoreGethChainConfig{
		NetworkID:          1,
		Ethash:             new(ctypes.EthashConfig),
		ChainID:            big.NewInt(61),
		EIP2FBlock:         big.NewInt(0),
		EIP7FBlock:         big.NewInt(0),
		EIP150Block:        big.NewInt(0),
		EIP155Block:        big.NewInt(0),
		EIP160FBlock:       big.NewInt(0),
		EIP161FBlock:       big.NewInt(0),
		EIP170FBlock:       big.NewInt(0),
		EIP100FBlock:       big.NewInt(0),
		EIP140FBlock:       big.NewInt(0),
		EIP198FBlock:       big.NewInt(0),
		EIP211FBlock:       big.NewInt(0),
		EIP212FBlock:       big.NewInt(0),
		EIP213FBlock:       big.NewInt(0),
		EIP214FBlock:       big.NewInt(0),
		EIP658FBlock:       big.NewInt(0),
		EIP145FBlock:       nil,
		EIP1014FBlock:      nil,
		EIP1052FBlock:      nil,
		EIP1283FBlock:      nil,
		EIP2200FBlock:      nil, // RePetersburg
		DisposalBlock:      big.NewInt(0),
		ECIP1017FBlock:     big.NewInt(5000000), // FIXME(meows) maybe
		ECIP1017EraRounds:  big.NewInt(5000000),
		ECIP1010PauseBlock: nil,
		ECIP1010Length:     nil,
	},
	"Constantinople": &goethereum.ChainConfig{
		Ethash:              new(ctypes.EthashConfig),
		ChainID:             big.NewInt(1),
		HomesteadBlock:      big.NewInt(0),
		EIP150Block:         big.NewInt(0),
		EIP155Block:         big.NewInt(0),
		EIP158Block:         big.NewInt(0),
		ByzantiumBlock:      big.NewInt(0),
		ConstantinopleBlock: big.NewInt(0),
		PetersburgBlock:     nil,
	},
	"ConstantinopleFix": &goethereum.ChainConfig{
		Ethash:              new(ctypes.EthashConfig),
		ChainID:             big.NewInt(1),
		HomesteadBlock:      big.NewInt(0),
		EIP150Block:         big.NewInt(0),
		EIP155Block:         big.NewInt(0),
		EIP158Block:         big.NewInt(0),
		ByzantiumBlock:      big.NewInt(0),
		ConstantinopleBlock: big.NewInt(0),
		PetersburgBlock:     big.NewInt(0),
	},
	"ETC_Agharta": &coregeth.CoreGethChainConfig{
		NetworkID:          1,
		Ethash:             new(ctypes.EthashConfig),
		ChainID:            big.NewInt(61),
		EIP2FBlock:         big.NewInt(0),
		EIP7FBlock:         big.NewInt(0),
		EIP150Block:        big.NewInt(0),
		EIP155Block:        big.NewInt(0),
		EIP160FBlock:       big.NewInt(0),
		EIP161FBlock:       big.NewInt(0),
		EIP170FBlock:       big.NewInt(0),
		EIP100FBlock:       big.NewInt(0),
		EIP140FBlock:       big.NewInt(0),
		EIP198FBlock:       big.NewInt(0),
		EIP211FBlock:       big.NewInt(0),
		EIP212FBlock:       big.NewInt(0),
		EIP213FBlock:       big.NewInt(0),
		EIP214FBlock:       big.NewInt(0),
		EIP658FBlock:       big.NewInt(0),
		EIP145FBlock:       big.NewInt(0),
		EIP1014FBlock:      big.NewInt(0),
		EIP1052FBlock:      big.NewInt(0),
		EIP1283FBlock:      big.NewInt(0),
		PetersburgBlock:    big.NewInt(0),
		DisposalBlock:      big.NewInt(0),
		ECIP1017FBlock:     big.NewInt(5000000), // FIXME(meows) maybe
		ECIP1017EraRounds:  big.NewInt(5000000),
		ECIP1010PauseBlock: nil,
		ECIP1010Length:     nil,
	},
	"Istanbul": &goethereum.ChainConfig{
		Ethash:              new(ctypes.EthashConfig),
		ChainID:             big.NewInt(1),
		HomesteadBlock:      big.NewInt(0),
		EIP150Block:         big.NewInt(0),
		EIP155Block:         big.NewInt(0),
		EIP158Block:         big.NewInt(0),
		ByzantiumBlock:      big.NewInt(0),
		ConstantinopleBlock: big.NewInt(0),
		PetersburgBlock:     big.NewInt(0),
		IstanbulBlock:       big.NewInt(0),
	},
	"ETC_Phoenix": &coregeth.CoreGethChainConfig{
		NetworkID:       1,
		Ethash:          new(ctypes.EthashConfig),
		ChainID:         big.NewInt(61),
		EIP2FBlock:      big.NewInt(0),
		EIP7FBlock:      big.NewInt(0),
		EIP150Block:     big.NewInt(0),
		EIP155Block:     big.NewInt(0),
		EIP160FBlock:    big.NewInt(0),
		EIP161FBlock:    big.NewInt(0),
		EIP170FBlock:    big.NewInt(0),
		EIP100FBlock:    big.NewInt(0),
		EIP140FBlock:    big.NewInt(0),
		EIP198FBlock:    big.NewInt(0),
		EIP211FBlock:    big.NewInt(0),
		EIP212FBlock:    big.NewInt(0),
		EIP213FBlock:    big.NewInt(0),
		EIP214FBlock:    big.NewInt(0),
		EIP658FBlock:    big.NewInt(0),
		EIP145FBlock:    big.NewInt(0),
		EIP1014FBlock:   big.NewInt(0),
		EIP1052FBlock:   big.NewInt(0),
		EIP1283FBlock:   big.NewInt(0),
		PetersburgBlock: big.NewInt(0),
		// Istanbul eq, aka Phoenix
		// ECIP-1088
		EIP152FBlock:  big.NewInt(0),
		EIP1108FBlock: big.NewInt(0),
		EIP1344FBlock: big.NewInt(0),
		EIP1884FBlock: big.NewInt(0),
		EIP2028FBlock: big.NewInt(0),
		EIP2200FBlock: big.NewInt(0), // RePetersburg (=~ re-1283)

		DisposalBlock:      big.NewInt(0),
		ECIP1017FBlock:     big.NewInt(5000000), // FIXME(meows) maybe
		ECIP1017EraRounds:  big.NewInt(5000000),
		ECIP1010PauseBlock: nil,
		ECIP1010Length:     nil,
	},
	"FrontierToHomesteadAt5": &goethereum.ChainConfig{
		Ethash:         new(ctypes.EthashConfig),
		ChainID:        big.NewInt(1),
		HomesteadBlock: big.NewInt(5),
	},
	"HomesteadToEIP150At5": &goethereum.ChainConfig{
		Ethash:         new(ctypes.EthashConfig),
		ChainID:        big.NewInt(1),
		HomesteadBlock: big.NewInt(0),
		EIP150Block:    big.NewInt(5),
	},
	"HomesteadToDaoAt5": &goethereum.ChainConfig{
		Ethash:         new(ctypes.EthashConfig),
		ChainID:        big.NewInt(1),
		HomesteadBlock: big.NewInt(0),
		DAOForkBlock:   big.NewInt(5),
		DAOForkSupport: true,
	},
	"EIP158ToByzantiumAt5": &goethereum.ChainConfig{
		Ethash:         new(ctypes.EthashConfig),
		ChainID:        big.NewInt(1),
		HomesteadBlock: big.NewInt(0),
		EIP150Block:    big.NewInt(0),
		EIP155Block:    big.NewInt(0),
		EIP158Block:    big.NewInt(0),
		ByzantiumBlock: big.NewInt(5),
	},
	"ByzantiumToConstantinopleAt5": &goethereum.ChainConfig{
		Ethash:              new(ctypes.EthashConfig),
		ChainID:             big.NewInt(1),
		HomesteadBlock:      big.NewInt(0),
		EIP150Block:         big.NewInt(0),
		EIP155Block:         big.NewInt(0),
		EIP158Block:         big.NewInt(0),
		ByzantiumBlock:      big.NewInt(0),
		ConstantinopleBlock: big.NewInt(5),
	},
	"ByzantiumToConstantinopleFixAt5": &goethereum.ChainConfig{
		Ethash:              new(ctypes.EthashConfig),
		ChainID:             big.NewInt(1),
		HomesteadBlock:      big.NewInt(0),
		EIP150Block:         big.NewInt(0),
		EIP155Block:         big.NewInt(0),
		EIP158Block:         big.NewInt(0),
		ByzantiumBlock:      big.NewInt(0),
		ConstantinopleBlock: big.NewInt(5),
		PetersburgBlock:     big.NewInt(5),
	},
	"ConstantinopleFixToIstanbulAt5": &goethereum.ChainConfig{
		Ethash:              new(ctypes.EthashConfig),
		ChainID:             big.NewInt(1),
		HomesteadBlock:      big.NewInt(0),
		EIP150Block:         big.NewInt(0),
		EIP155Block:         big.NewInt(0),
		EIP158Block:         big.NewInt(0),
		ByzantiumBlock:      big.NewInt(0),
		ConstantinopleBlock: big.NewInt(0),
		PetersburgBlock:     big.NewInt(0),
		IstanbulBlock:       big.NewInt(5),
	},
	"MuirGlacier": &goethereum.ChainConfig{
		Ethash:              new(ctypes.EthashConfig),
		ChainID:             big.NewInt(1),
		HomesteadBlock:      big.NewInt(0),
		EIP150Block:         big.NewInt(0),
		EIP155Block:         big.NewInt(0),
		EIP158Block:         big.NewInt(0),
		ByzantiumBlock:      big.NewInt(0),
		ConstantinopleBlock: big.NewInt(0),
		PetersburgBlock:     big.NewInt(0),
		IstanbulBlock:       big.NewInt(0),
		MuirGlacierBlock:    big.NewInt(0),
	},
	"Berlin": &goethereum.ChainConfig{
		Ethash:              new(ctypes.EthashConfig),
		ChainID:             big.NewInt(1),
		HomesteadBlock:      big.NewInt(0),
		EIP150Block:         big.NewInt(0),
		EIP155Block:         big.NewInt(0),
		EIP158Block:         big.NewInt(0),
		ByzantiumBlock:      big.NewInt(0),
		ConstantinopleBlock: big.NewInt(0),
		PetersburgBlock:     big.NewInt(0),
		IstanbulBlock:       big.NewInt(0),
		MuirGlacierBlock:    big.NewInt(0),
		BerlinBlock:         big.NewInt(0),
	},
	"BerlinToLondonAt5": &goethereum.ChainConfig{
		Ethash:              new(ctypes.EthashConfig),
		ChainID:             big.NewInt(1),
		HomesteadBlock:      big.NewInt(0),
		EIP150Block:         big.NewInt(0),
		EIP155Block:         big.NewInt(0),
		EIP158Block:         big.NewInt(0),
		ByzantiumBlock:      big.NewInt(0),
		ConstantinopleBlock: big.NewInt(0),
		PetersburgBlock:     big.NewInt(0),
		IstanbulBlock:       big.NewInt(0),
		MuirGlacierBlock:    big.NewInt(0),
		BerlinBlock:         big.NewInt(0),
		LondonBlock:         big.NewInt(5),
	},
	"London": &goethereum.ChainConfig{
		Ethash:              new(ctypes.EthashConfig),
		ChainID:             big.NewInt(1),
		HomesteadBlock:      big.NewInt(0),
		EIP150Block:         big.NewInt(0),
		EIP155Block:         big.NewInt(0),
		EIP158Block:         big.NewInt(0),
		ByzantiumBlock:      big.NewInt(0),
		ConstantinopleBlock: big.NewInt(0),
		PetersburgBlock:     big.NewInt(0),
		IstanbulBlock:       big.NewInt(0),
		MuirGlacierBlock:    big.NewInt(0),
		BerlinBlock:         big.NewInt(0),
		LondonBlock:         big.NewInt(0),
	},
	"ArrowGlacier": &goethereum.ChainConfig{
		ChainID:             big.NewInt(1),
		HomesteadBlock:      big.NewInt(0),
		EIP150Block:         big.NewInt(0),
		EIP155Block:         big.NewInt(0),
		EIP158Block:         big.NewInt(0),
		ByzantiumBlock:      big.NewInt(0),
		ConstantinopleBlock: big.NewInt(0),
		PetersburgBlock:     big.NewInt(0),
		IstanbulBlock:       big.NewInt(0),
		MuirGlacierBlock:    big.NewInt(0),
		BerlinBlock:         big.NewInt(0),
		LondonBlock:         big.NewInt(0),
		ArrowGlacierBlock:   big.NewInt(0),
	},
<<<<<<< HEAD
	"ETC_Magneto": &coregeth.CoreGethChainConfig{
		NetworkID:       1,
		Ethash:          new(ctypes.EthashConfig),
		ChainID:         big.NewInt(61),
		EIP2FBlock:      big.NewInt(0),
		EIP7FBlock:      big.NewInt(0),
		EIP150Block:     big.NewInt(0),
		EIP155Block:     big.NewInt(0),
		EIP160FBlock:    big.NewInt(0),
		EIP161FBlock:    big.NewInt(0),
		EIP170FBlock:    big.NewInt(0),
		EIP100FBlock:    big.NewInt(0),
		EIP140FBlock:    big.NewInt(0),
		EIP198FBlock:    big.NewInt(0),
		EIP211FBlock:    big.NewInt(0),
		EIP212FBlock:    big.NewInt(0),
		EIP213FBlock:    big.NewInt(0),
		EIP214FBlock:    big.NewInt(0),
		EIP658FBlock:    big.NewInt(0),
		EIP145FBlock:    big.NewInt(0),
		EIP1014FBlock:   big.NewInt(0),
		EIP1052FBlock:   big.NewInt(0),
		EIP1283FBlock:   big.NewInt(0),
		PetersburgBlock: big.NewInt(0),
		// Istanbul eq, aka Phoenix
		// ECIP-1088
		EIP152FBlock:  big.NewInt(0),
		EIP1108FBlock: big.NewInt(0),
		EIP1344FBlock: big.NewInt(0),
		EIP1884FBlock: big.NewInt(0),
		EIP2028FBlock: big.NewInt(0),
		EIP2200FBlock: big.NewInt(0), // RePetersburg (=~ re-1283)

		// Berlin
		EIP2565FBlock: big.NewInt(0),
		EIP2929FBlock: big.NewInt(0),
		EIP2718FBlock: big.NewInt(0),
		EIP2930FBlock: big.NewInt(0),

		DisposalBlock:      big.NewInt(0),
		ECIP1017FBlock:     big.NewInt(5000000), // FIXME(meows) maybe
		ECIP1017EraRounds:  big.NewInt(5000000),
		ECIP1010PauseBlock: nil,
		ECIP1010Length:     nil,
	},
	"ETC_Mystique": &coregeth.CoreGethChainConfig{
		NetworkID:       1,
		Ethash:          new(ctypes.EthashConfig),
		ChainID:         big.NewInt(61),
		EIP2FBlock:      big.NewInt(0),
		EIP7FBlock:      big.NewInt(0),
		EIP150Block:     big.NewInt(0),
		EIP155Block:     big.NewInt(0),
		EIP160FBlock:    big.NewInt(0),
		EIP161FBlock:    big.NewInt(0),
		EIP170FBlock:    big.NewInt(0),
		EIP100FBlock:    big.NewInt(0),
		EIP140FBlock:    big.NewInt(0),
		EIP198FBlock:    big.NewInt(0),
		EIP211FBlock:    big.NewInt(0),
		EIP212FBlock:    big.NewInt(0),
		EIP213FBlock:    big.NewInt(0),
		EIP214FBlock:    big.NewInt(0),
		EIP658FBlock:    big.NewInt(0),
		EIP145FBlock:    big.NewInt(0),
		EIP1014FBlock:   big.NewInt(0),
		EIP1052FBlock:   big.NewInt(0),
		EIP1283FBlock:   big.NewInt(0),
		PetersburgBlock: big.NewInt(0),
		// Istanbul eq, aka Phoenix
		// ECIP-1088
		EIP152FBlock:  big.NewInt(0),
		EIP1108FBlock: big.NewInt(0),
		EIP1344FBlock: big.NewInt(0),
		EIP1884FBlock: big.NewInt(0),
		EIP2028FBlock: big.NewInt(0),
		EIP2200FBlock: big.NewInt(0), // RePetersburg (=~ re-1283)

		// Berlin
		EIP2565FBlock: big.NewInt(0),
		EIP2929FBlock: big.NewInt(0),
		EIP2718FBlock: big.NewInt(0),
		EIP2930FBlock: big.NewInt(0),

		// London
		/*
			https://github.com/ethereumclassic/ECIPs/blob/master/_specs/ecip-1104.md

			3529 (Alternative refund reduction) 	#22733 	Include
			3541 (Reject new contracts starting with the 0xEF byte) 	#22809 	Include
			1559 (Fee market change) 	#22837 #22896 	Omit
			3198 (BASEFEE opcode) 	#22837 	Omit
			3228 (bomb delay) 	#22840 and #22870 	Omit
		*/
		EIP3529FBlock: big.NewInt(0),
		EIP3541FBlock: big.NewInt(0),
		EIP1559FBlock: nil,
		EIP3198FBlock: nil,
		EIP3554FBlock: nil,

		DisposalBlock:      big.NewInt(0),
		ECIP1017FBlock:     big.NewInt(5000000), // FIXME(meows) maybe
		ECIP1017EraRounds:  big.NewInt(5000000),
		ECIP1010PauseBlock: nil,
		ECIP1010Length:     nil,
=======
	"Merged": {
		ChainID:                 big.NewInt(1),
		HomesteadBlock:          big.NewInt(0),
		EIP150Block:             big.NewInt(0),
		EIP155Block:             big.NewInt(0),
		EIP158Block:             big.NewInt(0),
		ByzantiumBlock:          big.NewInt(0),
		ConstantinopleBlock:     big.NewInt(0),
		PetersburgBlock:         big.NewInt(0),
		IstanbulBlock:           big.NewInt(0),
		MuirGlacierBlock:        big.NewInt(0),
		BerlinBlock:             big.NewInt(0),
		LondonBlock:             big.NewInt(0),
		ArrowGlacierBlock:       big.NewInt(0),
		MergeForkBlock:          big.NewInt(0),
		TerminalTotalDifficulty: big.NewInt(0),
>>>>>>> de23cf91
	},
}

// Returns the set of defined fork names
func AvailableForks() []string {
	var availableForks []string
	for k := range Forks {
		availableForks = append(availableForks, k)
	}
	sort.Strings(availableForks)
	return availableForks
}

// UnsupportedForkError is returned when a test requests a fork that isn't implemented.
type UnsupportedForkError struct {
	Name string
}

func (e UnsupportedForkError) Error() string {
	return fmt.Sprintf("unsupported fork %q", e.Name)
}<|MERGE_RESOLUTION|>--- conflicted
+++ resolved
@@ -325,7 +325,6 @@
 		LondonBlock:         big.NewInt(0),
 		ArrowGlacierBlock:   big.NewInt(0),
 	},
-<<<<<<< HEAD
 	"ETC_Magneto": &coregeth.CoreGethChainConfig{
 		NetworkID:       1,
 		Ethash:          new(ctypes.EthashConfig),
@@ -431,7 +430,7 @@
 		ECIP1017EraRounds:  big.NewInt(5000000),
 		ECIP1010PauseBlock: nil,
 		ECIP1010Length:     nil,
-=======
+	},
 	"Merged": {
 		ChainID:                 big.NewInt(1),
 		HomesteadBlock:          big.NewInt(0),
@@ -448,7 +447,6 @@
 		ArrowGlacierBlock:       big.NewInt(0),
 		MergeForkBlock:          big.NewInt(0),
 		TerminalTotalDifficulty: big.NewInt(0),
->>>>>>> de23cf91
 	},
 }
 

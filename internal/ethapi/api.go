// Copyright 2015 The go-ethereum Authors
// This file is part of the go-ethereum library.
//
// The go-ethereum library is free software: you can redistribute it and/or modify
// it under the terms of the GNU Lesser General Public License as published by
// the Free Software Foundation, either version 3 of the License, or
// (at your option) any later version.
//
// The go-ethereum library is distributed in the hope that it will be useful,
// but WITHOUT ANY WARRANTY; without even the implied warranty of
// MERCHANTABILITY or FITNESS FOR A PARTICULAR PURPOSE. See the
// GNU Lesser General Public License for more details.
//
// You should have received a copy of the GNU Lesser General Public License
// along with the go-ethereum library. If not, see <http://www.gnu.org/licenses/>.

package ethapi

import (
	"context"
	"encoding/hex"
	"encoding/json"
	"errors"
	"fmt"
	"math/big"
	"strings"
	"time"

	"github.com/davecgh/go-spew/spew"
	"github.com/ethereum/go-ethereum/accounts"
	"github.com/ethereum/go-ethereum/accounts/abi"
	"github.com/ethereum/go-ethereum/accounts/keystore"
	"github.com/ethereum/go-ethereum/accounts/scwallet"
	"github.com/ethereum/go-ethereum/common"
	"github.com/ethereum/go-ethereum/common/hexutil"
	"github.com/ethereum/go-ethereum/common/math"
	"github.com/ethereum/go-ethereum/consensus/ethash"
	"github.com/ethereum/go-ethereum/consensus/misc"
	"github.com/ethereum/go-ethereum/core"
	"github.com/ethereum/go-ethereum/core/state"
	"github.com/ethereum/go-ethereum/core/types"
	"github.com/ethereum/go-ethereum/core/vm"
	"github.com/ethereum/go-ethereum/crypto"
	"github.com/ethereum/go-ethereum/eth/tracers/logger"
	"github.com/ethereum/go-ethereum/log"
	"github.com/ethereum/go-ethereum/p2p"
	"github.com/ethereum/go-ethereum/params/types/ctypes"
	"github.com/ethereum/go-ethereum/params/vars"
	"github.com/ethereum/go-ethereum/rlp"
	"github.com/ethereum/go-ethereum/rpc"
	"github.com/tyler-smith/go-bip39"
)

// EthereumAPI provides an API to access Ethereum related information.
type EthereumAPI struct {
	b Backend
}

// NewEthereumAPI creates a new Ethereum protocol API.
func NewEthereumAPI(b Backend) *EthereumAPI {
	return &EthereumAPI{b}
}

// GasPrice returns a suggestion for a gas price for legacy transactions.
func (s *EthereumAPI) GasPrice(ctx context.Context) (*hexutil.Big, error) {
	tipcap, err := s.b.SuggestGasTipCap(ctx)
	if err != nil {
		return nil, err
	}
	if head := s.b.CurrentHeader(); head.BaseFee != nil {
		tipcap.Add(tipcap, head.BaseFee)
	}
	return (*hexutil.Big)(tipcap), err
}

// MaxPriorityFeePerGas returns a suggestion for a gas tip cap for dynamic fee transactions.
func (s *EthereumAPI) MaxPriorityFeePerGas(ctx context.Context) (*hexutil.Big, error) {
	tipcap, err := s.b.SuggestGasTipCap(ctx)
	if err != nil {
		return nil, err
	}
	return (*hexutil.Big)(tipcap), err
}

type feeHistoryResult struct {
	OldestBlock  *hexutil.Big     `json:"oldestBlock"`
	Reward       [][]*hexutil.Big `json:"reward,omitempty"`
	BaseFee      []*hexutil.Big   `json:"baseFeePerGas,omitempty"`
	GasUsedRatio []float64        `json:"gasUsedRatio"`
}

// FeeHistory returns the fee market history.
func (s *EthereumAPI) FeeHistory(ctx context.Context, blockCount math.HexOrDecimal64, lastBlock rpc.BlockNumber, rewardPercentiles []float64) (*feeHistoryResult, error) {
	oldest, reward, baseFee, gasUsed, err := s.b.FeeHistory(ctx, int(blockCount), lastBlock, rewardPercentiles)
	if err != nil {
		return nil, err
	}
	results := &feeHistoryResult{
		OldestBlock:  (*hexutil.Big)(oldest),
		GasUsedRatio: gasUsed,
	}
	if reward != nil {
		results.Reward = make([][]*hexutil.Big, len(reward))
		for i, w := range reward {
			results.Reward[i] = make([]*hexutil.Big, len(w))
			for j, v := range w {
				results.Reward[i][j] = (*hexutil.Big)(v)
			}
		}
	}
	if baseFee != nil {
		results.BaseFee = make([]*hexutil.Big, len(baseFee))
		for i, v := range baseFee {
			results.BaseFee[i] = (*hexutil.Big)(v)
		}
	}
	return results, nil
}

// Syncing returns false in case the node is currently not syncing with the network. It can be up to date or has not
// yet received the latest block headers from its pears. In case it is synchronizing:
// - startingBlock: block number this node started to synchronise from
// - currentBlock:  block number this node is currently importing
// - highestBlock:  block number of the highest block header this node has received from peers
// - pulledStates:  number of state entries processed until now
// - knownStates:   number of known state entries that still need to be pulled
func (s *EthereumAPI) Syncing() (interface{}, error) {
	progress := s.b.SyncProgress()

	// Return not syncing if the synchronisation already completed
	if progress.CurrentBlock >= progress.HighestBlock {
		return false, nil
	}
	// Otherwise gather the block sync stats
	return map[string]interface{}{
		"startingBlock":       hexutil.Uint64(progress.StartingBlock),
		"currentBlock":        hexutil.Uint64(progress.CurrentBlock),
		"highestBlock":        hexutil.Uint64(progress.HighestBlock),
		"syncedAccounts":      hexutil.Uint64(progress.SyncedAccounts),
		"syncedAccountBytes":  hexutil.Uint64(progress.SyncedAccountBytes),
		"syncedBytecodes":     hexutil.Uint64(progress.SyncedBytecodes),
		"syncedBytecodeBytes": hexutil.Uint64(progress.SyncedBytecodeBytes),
		"syncedStorage":       hexutil.Uint64(progress.SyncedStorage),
		"syncedStorageBytes":  hexutil.Uint64(progress.SyncedStorageBytes),
		"healedTrienodes":     hexutil.Uint64(progress.HealedTrienodes),
		"healedTrienodeBytes": hexutil.Uint64(progress.HealedTrienodeBytes),
		"healedBytecodes":     hexutil.Uint64(progress.HealedBytecodes),
		"healedBytecodeBytes": hexutil.Uint64(progress.HealedBytecodeBytes),
		"healingTrienodes":    hexutil.Uint64(progress.HealingTrienodes),
		"healingBytecode":     hexutil.Uint64(progress.HealingBytecode),
	}, nil
}

// TxPoolAPI offers and API for the transaction pool. It only operates on data that is non confidential.
type TxPoolAPI struct {
	b Backend
}

// NewTxPoolAPI creates a new tx pool service that gives information about the transaction pool.
func NewTxPoolAPI(b Backend) *TxPoolAPI {
	return &TxPoolAPI{b}
}

// Content returns the transactions contained within the transaction pool.
func (s *TxPoolAPI) Content() map[string]map[string]map[string]*RPCTransaction {
	content := map[string]map[string]map[string]*RPCTransaction{
		"pending": make(map[string]map[string]*RPCTransaction),
		"queued":  make(map[string]map[string]*RPCTransaction),
	}
	pending, queue := s.b.TxPoolContent()
	curHeader := s.b.CurrentHeader()
	// Flatten the pending transactions
	for account, txs := range pending {
		dump := make(map[string]*RPCTransaction)
		for _, tx := range txs {
			dump[fmt.Sprintf("%d", tx.Nonce())] = NewRPCPendingTransaction(tx, curHeader, s.b.ChainConfig())
		}
		content["pending"][account.Hex()] = dump
	}
	// Flatten the queued transactions
	for account, txs := range queue {
		dump := make(map[string]*RPCTransaction)
		for _, tx := range txs {
			dump[fmt.Sprintf("%d", tx.Nonce())] = NewRPCPendingTransaction(tx, curHeader, s.b.ChainConfig())
		}
		content["queued"][account.Hex()] = dump
	}
	return content
}

// ContentFrom returns the transactions contained within the transaction pool.
func (s *TxPoolAPI) ContentFrom(addr common.Address) map[string]map[string]*RPCTransaction {
	content := make(map[string]map[string]*RPCTransaction, 2)
	pending, queue := s.b.TxPoolContentFrom(addr)
	curHeader := s.b.CurrentHeader()

	// Build the pending transactions
	dump := make(map[string]*RPCTransaction, len(pending))
	for _, tx := range pending {
		dump[fmt.Sprintf("%d", tx.Nonce())] = NewRPCPendingTransaction(tx, curHeader, s.b.ChainConfig())
	}
	content["pending"] = dump

	// Build the queued transactions
	dump = make(map[string]*RPCTransaction, len(queue))
	for _, tx := range queue {
		dump[fmt.Sprintf("%d", tx.Nonce())] = NewRPCPendingTransaction(tx, curHeader, s.b.ChainConfig())
	}
	content["queued"] = dump

	return content
}

// Status returns the number of pending and queued transaction in the pool.
func (s *TxPoolAPI) Status() map[string]hexutil.Uint {
	pending, queue := s.b.Stats()
	return map[string]hexutil.Uint{
		"pending": hexutil.Uint(pending),
		"queued":  hexutil.Uint(queue),
	}
}

// Inspect retrieves the content of the transaction pool and flattens it into an
// easily inspectable list.
func (s *TxPoolAPI) Inspect() map[string]map[string]map[string]string {
	content := map[string]map[string]map[string]string{
		"pending": make(map[string]map[string]string),
		"queued":  make(map[string]map[string]string),
	}
	pending, queue := s.b.TxPoolContent()

	// Define a formatter to flatten a transaction into a string
	var format = func(tx *types.Transaction) string {
		if to := tx.To(); to != nil {
			return fmt.Sprintf("%s: %v wei + %v gas × %v wei", tx.To().Hex(), tx.Value(), tx.Gas(), tx.GasPrice())
		}
		return fmt.Sprintf("contract creation: %v wei + %v gas × %v wei", tx.Value(), tx.Gas(), tx.GasPrice())
	}
	// Flatten the pending transactions
	for account, txs := range pending {
		dump := make(map[string]string)
		for _, tx := range txs {
			dump[fmt.Sprintf("%d", tx.Nonce())] = format(tx)
		}
		content["pending"][account.Hex()] = dump
	}
	// Flatten the queued transactions
	for account, txs := range queue {
		dump := make(map[string]string)
		for _, tx := range txs {
			dump[fmt.Sprintf("%d", tx.Nonce())] = format(tx)
		}
		content["queued"][account.Hex()] = dump
	}
	return content
}

// EthereumAccountAPI provides an API to access accounts managed by this node.
// It offers only methods that can retrieve accounts.
type EthereumAccountAPI struct {
	am *accounts.Manager
}

// NewEthereumAccountAPI creates a new EthereumAccountAPI.
func NewEthereumAccountAPI(am *accounts.Manager) *EthereumAccountAPI {
	return &EthereumAccountAPI{am: am}
}

// Accounts returns the collection of accounts this node manages.
func (s *EthereumAccountAPI) Accounts() []common.Address {
	return s.am.Accounts()
}

// PersonalAccountAPI provides an API to access accounts managed by this node.
// It offers methods to create, (un)lock en list accounts. Some methods accept
// passwords and are therefore considered private by default.
type PersonalAccountAPI struct {
	am        *accounts.Manager
	nonceLock *AddrLocker
	b         Backend
}

// NewPersonalAccountAPI create a new PersonalAccountAPI.
func NewPersonalAccountAPI(b Backend, nonceLock *AddrLocker) *PersonalAccountAPI {
	return &PersonalAccountAPI{
		am:        b.AccountManager(),
		nonceLock: nonceLock,
		b:         b,
	}
}

// ListAccounts will return a list of addresses for accounts this node manages.
func (s *PersonalAccountAPI) ListAccounts() []common.Address {
	return s.am.Accounts()
}

// rawWallet is a JSON representation of an accounts.Wallet interface, with its
// data contents extracted into plain fields.
type rawWallet struct {
	URL      string             `json:"url"`
	Status   string             `json:"status"`
	Failure  string             `json:"failure,omitempty"`
	Accounts []accounts.Account `json:"accounts,omitempty"`
}

// ListWallets will return a list of wallets this node manages.
func (s *PersonalAccountAPI) ListWallets() []rawWallet {
	wallets := make([]rawWallet, 0) // return [] instead of nil if empty
	for _, wallet := range s.am.Wallets() {
		status, failure := wallet.Status()

		raw := rawWallet{
			URL:      wallet.URL().String(),
			Status:   status,
			Accounts: wallet.Accounts(),
		}
		if failure != nil {
			raw.Failure = failure.Error()
		}
		wallets = append(wallets, raw)
	}
	return wallets
}

// OpenWallet initiates a hardware wallet opening procedure, establishing a USB
// connection and attempting to authenticate via the provided passphrase. Note,
// the method may return an extra challenge requiring a second open (e.g. the
// Trezor PIN matrix challenge).
func (s *PersonalAccountAPI) OpenWallet(url string, passphrase *string) error {
	wallet, err := s.am.Wallet(url)
	if err != nil {
		return err
	}
	pass := ""
	if passphrase != nil {
		pass = *passphrase
	}
	return wallet.Open(pass)
}

// DeriveAccount requests a HD wallet to derive a new account, optionally pinning
// it for later reuse.
func (s *PersonalAccountAPI) DeriveAccount(url string, path string, pin *bool) (accounts.Account, error) {
	wallet, err := s.am.Wallet(url)
	if err != nil {
		return accounts.Account{}, err
	}
	derivPath, err := accounts.ParseDerivationPath(path)
	if err != nil {
		return accounts.Account{}, err
	}
	if pin == nil {
		pin = new(bool)
	}
	return wallet.Derive(derivPath, *pin)
}

// NewAccount will create a new account and returns the address for the new account.
func (s *PersonalAccountAPI) NewAccount(password string) (common.Address, error) {
	ks, err := fetchKeystore(s.am)
	if err != nil {
		return common.Address{}, err
	}
	acc, err := ks.NewAccount(password)
	if err == nil {
		log.Info("Your new key was generated", "address", acc.Address)
		log.Warn("Please backup your key file!", "path", acc.URL.Path)
		log.Warn("Please remember your password!")
		return acc.Address, nil
	}
	return common.Address{}, err
}

// fetchKeystore retrieves the encrypted keystore from the account manager.
func fetchKeystore(am *accounts.Manager) (*keystore.KeyStore, error) {
	if ks := am.Backends(keystore.KeyStoreType); len(ks) > 0 {
		return ks[0].(*keystore.KeyStore), nil
	}
	return nil, errors.New("local keystore not used")
}

// ImportRawKey stores the given hex encoded ECDSA key into the key directory,
// encrypting it with the passphrase.
func (s *PersonalAccountAPI) ImportRawKey(privkey string, password string) (common.Address, error) {
	key, err := crypto.HexToECDSA(privkey)
	if err != nil {
		return common.Address{}, err
	}
	ks, err := fetchKeystore(s.am)
	if err != nil {
		return common.Address{}, err
	}
	acc, err := ks.ImportECDSA(key, password)
	return acc.Address, err
}

// UnlockAccount will unlock the account associated with the given address with
// the given password for duration seconds. If duration is nil it will use a
// default of 300 seconds. It returns an indication if the account was unlocked.
func (s *PersonalAccountAPI) UnlockAccount(ctx context.Context, addr common.Address, password string, duration *uint64) (bool, error) {
	// When the API is exposed by external RPC(http, ws etc), unless the user
	// explicitly specifies to allow the insecure account unlocking, otherwise
	// it is disabled.
	if s.b.ExtRPCEnabled() && !s.b.AccountManager().Config().InsecureUnlockAllowed {
		return false, errors.New("account unlock with HTTP access is forbidden")
	}

	const max = uint64(time.Duration(math.MaxInt64) / time.Second)
	var d time.Duration
	if duration == nil {
		d = 300 * time.Second
	} else if *duration > max {
		return false, errors.New("unlock duration too large")
	} else {
		d = time.Duration(*duration) * time.Second
	}
	ks, err := fetchKeystore(s.am)
	if err != nil {
		return false, err
	}
	err = ks.TimedUnlock(accounts.Account{Address: addr}, password, d)
	if err != nil {
		log.Warn("Failed account unlock attempt", "address", addr, "err", err)
	}
	return err == nil, err
}

// LockAccount will lock the account associated with the given address when it's unlocked.
func (s *PersonalAccountAPI) LockAccount(addr common.Address) bool {
	if ks, err := fetchKeystore(s.am); err == nil {
		return ks.Lock(addr) == nil
	}
	return false
}

// signTransaction sets defaults and signs the given transaction
// NOTE: the caller needs to ensure that the nonceLock is held, if applicable,
// and release it after the transaction has been submitted to the tx pool
func (s *PersonalAccountAPI) signTransaction(ctx context.Context, args *TransactionArgs, passwd string) (*types.Transaction, error) {
	// Look up the wallet containing the requested signer
	account := accounts.Account{Address: args.from()}
	wallet, err := s.am.Find(account)
	if err != nil {
		return nil, err
	}
	// Set some sanity defaults and terminate on failure
	if err := args.setDefaults(ctx, s.b); err != nil {
		return nil, err
	}
	// Assemble the transaction and sign with the wallet
	tx := args.toTransaction()

	return wallet.SignTxWithPassphrase(account, passwd, tx, s.b.ChainConfig().GetChainID())
}

// SendTransaction will create a transaction from the given arguments and
// tries to sign it with the key associated with args.From. If the given
// passwd isn't able to decrypt the key it fails.
func (s *PersonalAccountAPI) SendTransaction(ctx context.Context, args TransactionArgs, passwd string) (common.Hash, error) {
	if args.Nonce == nil {
		// Hold the mutex around signing to prevent concurrent assignment of
		// the same nonce to multiple accounts.
		s.nonceLock.LockAddr(args.from())
		defer s.nonceLock.UnlockAddr(args.from())
	}
	signed, err := s.signTransaction(ctx, &args, passwd)
	if err != nil {
		log.Warn("Failed transaction send attempt", "from", args.from(), "to", args.To, "value", args.Value.ToInt(), "err", err)
		return common.Hash{}, err
	}
	return SubmitTransaction(ctx, s.b, signed)
}

// SignTransaction will create a transaction from the given arguments and
// tries to sign it with the key associated with args.From. If the given passwd isn't
// able to decrypt the key it fails. The transaction is returned in RLP-form, not broadcast
// to other nodes
func (s *PersonalAccountAPI) SignTransaction(ctx context.Context, args TransactionArgs, passwd string) (*SignTransactionResult, error) {
	// No need to obtain the noncelock mutex, since we won't be sending this
	// tx into the transaction pool, but right back to the user
	if args.From == nil {
		return nil, fmt.Errorf("sender not specified")
	}
	if args.Gas == nil {
		return nil, fmt.Errorf("gas not specified")
	}
	if args.GasPrice == nil && (args.MaxFeePerGas == nil || args.MaxPriorityFeePerGas == nil) {
		return nil, fmt.Errorf("missing gasPrice or maxFeePerGas/maxPriorityFeePerGas")
	}
	if args.Nonce == nil {
		return nil, fmt.Errorf("nonce not specified")
	}
	// Before actually signing the transaction, ensure the transaction fee is reasonable.
	tx := args.toTransaction()
	if err := checkTxFee(tx.GasPrice(), tx.Gas(), s.b.RPCTxFeeCap()); err != nil {
		return nil, err
	}
	signed, err := s.signTransaction(ctx, &args, passwd)
	if err != nil {
		log.Warn("Failed transaction sign attempt", "from", args.from(), "to", args.To, "value", args.Value.ToInt(), "err", err)
		return nil, err
	}
	data, err := signed.MarshalBinary()
	if err != nil {
		return nil, err
	}
	return &SignTransactionResult{data, signed}, nil
}

// Sign calculates an Ethereum ECDSA signature for:
// keccak256("\x19Ethereum Signed Message:\n" + len(message) + message))
//
// Note, the produced signature conforms to the secp256k1 curve R, S and V values,
// where the V value will be 27 or 28 for legacy reasons.
//
// The key used to calculate the signature is decrypted with the given password.
//
// https://github.com/ethereum/go-ethereum/wiki/Management-APIs#personal_sign
func (s *PersonalAccountAPI) Sign(ctx context.Context, data hexutil.Bytes, addr common.Address, passwd string) (hexutil.Bytes, error) {
	// Look up the wallet containing the requested signer
	account := accounts.Account{Address: addr}

	wallet, err := s.b.AccountManager().Find(account)
	if err != nil {
		return nil, err
	}
	// Assemble sign the data with the wallet
	signature, err := wallet.SignTextWithPassphrase(account, passwd, data)
	if err != nil {
		log.Warn("Failed data sign attempt", "address", addr, "err", err)
		return nil, err
	}
	signature[crypto.RecoveryIDOffset] += 27 // Transform V from 0/1 to 27/28 according to the yellow paper
	return signature, nil
}

// EcRecover returns the address for the account that was used to create the signature.
// Note, this function is compatible with eth_sign and personal_sign. As such it recovers
// the address of:
// hash = keccak256("\x19Ethereum Signed Message:\n"${message length}${message})
// addr = ecrecover(hash, signature)
//
// Note, the signature must conform to the secp256k1 curve R, S and V values, where
// the V value must be 27 or 28 for legacy reasons.
//
// https://github.com/ethereum/go-ethereum/wiki/Management-APIs#personal_ecRecover
func (s *PersonalAccountAPI) EcRecover(ctx context.Context, data, sig hexutil.Bytes) (common.Address, error) {
	if len(sig) != crypto.SignatureLength {
		return common.Address{}, fmt.Errorf("signature must be %d bytes long", crypto.SignatureLength)
	}
	if sig[crypto.RecoveryIDOffset] != 27 && sig[crypto.RecoveryIDOffset] != 28 {
		return common.Address{}, fmt.Errorf("invalid Ethereum signature (V is not 27 or 28)")
	}
	sig[crypto.RecoveryIDOffset] -= 27 // Transform yellow paper V from 27/28 to 0/1

	rpk, err := crypto.SigToPub(accounts.TextHash(data), sig)
	if err != nil {
		return common.Address{}, err
	}
	return crypto.PubkeyToAddress(*rpk), nil
}

// InitializeWallet initializes a new wallet at the provided URL, by generating and returning a new private key.
func (s *PersonalAccountAPI) InitializeWallet(ctx context.Context, url string) (string, error) {
	wallet, err := s.am.Wallet(url)
	if err != nil {
		return "", err
	}

	entropy, err := bip39.NewEntropy(256)
	if err != nil {
		return "", err
	}

	mnemonic, err := bip39.NewMnemonic(entropy)
	if err != nil {
		return "", err
	}

	seed := bip39.NewSeed(mnemonic, "")

	switch wallet := wallet.(type) {
	case *scwallet.Wallet:
		return mnemonic, wallet.Initialize(seed)
	default:
		return "", fmt.Errorf("specified wallet does not support initialization")
	}
}

// Unpair deletes a pairing between wallet and geth.
func (s *PersonalAccountAPI) Unpair(ctx context.Context, url string, pin string) error {
	wallet, err := s.am.Wallet(url)
	if err != nil {
		return err
	}

	switch wallet := wallet.(type) {
	case *scwallet.Wallet:
		return wallet.Unpair([]byte(pin))
	default:
		return fmt.Errorf("specified wallet does not support pairing")
	}
}

// BlockChainAPI provides an API to access Ethereum blockchain data.
type BlockChainAPI struct {
	b Backend
}

// NewBlockChainAPI creates a new Ethereum blockchain API.
func NewBlockChainAPI(b Backend) *BlockChainAPI {
	return &BlockChainAPI{b}
}

// ChainId is the EIP-155 replay-protection chain id for the current Ethereum chain config.
//
// Note, this method does not conform to EIP-695 because the configured chain ID is always
// returned, regardless of the current head block. We used to return an error when the chain
// wasn't synced up to a block where EIP-155 is enabled, but this behavior caused issues
// in CL clients.
func (api *BlockChainAPI) ChainId() *hexutil.Big {
	return (*hexutil.Big)(api.b.ChainConfig().GetChainID())
}

// BlockNumber returns the block number of the chain head.
func (s *BlockChainAPI) BlockNumber() hexutil.Uint64 {
	header, _ := s.b.HeaderByNumber(context.Background(), rpc.LatestBlockNumber) // latest header should always be available
	return hexutil.Uint64(header.Number.Uint64())
}

// GetBalance returns the amount of wei for the given address in the state of the
// given block number. The rpc.LatestBlockNumber and rpc.PendingBlockNumber meta
// block numbers are also allowed.
func (s *BlockChainAPI) GetBalance(ctx context.Context, address common.Address, blockNrOrHash rpc.BlockNumberOrHash) (*hexutil.Big, error) {
	state, _, err := s.b.StateAndHeaderByNumberOrHash(ctx, blockNrOrHash)
	if state == nil || err != nil {
		return nil, err
	}
	return (*hexutil.Big)(state.GetBalance(address)), state.Error()
}

// Result structs for GetProof
type AccountResult struct {
	Address      common.Address  `json:"address"`
	AccountProof []string        `json:"accountProof"`
	Balance      *hexutil.Big    `json:"balance"`
	CodeHash     common.Hash     `json:"codeHash"`
	Nonce        hexutil.Uint64  `json:"nonce"`
	StorageHash  common.Hash     `json:"storageHash"`
	StorageProof []StorageResult `json:"storageProof"`
}

type StorageResult struct {
	Key   string       `json:"key"`
	Value *hexutil.Big `json:"value"`
	Proof []string     `json:"proof"`
}

// GetProof returns the Merkle-proof for a given account and optionally some storage keys.
func (s *BlockChainAPI) GetProof(ctx context.Context, address common.Address, storageKeys []string, blockNrOrHash rpc.BlockNumberOrHash) (*AccountResult, error) {
	state, _, err := s.b.StateAndHeaderByNumberOrHash(ctx, blockNrOrHash)
	if state == nil || err != nil {
		return nil, err
	}
	storageTrie, err := state.StorageTrie(address)
	if err != nil {
		return nil, err
	}
	storageHash := types.EmptyRootHash
	codeHash := state.GetCodeHash(address)
	storageProof := make([]StorageResult, len(storageKeys))

	// if we have a storageTrie, (which means the account exists), we can update the storagehash
	if storageTrie != nil {
		storageHash = storageTrie.Hash()
	} else {
		// no storageTrie means the account does not exist, so the codeHash is the hash of an empty bytearray.
		codeHash = crypto.Keccak256Hash(nil)
	}

	// create the proof for the storageKeys
	for i, hexKey := range storageKeys {
		key, err := decodeHash(hexKey)
		if err != nil {
			return nil, err
		}
		if storageTrie != nil {
			proof, storageError := state.GetStorageProof(address, key)
			if storageError != nil {
				return nil, storageError
			}
			storageProof[i] = StorageResult{hexKey, (*hexutil.Big)(state.GetState(address, key).Big()), toHexSlice(proof)}
		} else {
			storageProof[i] = StorageResult{hexKey, &hexutil.Big{}, []string{}}
		}
	}

	// create the accountProof
	accountProof, proofErr := state.GetProof(address)
	if proofErr != nil {
		return nil, proofErr
	}

	return &AccountResult{
		Address:      address,
		AccountProof: toHexSlice(accountProof),
		Balance:      (*hexutil.Big)(state.GetBalance(address)),
		CodeHash:     codeHash,
		Nonce:        hexutil.Uint64(state.GetNonce(address)),
		StorageHash:  storageHash,
		StorageProof: storageProof,
	}, state.Error()
}

// decodeHash parses a hex-encoded 32-byte hash. The input may optionally
// be prefixed by 0x and can have an byte length up to 32.
func decodeHash(s string) (common.Hash, error) {
	if strings.HasPrefix(s, "0x") || strings.HasPrefix(s, "0X") {
		s = s[2:]
	}
	if (len(s) & 1) > 0 {
		s = "0" + s
	}
	b, err := hex.DecodeString(s)
	if err != nil {
		return common.Hash{}, fmt.Errorf("hex string invalid")
	}
	if len(b) > 32 {
		return common.Hash{}, fmt.Errorf("hex string too long, want at most 32 bytes")
	}
	return common.BytesToHash(b), nil
}

// GetHeaderByNumber returns the requested canonical block header.
// * When blockNr is -1 the chain head is returned.
// * When blockNr is -2 the pending chain head is returned.
func (s *BlockChainAPI) GetHeaderByNumber(ctx context.Context, number rpc.BlockNumber) (*RPCMarshalHeaderT, error) {
	header, err := s.b.HeaderByNumber(ctx, number)
	if header != nil && err == nil {
		response := s.rpcMarshalHeader(ctx, header)
		if number == rpc.PendingBlockNumber {
			// Pending header need to nil out a few fields
			response.setAsPending()
		}
		return response, err
	}
	return nil, err
}

// GetHeaderByHash returns the requested header by hash.
func (s *BlockChainAPI) GetHeaderByHash(ctx context.Context, hash common.Hash) *RPCMarshalHeaderT {
	header, _ := s.b.HeaderByHash(ctx, hash)
	if header != nil {
		return s.rpcMarshalHeader(ctx, header)
	}
	return nil
}

// GetBlockByNumber returns the requested canonical block.
//   - When blockNr is -1 the chain head is returned.
//   - When blockNr is -2 the pending chain head is returned.
//   - When fullTx is true all transactions in the block are returned, otherwise
//     only the transaction hash is returned.
func (s *BlockChainAPI) GetBlockByNumber(ctx context.Context, number rpc.BlockNumber, fullTx bool) (*RPCMarshalBlockT, error) {
	block, err := s.b.BlockByNumber(ctx, number)
	if block != nil && err == nil {
		response, err := s.rpcMarshalBlock(ctx, block, true, fullTx)
		if err == nil && number == rpc.PendingBlockNumber {
			// Pending blocks need to nil out a few fields
			response.setAsPending()
		}
		return response, err
	}
	return nil, err
}

// GetBlockByHash returns the requested block. When fullTx is true all transactions in the block are returned in full
// detail, otherwise only the transaction hash is returned.
func (s *BlockChainAPI) GetBlockByHash(ctx context.Context, hash common.Hash, fullTx bool) (*RPCMarshalBlockT, error) {
	block, err := s.b.BlockByHash(ctx, hash)
	if block != nil {
		return s.rpcMarshalBlock(ctx, block, true, fullTx)
	}
	return nil, err
}

// GetUncleByBlockNumberAndIndex returns the uncle block for the given block hash and index. When fullTx is true
// all transactions in the block are returned in full detail, otherwise only the transaction hash is returned.
func (s *BlockChainAPI) GetUncleByBlockNumberAndIndex(ctx context.Context, blockNr rpc.BlockNumber, index hexutil.Uint) (*RPCMarshalBlockT, error) {
	block, err := s.b.BlockByNumber(ctx, blockNr)
	if block != nil {
		uncles := block.Uncles()
		if index >= hexutil.Uint(len(uncles)) {
			log.Debug("Requested uncle not found", "number", blockNr, "hash", block.Hash(), "index", index)
			return nil, nil
		}
		block = types.NewBlockWithHeader(uncles[index])
		return s.rpcMarshalBlock(ctx, block, false, false)
	}
	return nil, err
}

// GetUncleByBlockHashAndIndex returns the uncle block for the given block hash and index. When fullTx is true
// all transactions in the block are returned in full detail, otherwise only the transaction hash is returned.
func (s *BlockChainAPI) GetUncleByBlockHashAndIndex(ctx context.Context, blockHash common.Hash, index hexutil.Uint) (*RPCMarshalBlockT, error) {
	block, err := s.b.BlockByHash(ctx, blockHash)
	if block != nil {
		uncles := block.Uncles()
		if index >= hexutil.Uint(len(uncles)) {
			log.Debug("Requested uncle not found", "number", block.Number(), "hash", blockHash, "index", index)
			return nil, nil
		}
		block = types.NewBlockWithHeader(uncles[index])
		return s.rpcMarshalBlock(ctx, block, false, false)
	}
	return nil, err
}

// GetUncleCountByBlockNumber returns number of uncles in the block for the given block number
func (s *BlockChainAPI) GetUncleCountByBlockNumber(ctx context.Context, blockNr rpc.BlockNumber) *hexutil.Uint {
	if block, _ := s.b.BlockByNumber(ctx, blockNr); block != nil {
		n := hexutil.Uint(len(block.Uncles()))
		return &n
	}
	return nil
}

// GetUncleCountByBlockHash returns number of uncles in the block for the given block hash
func (s *BlockChainAPI) GetUncleCountByBlockHash(ctx context.Context, blockHash common.Hash) *hexutil.Uint {
	if block, _ := s.b.BlockByHash(ctx, blockHash); block != nil {
		n := hexutil.Uint(len(block.Uncles()))
		return &n
	}
	return nil
}

// GetCode returns the code stored at the given address in the state for the given block number.
func (s *BlockChainAPI) GetCode(ctx context.Context, address common.Address, blockNrOrHash rpc.BlockNumberOrHash) (hexutil.Bytes, error) {
	state, _, err := s.b.StateAndHeaderByNumberOrHash(ctx, blockNrOrHash)
	if state == nil || err != nil {
		return nil, err
	}
	code := state.GetCode(address)
	return code, state.Error()
}

// GetStorageAt returns the storage from the state at the given address, key and
// block number. The rpc.LatestBlockNumber and rpc.PendingBlockNumber meta block
// numbers are also allowed.
func (s *BlockChainAPI) GetStorageAt(ctx context.Context, address common.Address, hexKey string, blockNrOrHash rpc.BlockNumberOrHash) (hexutil.Bytes, error) {
	state, _, err := s.b.StateAndHeaderByNumberOrHash(ctx, blockNrOrHash)
	if state == nil || err != nil {
		return nil, err
	}
	key, err := decodeHash(hexKey)
	if err != nil {
		return nil, fmt.Errorf("unable to decode storage key: %s", err)
	}
	res := state.GetState(address, key)
	return res[:], state.Error()
}

// OverrideAccount indicates the overriding fields of account during the execution
// of a message call.
// Note, state and stateDiff can't be specified at the same time. If state is
// set, message execution will only use the data in the given state. Otherwise
// if statDiff is set, all diff will be applied first and then execute the call
// message.
type OverrideAccount struct {
	Nonce     *hexutil.Uint64              `json:"nonce"`
	Code      *hexutil.Bytes               `json:"code"`
	Balance   **hexutil.Big                `json:"balance"`
	State     *map[common.Hash]common.Hash `json:"state"`
	StateDiff *map[common.Hash]common.Hash `json:"stateDiff"`
}

// StateOverride is the collection of overridden accounts.
type StateOverride map[common.Address]OverrideAccount

// Apply overrides the fields of specified accounts into the given state.
func (diff *StateOverride) Apply(state *state.StateDB) error {
	if diff == nil {
		return nil
	}
	for addr, account := range *diff {
		// Override account nonce.
		if account.Nonce != nil {
			state.SetNonce(addr, uint64(*account.Nonce))
		}
		// Override account(contract) code.
		if account.Code != nil {
			state.SetCode(addr, *account.Code)
		}
		// Override account balance.
		if account.Balance != nil {
			state.SetBalance(addr, (*big.Int)(*account.Balance))
		}
		if account.State != nil && account.StateDiff != nil {
			return fmt.Errorf("account %s has both 'state' and 'stateDiff'", addr.Hex())
		}
		// Replace entire state if caller requires.
		if account.State != nil {
			state.SetStorage(addr, *account.State)
		}
		// Apply state diff into specified accounts.
		if account.StateDiff != nil {
			for key, value := range *account.StateDiff {
				state.SetState(addr, key, value)
			}
		}
	}
	// Now finalize the changes. Finalize is normally performed between transactions.
	// By using finalize, the overrides are semantically behaving as
	// if they were created in a transaction just before the tracing occur.
	state.Finalise(false)
	return nil
}

// BlockOverrides is a set of header fields to override.
type BlockOverrides struct {
	Number     *hexutil.Big
	Difficulty *hexutil.Big
	Time       *hexutil.Uint64
	GasLimit   *hexutil.Uint64
	Coinbase   *common.Address
	Random     *common.Hash
	BaseFee    *hexutil.Big
}

// Apply overrides the given header fields into the given block context.
func (diff *BlockOverrides) Apply(blockCtx *vm.BlockContext) {
	if diff == nil {
		return
	}
	if diff.Number != nil {
		blockCtx.BlockNumber = diff.Number.ToInt()
	}
	if diff.Difficulty != nil {
		blockCtx.Difficulty = diff.Difficulty.ToInt()
	}
	if diff.Time != nil {
		blockCtx.Time = uint64(*diff.Time)
	}
	if diff.GasLimit != nil {
		blockCtx.GasLimit = uint64(*diff.GasLimit)
	}
	if diff.Coinbase != nil {
		blockCtx.Coinbase = *diff.Coinbase
	}
	if diff.Random != nil {
		blockCtx.Random = diff.Random
	}
	if diff.BaseFee != nil {
		blockCtx.BaseFee = diff.BaseFee.ToInt()
	}
}

func DoCall(ctx context.Context, b Backend, args TransactionArgs, blockNrOrHash rpc.BlockNumberOrHash, overrides *StateOverride, timeout time.Duration, globalGasCap uint64) (*core.ExecutionResult, error) {
	defer func(start time.Time) { log.Debug("Executing EVM call finished", "runtime", time.Since(start)) }(time.Now())

	state, header, err := b.StateAndHeaderByNumberOrHash(ctx, blockNrOrHash)
	if state == nil || err != nil {
		return nil, err
	}
	if err := overrides.Apply(state); err != nil {
		return nil, err
	}
	// Setup context so it may be cancelled the call has completed
	// or, in case of unmetered gas, setup a context with a timeout.
	var cancel context.CancelFunc
	if timeout > 0 {
		ctx, cancel = context.WithTimeout(ctx, timeout)
	} else {
		ctx, cancel = context.WithCancel(ctx)
	}
	// Make sure the context is cancelled when the call has completed
	// this makes sure resources are cleaned up.
	defer cancel()

	// Get a new instance of the EVM.
	msg, err := args.ToMessage(globalGasCap, header.BaseFee)
	if err != nil {
		return nil, err
	}
	evm, vmError, err := b.GetEVM(ctx, msg, state, header, &vm.Config{NoBaseFee: true})
	if err != nil {
		return nil, err
	}
	// Wait for the context to be done and cancel the evm. Even if the
	// EVM has finished, cancelling may be done (repeatedly)
	go func() {
		<-ctx.Done()
		evm.Cancel()
	}()

	// Execute the message.
	gp := new(core.GasPool).AddGas(math.MaxUint64)
	result, err := core.ApplyMessage(evm, msg, gp)
	if err := vmError(); err != nil {
		return nil, err
	}

	// If the timer caused an abort, return an appropriate error message
	if evm.Cancelled() {
		return nil, fmt.Errorf("execution aborted (timeout = %v)", timeout)
	}
	if err != nil {
		return result, fmt.Errorf("err: %w (supplied gas %d)", err, msg.Gas())
	}
	return result, nil
}

func newRevertError(result *core.ExecutionResult) *revertError {
	reason, errUnpack := abi.UnpackRevert(result.Revert())
	err := errors.New("execution reverted")
	if errUnpack == nil {
		err = fmt.Errorf("execution reverted: %v", reason)
	}
	return &revertError{
		error:  err,
		reason: hexutil.Encode(result.Revert()),
	}
}

// revertError is an API error that encompasses an EVM revertal with JSON error
// code and a binary data blob.
type revertError struct {
	error
	reason string // revert reason hex encoded
}

// ErrorCode returns the JSON error code for a revertal.
// See: https://github.com/ethereum/wiki/wiki/JSON-RPC-Error-Codes-Improvement-Proposal
func (e *revertError) ErrorCode() int {
	return 3
}

// ErrorData returns the hex encoded revert reason.
func (e *revertError) ErrorData() interface{} {
	return e.reason
}

// Call executes the given transaction on the state for the given block number.
//
// Additionally, the caller can specify a batch of contract for fields overriding.
//
// Note, this function doesn't make and changes in the state/blockchain and is
// useful to execute and retrieve values.
func (s *BlockChainAPI) Call(ctx context.Context, args TransactionArgs, blockNrOrHash rpc.BlockNumberOrHash, overrides *StateOverride) (hexutil.Bytes, error) {
	result, err := DoCall(ctx, s.b, args, blockNrOrHash, overrides, s.b.RPCEVMTimeout(), s.b.RPCGasCap())
	if err != nil {
		return nil, err
	}
	// If the result contains a revert reason, try to unpack and return it.
	if len(result.Revert()) > 0 {
		return nil, newRevertError(result)
	}
	return result.Return(), result.Err
}

func DoEstimateGas(ctx context.Context, b Backend, args TransactionArgs, blockNrOrHash rpc.BlockNumberOrHash, gasCap uint64) (hexutil.Uint64, error) {
	// Binary search the gas requirement, as it may be higher than the amount used
	var (
		lo  uint64 = vars.TxGas - 1
		hi  uint64
		cap uint64
	)
	// Use zero address if sender unspecified.
	if args.From == nil {
		args.From = new(common.Address)
	}
	// Determine the highest gas limit can be used during the estimation.
	if args.Gas != nil && uint64(*args.Gas) >= vars.TxGas {
		hi = uint64(*args.Gas)
	} else {
		// Retrieve the block to act as the gas ceiling
		block, err := b.BlockByNumberOrHash(ctx, blockNrOrHash)
		if err != nil {
			return 0, err
		}
		if block == nil {
			return 0, errors.New("block not found")
		}
		hi = block.GasLimit()
	}
	// Normalize the max fee per gas the call is willing to spend.
	var feeCap *big.Int
	if args.GasPrice != nil && (args.MaxFeePerGas != nil || args.MaxPriorityFeePerGas != nil) {
		return 0, errors.New("both gasPrice and (maxFeePerGas or maxPriorityFeePerGas) specified")
	} else if args.GasPrice != nil {
		feeCap = args.GasPrice.ToInt()
	} else if args.MaxFeePerGas != nil {
		feeCap = args.MaxFeePerGas.ToInt()
	} else {
		feeCap = common.Big0
	}
	// Recap the highest gas limit with account's available balance.
	if feeCap.BitLen() != 0 {
		state, _, err := b.StateAndHeaderByNumberOrHash(ctx, blockNrOrHash)
		if err != nil {
			return 0, err
		}
		balance := state.GetBalance(*args.From) // from can't be nil
		available := new(big.Int).Set(balance)
		if args.Value != nil {
			if args.Value.ToInt().Cmp(available) >= 0 {
				return 0, core.ErrInsufficientFundsForTransfer
			}
			available.Sub(available, args.Value.ToInt())
		}
		allowance := new(big.Int).Div(available, feeCap)

		// If the allowance is larger than maximum uint64, skip checking
		if allowance.IsUint64() && hi > allowance.Uint64() {
			transfer := args.Value
			if transfer == nil {
				transfer = new(hexutil.Big)
			}
			log.Warn("Gas estimation capped by limited funds", "original", hi, "balance", balance,
				"sent", transfer.ToInt(), "maxFeePerGas", feeCap, "fundable", allowance)
			hi = allowance.Uint64()
		}
	}
	// Recap the highest gas allowance with specified gascap.
	if gasCap != 0 && hi > gasCap {
		log.Warn("Caller gas above allowance, capping", "requested", hi, "cap", gasCap)
		hi = gasCap
	}
	cap = hi

	// Create a helper to check if a gas allowance results in an executable transaction
	executable := func(gas uint64) (bool, *core.ExecutionResult, error) {
		args.Gas = (*hexutil.Uint64)(&gas)

		result, err := DoCall(ctx, b, args, blockNrOrHash, nil, 0, gasCap)
		if err != nil {
			if errors.Is(err, core.ErrIntrinsicGas) {
				return true, nil, nil // Special case, raise gas limit
			}
			return true, nil, err // Bail out
		}
		return result.Failed(), result, nil
	}
	// Execute the binary search and hone in on an executable gas limit
	for lo+1 < hi {
		mid := (hi + lo) / 2
		failed, _, err := executable(mid)

		// If the error is not nil(consensus error), it means the provided message
		// call or transaction will never be accepted no matter how much gas it is
		// assigned. Return the error directly, don't struggle any more.
		if err != nil {
			return 0, err
		}
		if failed {
			lo = mid
		} else {
			hi = mid
		}
	}
	// Reject the transaction as invalid if it still fails at the highest allowance
	if hi == cap {
		failed, result, err := executable(hi)
		if err != nil {
			return 0, err
		}
		if failed {
			if result != nil && result.Err != vm.ErrOutOfGas {
				if len(result.Revert()) > 0 {
					return 0, newRevertError(result)
				}
				return 0, result.Err
			}
			// Otherwise, the specified gas cap is too low
			return 0, fmt.Errorf("gas required exceeds allowance (%d)", cap)
		}
	}
	return hexutil.Uint64(hi), nil
}

// EstimateGas returns an estimate of the amount of gas needed to execute the
// given transaction against the current pending block.
func (s *BlockChainAPI) EstimateGas(ctx context.Context, args TransactionArgs, blockNrOrHash *rpc.BlockNumberOrHash) (hexutil.Uint64, error) {
	bNrOrHash := rpc.BlockNumberOrHashWithNumber(rpc.PendingBlockNumber)
	if blockNrOrHash != nil {
		bNrOrHash = *blockNrOrHash
	}
	return DoEstimateGas(ctx, s.b, args, bNrOrHash, s.b.RPCGasCap())
}

// RPCMarshalHeader converts the given header to the RPC output .
func RPCMarshalHeader(head *types.Header) map[string]interface{} {
	result := map[string]interface{}{
		"number":           (*hexutil.Big)(head.Number),
		"hash":             head.Hash(),
		"parentHash":       head.ParentHash,
		"nonce":            head.Nonce,
		"mixHash":          head.MixDigest,
		"sha3Uncles":       head.UncleHash,
		"logsBloom":        head.Bloom,
		"stateRoot":        head.Root,
		"miner":            head.Coinbase,
		"difficulty":       (*hexutil.Big)(head.Difficulty),
		"extraData":        hexutil.Bytes(head.Extra),
		"size":             hexutil.Uint64(head.Size()),
		"gasLimit":         hexutil.Uint64(head.GasLimit),
		"gasUsed":          hexutil.Uint64(head.GasUsed),
		"timestamp":        hexutil.Uint64(head.Time),
		"transactionsRoot": head.TxHash,
		"receiptsRoot":     head.ReceiptHash,
	}

	if head.BaseFee != nil {
		result["baseFeePerGas"] = (*hexutil.Big)(head.BaseFee)
	}

	if head.WithdrawalsHash != nil {
		result["withdrawalsRoot"] = head.WithdrawalsHash
	}

	return result
}

// RPCMarshalHeaderT defines the RPC marshaling type for block headers.
type RPCMarshalHeaderT struct {
	Number           *hexutil.Big      `json:"number"`
	Hash             *common.Hash      `json:"hash"` // -- Pending will be nil --
	ParentHash       common.Hash       `json:"parentHash"`
	Nonce            *types.BlockNonce `json:"nonce"` // -- Pending will be nil --
	MixHash          common.Hash       `json:"mixHash"`
	Sha3Uncles       common.Hash       `json:"sha3Uncles"`
	LogsBloom        types.Bloom       `json:"logsBloom"`
	StateRoot        common.Hash       `json:"stateRoot"`
	Miner            *common.Address   `json:"miner"` // -- Pending will be nil --
	Difficulty       *hexutil.Big      `json:"difficulty"`
	TotalDifficulty  *hexutil.Big      `json:"totalDifficulty"`
	ExtraData        hexutil.Bytes     `json:"extraData"`
	Size             hexutil.Uint64    `json:"size"`
	GasLimit         hexutil.Uint64    `json:"gasLimit"`
	GasUsed          hexutil.Uint64    `json:"gasUsed"`
	Timestamp        hexutil.Uint64    `json:"timestamp"`
	TransactionsRoot common.Hash       `json:"transactionsRoot"`
	ReceiptsRoot     common.Hash       `json:"receiptsRoot"`
	BaseFee          *hexutil.Big      `json:"baseFeePerGas,omitempty"`
	Withdrawals      interface{}       `json:"withdrawals,omitempty"` // FIXME-meowsbits
}

// NewRPCMarshalHeaderTFromHeader constructs a new RPCMarshalHeaderT struct from a given header.
// The returned value shall be used as a response value for the relevant header-returning RPC methods.
func NewRPCMarshalHeaderTFromHeader(header *types.Header) *RPCMarshalHeaderT {
	hash := header.Hash()
	nonce := header.Nonce
	miner := header.Coinbase

	head := &RPCMarshalHeaderT{
		Number:           (*hexutil.Big)(header.Number),
		Hash:             &hash,
		ParentHash:       header.ParentHash,
		Nonce:            &nonce,
		MixHash:          header.MixDigest,
		Sha3Uncles:       header.UncleHash,
		LogsBloom:        header.Bloom,
		StateRoot:        header.Root,
		Miner:            &miner,
		Difficulty:       (*hexutil.Big)(header.Difficulty),
		TotalDifficulty:  nil,
		ExtraData:        header.Extra,
		Size:             hexutil.Uint64(header.Size()),
		GasLimit:         hexutil.Uint64(header.GasLimit),
		GasUsed:          hexutil.Uint64(header.GasUsed),
		Timestamp:        hexutil.Uint64(header.Time),
		TransactionsRoot: header.TxHash,
		ReceiptsRoot:     header.ReceiptHash,
	}

	if header.BaseFee != nil {
		head.BaseFee = (*hexutil.Big)(header.BaseFee)
	}

	return head
}

// rpcMarshalHeaderTSetTotalDifficulty sets the total difficulty field for RPC response headers.
// If the hash is unavailable (ie in Pending state), the value will be 0.
func (s *BlockChainAPI) rpcMarshalHeaderTSetTotalDifficulty(ctx context.Context, header *RPCMarshalHeaderT) {
	header.TotalDifficulty = (*hexutil.Big)(s.b.GetTd(ctx, *header.Hash))
}

// setAsPending sets fields that must be nil for pending headers and blocks.
func (h *RPCMarshalHeaderT) setAsPending() {
	h.Hash = nil
	h.Nonce = nil
	h.Miner = nil
}

// RPCMarshalBlockT is a type handling RPC serialization for types.Block.
type RPCMarshalBlockT struct {
	*RPCMarshalHeaderT
	Transactions []interface{} `json:"transactions"`
	Uncles       []common.Hash `json:"uncles"`

	Error string `json:"error,omitempty"`

	inclTx bool
	fullTx bool
}

// RPCMarshalBlockTIR is the intermediate representation of RPCMarshalBlockT.
// This exists to avoid a circular reference when overriding the json marshaling interface.
type RPCMarshalBlockTIR struct {
	*RPCMarshalHeaderT
	Transactions []interface{} `json:"transactions"`
	Uncles       []common.Hash `json:"uncles"`

	Error string `json:"error,omitempty"`

	inclTx bool
	fullTx bool
}

// RPCMarshalUncleTIR is the intermediate representation of RPCMarshalBlockT which excludes the transactions field.
// Transactions are excluded when the API returns block information for uncle blocks.
// This exists to avoid a circular reference when overriding the json marshaling interface.
type RPCMarshalUncleTIR struct {
	*RPCMarshalHeaderT
	Uncles []common.Hash `json:"uncles"`

	Error string `json:"error,omitempty"`

	inclTx bool
	fullTx bool
}

// MarshalJSON marshals JSON for RPCMarshalBlockT.
// If an error is present on the struct, an object with only the error is returned.
// This logic follows the established logic at eth/api.go's handling of bad blocks.
func (b *RPCMarshalBlockT) MarshalJSON() ([]byte, error) {
	if b.Error != "" {
		return json.Marshal(map[string]interface{}{"error": b.Error})
	}
	if b.inclTx {
		ir := &RPCMarshalBlockTIR{
			RPCMarshalHeaderT: b.RPCMarshalHeaderT,
			Transactions:      b.Transactions,
			Uncles:            b.Uncles,
			Error:             "",
			inclTx:            b.inclTx,
			fullTx:            b.fullTx,
		}
		return json.Marshal(ir)
	}
	ir := &RPCMarshalUncleTIR{
		RPCMarshalHeaderT: b.RPCMarshalHeaderT,
		Uncles:            b.Uncles,
		Error:             "",
		inclTx:            b.inclTx,
		fullTx:            b.fullTx,
	}
	return json.Marshal(ir)
}

// RPCMarshalBlock converts the given block to the RPC output which depends on fullTx. If inclTx is true transactions are
// returned. When fullTx is true the returned block contains full transaction details, otherwise it will only contain
// transaction hashes.
func RPCMarshalBlock(block *types.Block, inclTx bool, fullTx bool, config ctypes.ChainConfigurator) (*RPCMarshalBlockT, error) {
	fields := &RPCMarshalBlockT{RPCMarshalHeaderT: NewRPCMarshalHeaderTFromHeader(block.Header())}
	fields.Size = hexutil.Uint64(block.Size())
	fields.inclTx = inclTx
	fields.fullTx = fullTx

	if inclTx {
		formatTx := func(tx *types.Transaction) (interface{}, error) {
			return tx.Hash(), nil
		}
		if fullTx {
			formatTx = func(tx *types.Transaction) (interface{}, error) {
				return newRPCTransactionFromBlockHash(block, tx.Hash(), config), nil
			}
		}
		txs := block.Transactions()
		transactions := make([]interface{}, len(txs))
		var err error
		for i, tx := range txs {
			if transactions[i], err = formatTx(tx); err != nil {
				return nil, err
			}
		}
		fields.Transactions = transactions
	}
	uncles := block.Uncles()
	uncleHashes := make([]common.Hash, len(uncles))
	for i, uncle := range uncles {
		uncleHashes[i] = uncle.Hash()
	}
	fields.Uncles = uncleHashes
	if block.Header().WithdrawalsHash != nil {
		fields.Withdrawals = block.Withdrawals()
	}
	return fields, nil
}

// rpcMarshalHeader uses the generalized output filler, then adds the total difficulty field, which requires
// a `BlockChainAPI`.
func (s *BlockChainAPI) rpcMarshalHeader(ctx context.Context, header *types.Header) *RPCMarshalHeaderT {
	fields := NewRPCMarshalHeaderTFromHeader(header)
	s.rpcMarshalHeaderTSetTotalDifficulty(ctx, fields)
	return fields
}

// rpcMarshalBlock uses the generalized output filler, then adds the total difficulty field, which requires
// a `BlockChainAPI`.
func (s *BlockChainAPI) rpcMarshalBlock(ctx context.Context, b *types.Block, inclTx bool, fullTx bool) (*RPCMarshalBlockT, error) {
	fields, err := RPCMarshalBlock(b, inclTx, fullTx, s.b.ChainConfig())
	if err != nil {
		return nil, err
	}
	if inclTx {
		s.rpcMarshalHeaderTSetTotalDifficulty(ctx, fields.RPCMarshalHeaderT)
	}
	return fields, err
}

// RPCTransaction represents a transaction that will serialize to the RPC representation of a transaction
type RPCTransaction struct {
	BlockHash        *common.Hash      `json:"blockHash"`
	BlockNumber      *hexutil.Big      `json:"blockNumber"`
	From             common.Address    `json:"from"`
	Gas              hexutil.Uint64    `json:"gas"`
	GasPrice         *hexutil.Big      `json:"gasPrice"`
	GasFeeCap        *hexutil.Big      `json:"maxFeePerGas,omitempty"`
	GasTipCap        *hexutil.Big      `json:"maxPriorityFeePerGas,omitempty"`
	Hash             common.Hash       `json:"hash"`
	Input            hexutil.Bytes     `json:"input"`
	Nonce            hexutil.Uint64    `json:"nonce"`
	To               *common.Address   `json:"to"`
	TransactionIndex *hexutil.Uint64   `json:"transactionIndex"`
	Value            *hexutil.Big      `json:"value"`
	Type             hexutil.Uint64    `json:"type"`
	Accesses         *types.AccessList `json:"accessList,omitempty"`
	ChainID          *hexutil.Big      `json:"chainId,omitempty"`
	V                *hexutil.Big      `json:"v"`
	R                *hexutil.Big      `json:"r"`
	S                *hexutil.Big      `json:"s"`
}

// newRPCTransaction returns a transaction that will serialize to the RPC
// representation, with the given location metadata set (if available).
func newRPCTransaction(tx *types.Transaction, blockHash common.Hash, blockNumber uint64, index uint64, baseFee *big.Int, config ctypes.ChainConfigurator) *RPCTransaction {
	signer := types.MakeSigner(config, new(big.Int).SetUint64(blockNumber))
	from, _ := types.Sender(signer, tx)
	v, r, s := tx.RawSignatureValues()
	result := &RPCTransaction{
		Type:     hexutil.Uint64(tx.Type()),
		From:     from,
		Gas:      hexutil.Uint64(tx.Gas()),
		GasPrice: (*hexutil.Big)(tx.GasPrice()),
		Hash:     tx.Hash(),
		Input:    hexutil.Bytes(tx.Data()),
		Nonce:    hexutil.Uint64(tx.Nonce()),
		To:       tx.To(),
		Value:    (*hexutil.Big)(tx.Value()),
		V:        (*hexutil.Big)(v),
		R:        (*hexutil.Big)(r),
		S:        (*hexutil.Big)(s),
	}
	if blockHash != (common.Hash{}) {
		result.BlockHash = &blockHash
		result.BlockNumber = (*hexutil.Big)(new(big.Int).SetUint64(blockNumber))
		result.TransactionIndex = (*hexutil.Uint64)(&index)
	}
	switch tx.Type() {
	case types.LegacyTxType:
		// if a legacy transaction has an EIP-155 chain id, include it explicitly
		if id := tx.ChainId(); id.Sign() != 0 {
			result.ChainID = (*hexutil.Big)(id)
		}
	case types.AccessListTxType:
		al := tx.AccessList()
		result.Accesses = &al
		result.ChainID = (*hexutil.Big)(tx.ChainId())
	case types.DynamicFeeTxType:
		al := tx.AccessList()
		result.Accesses = &al
		result.ChainID = (*hexutil.Big)(tx.ChainId())
		result.GasFeeCap = (*hexutil.Big)(tx.GasFeeCap())
		result.GasTipCap = (*hexutil.Big)(tx.GasTipCap())
		// if the transaction has been mined, compute the effective gas price
		if baseFee != nil && blockHash != (common.Hash{}) {
			// price = min(tip, gasFeeCap - baseFee) + baseFee
			price := math.BigMin(new(big.Int).Add(tx.GasTipCap(), baseFee), tx.GasFeeCap())
			result.GasPrice = (*hexutil.Big)(price)
		} else {
			result.GasPrice = (*hexutil.Big)(tx.GasFeeCap())
		}
	}
	return result
}

// NewRPCPendingTransaction returns a pending transaction that will serialize to the RPC representation
func NewRPCPendingTransaction(tx *types.Transaction, current *types.Header, config ctypes.ChainConfigurator) *RPCTransaction {
	var baseFee *big.Int
	blockNumber := uint64(0)
	if current != nil {
		baseFee = misc.CalcBaseFee(config, current)
		blockNumber = current.Number.Uint64()
	}
	return newRPCTransaction(tx, common.Hash{}, blockNumber, 0, baseFee, config)
}

// newRPCTransactionFromBlockIndex returns a transaction that will serialize to the RPC representation.
func newRPCTransactionFromBlockIndex(b *types.Block, index uint64, config ctypes.ChainConfigurator) *RPCTransaction {
	txs := b.Transactions()
	if index >= uint64(len(txs)) {
		return nil
	}
	return newRPCTransaction(txs[index], b.Hash(), b.NumberU64(), index, b.BaseFee(), config)
}

// newRPCRawTransactionFromBlockIndex returns the bytes of a transaction given a block and a transaction index.
func newRPCRawTransactionFromBlockIndex(b *types.Block, index uint64) hexutil.Bytes {
	txs := b.Transactions()
	if index >= uint64(len(txs)) {
		return nil
	}
	blob, _ := txs[index].MarshalBinary()
	return blob
}

// newRPCTransactionFromBlockHash returns a transaction that will serialize to the RPC representation.
func newRPCTransactionFromBlockHash(b *types.Block, hash common.Hash, config ctypes.ChainConfigurator) *RPCTransaction {
	for idx, tx := range b.Transactions() {
		if tx.Hash() == hash {
			return newRPCTransactionFromBlockIndex(b, uint64(idx), config)
		}
	}
	return nil
}

// accessListResult returns an optional accesslist
// Its the result of the `debug_createAccessList` RPC call.
// It contains an error if the transaction itself failed.
type accessListResult struct {
	Accesslist *types.AccessList `json:"accessList"`
	Error      string            `json:"error,omitempty"`
	GasUsed    hexutil.Uint64    `json:"gasUsed"`
}

// CreateAccessList creates a EIP-2930 type AccessList for the given transaction.
// Reexec and BlockNrOrHash can be specified to create the accessList on top of a certain state.
func (s *BlockChainAPI) CreateAccessList(ctx context.Context, args TransactionArgs, blockNrOrHash *rpc.BlockNumberOrHash) (*accessListResult, error) {
	bNrOrHash := rpc.BlockNumberOrHashWithNumber(rpc.PendingBlockNumber)
	if blockNrOrHash != nil {
		bNrOrHash = *blockNrOrHash
	}
	acl, gasUsed, vmerr, err := AccessList(ctx, s.b, bNrOrHash, args)
	if err != nil {
		return nil, err
	}
	result := &accessListResult{Accesslist: &acl, GasUsed: hexutil.Uint64(gasUsed)}
	if vmerr != nil {
		result.Error = vmerr.Error()
	}
	return result, nil
}

// AccessList creates an access list for the given transaction.
// If the accesslist creation fails an error is returned.
// If the transaction itself fails, an vmErr is returned.
func AccessList(ctx context.Context, b Backend, blockNrOrHash rpc.BlockNumberOrHash, args TransactionArgs) (acl types.AccessList, gasUsed uint64, vmErr error, err error) {
	// Retrieve the execution context
	db, header, err := b.StateAndHeaderByNumberOrHash(ctx, blockNrOrHash)
	if db == nil || err != nil {
		return nil, 0, nil, err
	}
	// If the gas amount is not set, default to RPC gas cap.
	if args.Gas == nil {
		tmp := hexutil.Uint64(b.RPCGasCap())
		args.Gas = &tmp
	}

	// Ensure any missing fields are filled, extract the recipient and input data
	if err := args.setDefaults(ctx, b); err != nil {
		return nil, 0, nil, err
	}
	var to common.Address
	if args.To != nil {
		to = *args.To
	} else {
		if b.ChainConfig().IsEnabled(b.ChainConfig().GetLyra2NonceTransition, header.Number) {
			to = crypto.CreateAddress(args.from(), uint64(*args.Nonce)+vars.Lyra2ContractNonceOffset)
		} else {
			to = crypto.CreateAddress(args.from(), uint64(*args.Nonce))
		}
	}

	// Retrieve the precompiles since they don't need to be added to the access list
	precompileMap := vm.PrecompiledContractsForConfig(b.ChainConfig(), header.Number)
	precompiles := make([]common.Address, len(precompileMap))
	for k := range precompileMap {
		precompiles = append(precompiles, k)
	}

	// Create an initial tracer
	prevTracer := logger.NewAccessListTracer(nil, args.from(), to, precompiles)
	if args.AccessList != nil {
		prevTracer = logger.NewAccessListTracer(*args.AccessList, args.from(), to, precompiles)
	}
	for {
		// Retrieve the current access list to expand
		accessList := prevTracer.AccessList()
		log.Trace("Creating access list", "input", accessList)

		// Copy the original db so we don't modify it
		statedb := db.Copy()
		// Set the accesslist to the last al
		args.AccessList = &accessList
		msg, err := args.ToMessage(b.RPCGasCap(), header.BaseFee)
		if err != nil {
			return nil, 0, nil, err
		}

		// Apply the transaction with the access list tracer
		tracer := logger.NewAccessListTracer(accessList, args.from(), to, precompiles)
		config := vm.Config{Tracer: tracer, Debug: true, NoBaseFee: true}
		vmenv, _, err := b.GetEVM(ctx, msg, statedb, header, &config)
		if err != nil {
			return nil, 0, nil, err
		}
		res, err := core.ApplyMessage(vmenv, msg, new(core.GasPool).AddGas(msg.Gas()))
		if err != nil {
			return nil, 0, nil, fmt.Errorf("failed to apply transaction: %v err: %v", args.toTransaction().Hash(), err)
		}
		if tracer.Equal(prevTracer) {
			return accessList, res.UsedGas, res.Err, nil
		}
		prevTracer = tracer
	}
}

// TransactionAPI exposes methods for reading and creating transaction data.
type TransactionAPI struct {
	b         Backend
	nonceLock *AddrLocker
	signer    types.Signer
}

// NewTransactionAPI creates a new RPC service with methods for interacting with transactions.
func NewTransactionAPI(b Backend, nonceLock *AddrLocker) *TransactionAPI {
	// The signer used by the API should always be the 'latest' known one because we expect
	// signers to be backwards-compatible with old transactions.
	signer := types.LatestSigner(b.ChainConfig())
	return &TransactionAPI{b, nonceLock, signer}
}

// GetBlockTransactionCountByNumber returns the number of transactions in the block with the given block number.
func (s *TransactionAPI) GetBlockTransactionCountByNumber(ctx context.Context, blockNr rpc.BlockNumber) *hexutil.Uint {
	if block, _ := s.b.BlockByNumber(ctx, blockNr); block != nil {
		n := hexutil.Uint(len(block.Transactions()))
		return &n
	}
	return nil
}

// GetBlockTransactionCountByHash returns the number of transactions in the block with the given hash.
func (s *TransactionAPI) GetBlockTransactionCountByHash(ctx context.Context, blockHash common.Hash) *hexutil.Uint {
	if block, _ := s.b.BlockByHash(ctx, blockHash); block != nil {
		n := hexutil.Uint(len(block.Transactions()))
		return &n
	}
	return nil
}

// GetTransactionByBlockNumberAndIndex returns the transaction for the given block number and index.
func (s *TransactionAPI) GetTransactionByBlockNumberAndIndex(ctx context.Context, blockNr rpc.BlockNumber, index hexutil.Uint) *RPCTransaction {
	if block, _ := s.b.BlockByNumber(ctx, blockNr); block != nil {
		return newRPCTransactionFromBlockIndex(block, uint64(index), s.b.ChainConfig())
	}
	return nil
}

// GetTransactionByBlockHashAndIndex returns the transaction for the given block hash and index.
func (s *TransactionAPI) GetTransactionByBlockHashAndIndex(ctx context.Context, blockHash common.Hash, index hexutil.Uint) *RPCTransaction {
	if block, _ := s.b.BlockByHash(ctx, blockHash); block != nil {
		return newRPCTransactionFromBlockIndex(block, uint64(index), s.b.ChainConfig())
	}
	return nil
}

// GetRawTransactionByBlockNumberAndIndex returns the bytes of the transaction for the given block number and index.
func (s *TransactionAPI) GetRawTransactionByBlockNumberAndIndex(ctx context.Context, blockNr rpc.BlockNumber, index hexutil.Uint) hexutil.Bytes {
	if block, _ := s.b.BlockByNumber(ctx, blockNr); block != nil {
		return newRPCRawTransactionFromBlockIndex(block, uint64(index))
	}
	return nil
}

// GetRawTransactionByBlockHashAndIndex returns the bytes of the transaction for the given block hash and index.
func (s *TransactionAPI) GetRawTransactionByBlockHashAndIndex(ctx context.Context, blockHash common.Hash, index hexutil.Uint) hexutil.Bytes {
	if block, _ := s.b.BlockByHash(ctx, blockHash); block != nil {
		return newRPCRawTransactionFromBlockIndex(block, uint64(index))
	}
	return nil
}

// GetTransactionCount returns the number of transactions the given address has sent for the given block number
func (s *TransactionAPI) GetTransactionCount(ctx context.Context, address common.Address, blockNrOrHash rpc.BlockNumberOrHash) (*hexutil.Uint64, error) {
	// Ask transaction pool for the nonce which includes pending transactions
	if blockNr, ok := blockNrOrHash.Number(); ok && blockNr == rpc.PendingBlockNumber {
		nonce, err := s.b.GetPoolNonce(ctx, address)
		if err != nil {
			return nil, err
		}
		return (*hexutil.Uint64)(&nonce), nil
	}
	// Resolve block number and use its state to ask for the nonce
	state, _, err := s.b.StateAndHeaderByNumberOrHash(ctx, blockNrOrHash)
	if state == nil || err != nil {
		return nil, err
	}
	nonce := state.GetNonce(address)
	return (*hexutil.Uint64)(&nonce), state.Error()
}

// GetTransactionByHash returns the transaction for the given hash
func (s *TransactionAPI) GetTransactionByHash(ctx context.Context, hash common.Hash) (*RPCTransaction, error) {
	// Try to return an already finalized transaction
	tx, blockHash, blockNumber, index, err := s.b.GetTransaction(ctx, hash)
	if err != nil {
		return nil, err
	}
	if tx != nil {
		header, err := s.b.HeaderByHash(ctx, blockHash)
		if err != nil {
			return nil, err
		}
		return newRPCTransaction(tx, blockHash, blockNumber, index, header.BaseFee, s.b.ChainConfig()), nil
	}
	// No finalized transaction, try to retrieve it from the pool
	if tx := s.b.GetPoolTransaction(hash); tx != nil {
		return NewRPCPendingTransaction(tx, s.b.CurrentHeader(), s.b.ChainConfig()), nil
	}

	// Transaction unknown, return as such
	return nil, nil
}

// GetRawTransactionByHash returns the bytes of the transaction for the given hash.
func (s *TransactionAPI) GetRawTransactionByHash(ctx context.Context, hash common.Hash) (hexutil.Bytes, error) {
	// Retrieve a finalized transaction, or a pooled otherwise
	tx, _, _, _, err := s.b.GetTransaction(ctx, hash)
	if err != nil {
		return nil, err
	}
	if tx == nil {
		if tx = s.b.GetPoolTransaction(hash); tx == nil {
			// Transaction not found anywhere, abort
			return nil, nil
		}
	}
	// Serialize to RLP and return
	return tx.MarshalBinary()
}

// GetTransactionReceipt returns the transaction receipt for the given transaction hash.
func (s *TransactionAPI) GetTransactionReceipt(ctx context.Context, hash common.Hash) (map[string]interface{}, error) {
	tx, blockHash, blockNumber, index, err := s.b.GetTransaction(ctx, hash)
	if err != nil {
		// When the transaction doesn't exist, the RPC method should return JSON null
		// as per specification.
		return nil, nil
	}

	receipts, err := s.b.GetReceipts(ctx, blockHash)
	if err != nil {
		return nil, err
	}
	if len(receipts) <= int(index) {
		return nil, nil
	}
	receipt := receipts[index]

	// Derive the sender.
	bigblock := new(big.Int).SetUint64(blockNumber)
	signer := types.MakeSigner(s.b.ChainConfig(), bigblock)
	from, _ := types.Sender(signer, tx)

	fields := map[string]interface{}{
		"blockHash":         blockHash,
		"blockNumber":       hexutil.Uint64(blockNumber),
		"transactionHash":   hash,
		"transactionIndex":  hexutil.Uint64(index),
		"from":              from,
		"to":                tx.To(),
		"gasUsed":           hexutil.Uint64(receipt.GasUsed),
		"cumulativeGasUsed": hexutil.Uint64(receipt.CumulativeGasUsed),
		"contractAddress":   nil,
		"logs":              receipt.Logs,
		"logsBloom":         receipt.Bloom,
		"type":              hexutil.Uint(tx.Type()),
		"effectiveGasPrice": (*hexutil.Big)(receipt.EffectiveGasPrice),
	}
<<<<<<< HEAD
	// Assign the effective gas price paid
	if !s.b.ChainConfig().IsEnabled(s.b.ChainConfig().GetEIP1559Transition, bigblock) {
		fields["effectiveGasPrice"] = hexutil.Uint64(tx.GasPrice().Uint64())
	} else {
		header, err := s.b.HeaderByHash(ctx, blockHash)
		if err != nil {
			return nil, err
		}
		gasPrice := new(big.Int).Add(header.BaseFee, tx.EffectiveGasTipValue(header.BaseFee))
		fields["effectiveGasPrice"] = hexutil.Uint64(gasPrice.Uint64())
	}
=======

>>>>>>> 5ed08c47
	// Assign receipt status or post state.
	if len(receipt.PostState) > 0 {
		fields["root"] = hexutil.Bytes(receipt.PostState)
	} else {
		fields["status"] = hexutil.Uint(receipt.Status)
	}
	if receipt.Logs == nil {
		fields["logs"] = []*types.Log{}
	}

	// If the ContractAddress is 20 0x0 bytes, assume it is not a contract creation
	if receipt.ContractAddress != (common.Address{}) {
		fields["contractAddress"] = receipt.ContractAddress
	}
	return fields, nil
}

// sign is a helper function that signs a transaction with the private key of the given address.
func (s *TransactionAPI) sign(addr common.Address, tx *types.Transaction) (*types.Transaction, error) {
	// Look up the wallet containing the requested signer
	account := accounts.Account{Address: addr}

	wallet, err := s.b.AccountManager().Find(account)
	if err != nil {
		return nil, err
	}
	// Request the wallet to sign the transaction
	return wallet.SignTx(account, tx, s.b.ChainConfig().GetChainID())
}

// SubmitTransaction is a helper function that submits tx to txPool and logs a message.
func SubmitTransaction(ctx context.Context, b Backend, tx *types.Transaction) (common.Hash, error) {
	// If the transaction fee cap is already specified, ensure the
	// fee of the given transaction is _reasonable_.
	if err := checkTxFee(tx.GasPrice(), tx.Gas(), b.RPCTxFeeCap()); err != nil {
		return common.Hash{}, err
	}
	if !b.UnprotectedAllowed() && !tx.Protected() {
		// Ensure only eip155 signed transactions are submitted if EIP155Required is set.
		return common.Hash{}, errors.New("only replay-protected (EIP-155) transactions allowed over RPC")
	}
	if err := b.SendTx(ctx, tx); err != nil {
		return common.Hash{}, err
	}
	// Print a log with full tx details for manual investigations and interventions
	signer := types.MakeSigner(b.ChainConfig(), b.CurrentBlock().Number)
	from, err := types.Sender(signer, tx)
	if err != nil {
		return common.Hash{}, err
	}

	if tx.To() == nil {
		addr := crypto.CreateAddress(from, tx.Nonce())
		if b.ChainConfig().IsEnabled(b.ChainConfig().GetLyra2NonceTransition, b.CurrentBlock().Number()) {
			addr = crypto.CreateAddress(from, tx.Nonce()+vars.Lyra2ContractNonceOffset)
		}
		log.Info("Submitted contract creation", "hash", tx.Hash().Hex(), "from", from, "nonce", tx.Nonce(), "contract", addr.Hex(), "value", tx.Value())
	} else {
		log.Info("Submitted transaction", "hash", tx.Hash().Hex(), "from", from, "nonce", tx.Nonce(), "recipient", tx.To(), "value", tx.Value())
	}
	return tx.Hash(), nil
}

// SendTransaction creates a transaction for the given argument, sign it and submit it to the
// transaction pool.
func (s *TransactionAPI) SendTransaction(ctx context.Context, args TransactionArgs) (common.Hash, error) {
	// Look up the wallet containing the requested signer
	account := accounts.Account{Address: args.from()}

	wallet, err := s.b.AccountManager().Find(account)
	if err != nil {
		return common.Hash{}, err
	}

	if args.Nonce == nil {
		// Hold the mutex around signing to prevent concurrent assignment of
		// the same nonce to multiple accounts.
		s.nonceLock.LockAddr(args.from())
		defer s.nonceLock.UnlockAddr(args.from())
	}

	// Set some sanity defaults and terminate on failure
	if err := args.setDefaults(ctx, s.b); err != nil {
		return common.Hash{}, err
	}
	// Assemble the transaction and sign with the wallet
	tx := args.toTransaction()

	signed, err := wallet.SignTx(account, tx, s.b.ChainConfig().GetChainID())
	if err != nil {
		return common.Hash{}, err
	}
	return SubmitTransaction(ctx, s.b, signed)
}

// FillTransaction fills the defaults (nonce, gas, gasPrice or 1559 fields)
// on a given unsigned transaction, and returns it to the caller for further
// processing (signing + broadcast).
func (s *TransactionAPI) FillTransaction(ctx context.Context, args TransactionArgs) (*SignTransactionResult, error) {
	// Set some sanity defaults and terminate on failure
	if err := args.setDefaults(ctx, s.b); err != nil {
		return nil, err
	}
	// Assemble the transaction and obtain rlp
	tx := args.toTransaction()
	data, err := tx.MarshalBinary()
	if err != nil {
		return nil, err
	}
	return &SignTransactionResult{data, tx}, nil
}

// SendRawTransaction will add the signed transaction to the transaction pool.
// The sender is responsible for signing the transaction and using the correct nonce.
func (s *TransactionAPI) SendRawTransaction(ctx context.Context, input hexutil.Bytes) (common.Hash, error) {
	tx := new(types.Transaction)
	if err := tx.UnmarshalBinary(input); err != nil {
		return common.Hash{}, err
	}
	return SubmitTransaction(ctx, s.b, tx)
}

// Sign calculates an ECDSA signature for:
// keccak256("\x19Ethereum Signed Message:\n" + len(message) + message).
//
// Note, the produced signature conforms to the secp256k1 curve R, S and V values,
// where the V value will be 27 or 28 for legacy reasons.
//
// The account associated with addr must be unlocked.
//
// https://github.com/ethereum/wiki/wiki/JSON-RPC#eth_sign
func (s *TransactionAPI) Sign(addr common.Address, data hexutil.Bytes) (hexutil.Bytes, error) {
	// Look up the wallet containing the requested signer
	account := accounts.Account{Address: addr}

	wallet, err := s.b.AccountManager().Find(account)
	if err != nil {
		return nil, err
	}
	// Sign the requested hash with the wallet
	signature, err := wallet.SignText(account, data)
	if err == nil {
		signature[64] += 27 // Transform V from 0/1 to 27/28 according to the yellow paper
	}
	return signature, err
}

// SignTransactionResult represents a RLP encoded signed transaction.
type SignTransactionResult struct {
	Raw hexutil.Bytes      `json:"raw"`
	Tx  *types.Transaction `json:"tx"`
}

// SignTransaction will sign the given transaction with the from account.
// The node needs to have the private key of the account corresponding with
// the given from address and it needs to be unlocked.
func (s *TransactionAPI) SignTransaction(ctx context.Context, args TransactionArgs) (*SignTransactionResult, error) {
	if args.Gas == nil {
		return nil, fmt.Errorf("gas not specified")
	}
	if args.GasPrice == nil && (args.MaxPriorityFeePerGas == nil || args.MaxFeePerGas == nil) {
		return nil, fmt.Errorf("missing gasPrice or maxFeePerGas/maxPriorityFeePerGas")
	}
	if args.Nonce == nil {
		return nil, fmt.Errorf("nonce not specified")
	}
	if err := args.setDefaults(ctx, s.b); err != nil {
		return nil, err
	}
	// Before actually sign the transaction, ensure the transaction fee is reasonable.
	tx := args.toTransaction()
	if err := checkTxFee(tx.GasPrice(), tx.Gas(), s.b.RPCTxFeeCap()); err != nil {
		return nil, err
	}
	signed, err := s.sign(args.from(), tx)
	if err != nil {
		return nil, err
	}
	data, err := signed.MarshalBinary()
	if err != nil {
		return nil, err
	}
	return &SignTransactionResult{data, signed}, nil
}

// PendingTransactions returns the transactions that are in the transaction pool
// and have a from address that is one of the accounts this node manages.
func (s *TransactionAPI) PendingTransactions() ([]*RPCTransaction, error) {
	pending, err := s.b.GetPoolTransactions()
	if err != nil {
		return nil, err
	}
	accounts := make(map[common.Address]struct{})
	for _, wallet := range s.b.AccountManager().Wallets() {
		for _, account := range wallet.Accounts() {
			accounts[account.Address] = struct{}{}
		}
	}
	curHeader := s.b.CurrentHeader()
	transactions := make([]*RPCTransaction, 0, len(pending))
	for _, tx := range pending {
		from, _ := types.Sender(s.signer, tx)
		if _, exists := accounts[from]; exists {
			transactions = append(transactions, NewRPCPendingTransaction(tx, curHeader, s.b.ChainConfig()))
		}
	}
	return transactions, nil
}

// Resend accepts an existing transaction and a new gas price and limit. It will remove
// the given transaction from the pool and reinsert it with the new gas price and limit.
func (s *TransactionAPI) Resend(ctx context.Context, sendArgs TransactionArgs, gasPrice *hexutil.Big, gasLimit *hexutil.Uint64) (common.Hash, error) {
	if sendArgs.Nonce == nil {
		return common.Hash{}, fmt.Errorf("missing transaction nonce in transaction spec")
	}
	if err := sendArgs.setDefaults(ctx, s.b); err != nil {
		return common.Hash{}, err
	}
	matchTx := sendArgs.toTransaction()

	// Before replacing the old transaction, ensure the _new_ transaction fee is reasonable.
	var price = matchTx.GasPrice()
	if gasPrice != nil {
		price = gasPrice.ToInt()
	}
	var gas = matchTx.Gas()
	if gasLimit != nil {
		gas = uint64(*gasLimit)
	}
	if err := checkTxFee(price, gas, s.b.RPCTxFeeCap()); err != nil {
		return common.Hash{}, err
	}
	// Iterate the pending list for replacement
	pending, err := s.b.GetPoolTransactions()
	if err != nil {
		return common.Hash{}, err
	}
	for _, p := range pending {
		wantSigHash := s.signer.Hash(matchTx)
		pFrom, err := types.Sender(s.signer, p)
		if err == nil && pFrom == sendArgs.from() && s.signer.Hash(p) == wantSigHash {
			// Match. Re-sign and send the transaction.
			if gasPrice != nil && (*big.Int)(gasPrice).Sign() != 0 {
				sendArgs.GasPrice = gasPrice
			}
			if gasLimit != nil && *gasLimit != 0 {
				sendArgs.Gas = gasLimit
			}
			signedTx, err := s.sign(sendArgs.from(), sendArgs.toTransaction())
			if err != nil {
				return common.Hash{}, err
			}
			if err = s.b.SendTx(ctx, signedTx); err != nil {
				return common.Hash{}, err
			}
			return signedTx.Hash(), nil
		}
	}
	return common.Hash{}, fmt.Errorf("transaction %#x not found", matchTx.Hash())
}

// DebugAPI is the collection of Ethereum APIs exposed over the debugging
// namespace.
type DebugAPI struct {
	b Backend
}

// NewDebugAPI creates a new instance of DebugAPI.
func NewDebugAPI(b Backend) *DebugAPI {
	return &DebugAPI{b: b}
}

// GetRawHeader retrieves the RLP encoding for a single header.
func (api *DebugAPI) GetRawHeader(ctx context.Context, blockNrOrHash rpc.BlockNumberOrHash) (hexutil.Bytes, error) {
	var hash common.Hash
	if h, ok := blockNrOrHash.Hash(); ok {
		hash = h
	} else {
		block, err := api.b.BlockByNumberOrHash(ctx, blockNrOrHash)
		if err != nil {
			return nil, err
		}
		hash = block.Hash()
	}
	header, _ := api.b.HeaderByHash(ctx, hash)
	if header == nil {
		return nil, fmt.Errorf("header #%d not found", hash)
	}
	return rlp.EncodeToBytes(header)
}

// GetRawBlock retrieves the RLP encoded for a single block.
func (api *DebugAPI) GetRawBlock(ctx context.Context, blockNrOrHash rpc.BlockNumberOrHash) (hexutil.Bytes, error) {
	var hash common.Hash
	if h, ok := blockNrOrHash.Hash(); ok {
		hash = h
	} else {
		block, err := api.b.BlockByNumberOrHash(ctx, blockNrOrHash)
		if err != nil {
			return nil, err
		}
		hash = block.Hash()
	}
	block, _ := api.b.BlockByHash(ctx, hash)
	if block == nil {
		return nil, fmt.Errorf("block #%d not found", hash)
	}
	return rlp.EncodeToBytes(block)
}

// GetRawReceipts retrieves the binary-encoded receipts of a single block.
func (api *DebugAPI) GetRawReceipts(ctx context.Context, blockNrOrHash rpc.BlockNumberOrHash) ([]hexutil.Bytes, error) {
	var hash common.Hash
	if h, ok := blockNrOrHash.Hash(); ok {
		hash = h
	} else {
		block, err := api.b.BlockByNumberOrHash(ctx, blockNrOrHash)
		if err != nil {
			return nil, err
		}
		hash = block.Hash()
	}
	receipts, err := api.b.GetReceipts(ctx, hash)
	if err != nil {
		return nil, err
	}
	result := make([]hexutil.Bytes, len(receipts))
	for i, receipt := range receipts {
		b, err := receipt.MarshalBinary()
		if err != nil {
			return nil, err
		}
		result[i] = b
	}
	return result, nil
}

// GetRawTransaction returns the bytes of the transaction for the given hash.
func (s *DebugAPI) GetRawTransaction(ctx context.Context, hash common.Hash) (hexutil.Bytes, error) {
	// Retrieve a finalized transaction, or a pooled otherwise
	tx, _, _, _, err := s.b.GetTransaction(ctx, hash)
	if err != nil {
		return nil, err
	}
	if tx == nil {
		if tx = s.b.GetPoolTransaction(hash); tx == nil {
			// Transaction not found anywhere, abort
			return nil, nil
		}
	}
	return tx.MarshalBinary()
}

// PrintBlock retrieves a block and returns its pretty printed form.
func (api *DebugAPI) PrintBlock(ctx context.Context, number uint64) (string, error) {
	block, _ := api.b.BlockByNumber(ctx, rpc.BlockNumber(number))
	if block == nil {
		return "", fmt.Errorf("block #%d not found", number)
	}
	return spew.Sdump(block), nil
}

// SeedHash retrieves the seed hash of a block.
func (api *DebugAPI) SeedHash(ctx context.Context, number uint64) (string, error) {
	block, _ := api.b.BlockByNumber(ctx, rpc.BlockNumber(number))
	if block == nil {
		return "", fmt.Errorf("block #%d not found", number)
	}
	ecip1099FBlock := api.b.ChainConfig().GetEthashECIP1099Transition()
	epochLength := ethash.CalcEpochLength(number, ecip1099FBlock)
	epoch := ethash.CalcEpoch(number, epochLength)
	return fmt.Sprintf("%#x", ethash.SeedHash(epoch, epochLength)), nil
}

// ChaindbProperty returns leveldb properties of the key-value database.
func (api *DebugAPI) ChaindbProperty(property string) (string, error) {
	if property == "" {
		property = "leveldb.stats"
	} else if !strings.HasPrefix(property, "leveldb.") {
		property = "leveldb." + property
	}
	return api.b.ChainDb().Stat(property)
}

// ChaindbCompact flattens the entire key-value database into a single level,
// removing all unused slots and merging all keys.
func (api *DebugAPI) ChaindbCompact() error {
	for b := byte(0); b < 255; b++ {
		log.Info("Compacting chain database", "range", fmt.Sprintf("0x%0.2X-0x%0.2X", b, b+1))
		if err := api.b.ChainDb().Compact([]byte{b}, []byte{b + 1}); err != nil {
			log.Error("Database compaction failed", "err", err)
			return err
		}
	}
	return nil
}

// SetHead rewinds the head of the blockchain to a previous block.
func (api *DebugAPI) SetHead(number hexutil.Uint64) {
	api.b.SetHead(uint64(number))
}

// NetAPI offers network related RPC methods
type NetAPI struct {
	net            *p2p.Server
	networkVersion uint64
}

// NewNetAPI creates a new net API instance.
func NewNetAPI(net *p2p.Server, networkVersion uint64) *NetAPI {
	return &NetAPI{net, networkVersion}
}

// Listening returns an indication if the node is listening for network connections.
func (s *NetAPI) Listening() bool {
	return true // always listening
}

// PeerCount returns the number of connected peers
func (s *NetAPI) PeerCount() hexutil.Uint {
	return hexutil.Uint(s.net.PeerCount())
}

// Version returns the current ethereum protocol version.
func (s *NetAPI) Version() string {
	return fmt.Sprintf("%d", s.networkVersion)
}

// checkTxFee is an internal function used to check whether the fee of
// the given transaction is _reasonable_(under the cap).
func checkTxFee(gasPrice *big.Int, gas uint64, cap float64) error {
	// Short circuit if there is no cap for transaction fee at all.
	if cap == 0 {
		return nil
	}
	feeEth := new(big.Float).Quo(new(big.Float).SetInt(new(big.Int).Mul(gasPrice, new(big.Int).SetUint64(gas))), new(big.Float).SetInt(big.NewInt(vars.Ether)))
	feeFloat, _ := feeEth.Float64()
	if feeFloat > cap {
		return fmt.Errorf("tx fee (%.2f ether) exceeds the configured cap (%.2f ether)", feeFloat, cap)
	}
	return nil
}

// toHexSlice creates a slice of hex-strings based on []byte.
func toHexSlice(b [][]byte) []string {
	r := make([]string, len(b))
	for i := range b {
		r[i] = hexutil.Encode(b[i])
	}
	return r
}<|MERGE_RESOLUTION|>--- conflicted
+++ resolved
@@ -1799,21 +1799,7 @@
 		"type":              hexutil.Uint(tx.Type()),
 		"effectiveGasPrice": (*hexutil.Big)(receipt.EffectiveGasPrice),
 	}
-<<<<<<< HEAD
-	// Assign the effective gas price paid
-	if !s.b.ChainConfig().IsEnabled(s.b.ChainConfig().GetEIP1559Transition, bigblock) {
-		fields["effectiveGasPrice"] = hexutil.Uint64(tx.GasPrice().Uint64())
-	} else {
-		header, err := s.b.HeaderByHash(ctx, blockHash)
-		if err != nil {
-			return nil, err
-		}
-		gasPrice := new(big.Int).Add(header.BaseFee, tx.EffectiveGasTipValue(header.BaseFee))
-		fields["effectiveGasPrice"] = hexutil.Uint64(gasPrice.Uint64())
-	}
-=======
-
->>>>>>> 5ed08c47
+
 	// Assign receipt status or post state.
 	if len(receipt.PostState) > 0 {
 		fields["root"] = hexutil.Bytes(receipt.PostState)

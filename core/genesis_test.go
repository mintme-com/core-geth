// Copyright 2019 The multi-geth Authors
// This file is part of the multi-geth library.
//
// The multi-geth library is free software: you can redistribute it and/or modify
// it under the terms of the GNU Lesser General Public License as published by
// the Free Software Foundation, either version 3 of the License, or
// (at your option) any later version.
//
// The multi-geth library is distributed in the hope that it will be useful,
// but WITHOUT ANY WARRANTY; without even the implied warranty of
// MERCHANTABILITY or FITNESS FOR A PARTICULAR PURPOSE. See the
// GNU Lesser General Public License for more details.
//
// You should have received a copy of the GNU Lesser General Public License
// along with the multi-geth library. If not, see <http://www.gnu.org/licenses/>.

package core

import (
	"bytes"
	"encoding/json"
	"math/big"
	"reflect"
	"testing"

	"github.com/ethereum/go-ethereum/common"
	"github.com/ethereum/go-ethereum/core/rawdb"
	"github.com/ethereum/go-ethereum/params"
	"github.com/ethereum/go-ethereum/params/confp"
	"github.com/ethereum/go-ethereum/params/types/coregeth"
	"github.com/ethereum/go-ethereum/params/types/ctypes"
	"github.com/ethereum/go-ethereum/params/types/genesisT"
	"github.com/ethereum/go-ethereum/params/types/multigeth"
	"github.com/ethereum/go-ethereum/params/vars"
)

func TestSetupGenesisBlock(t *testing.T) {
	db := rawdb.NewMemoryDatabase()

	defaultGenesisBlock := params.DefaultGenesisBlock()

	config, hash, err := SetupGenesisBlock(db, defaultGenesisBlock)
	if err != nil {
		t.Errorf("err: %v", err)
	}
	if wantHash := GenesisToBlock(defaultGenesisBlock, nil).Hash(); wantHash != hash {
		t.Errorf("mismatch block hash, want: %x, got: %x", wantHash, hash)
	}
	if diffs := confp.Equal(reflect.TypeOf((*ctypes.ChainConfigurator)(nil)), defaultGenesisBlock.Config, config); len(diffs) != 0 {
		for _, diff := range diffs {
			t.Error("mismatch", "diff=", diff, "in", defaultGenesisBlock.Config, "out", config)
		}
	}

	classicGenesisBlock := params.DefaultClassicGenesisBlock()

	clConfig, clHash, clErr := SetupGenesisBlock(db, classicGenesisBlock)
	if clErr != nil {
		t.Errorf("err: %v", clErr)
	}
	if wantHash := GenesisToBlock(classicGenesisBlock, nil).Hash(); wantHash != clHash {
		t.Errorf("mismatch block hash, want: %x, got: %x", wantHash, clHash)
	}
	if diffs := confp.Equal(reflect.TypeOf((*ctypes.ChainConfigurator)(nil)), classicGenesisBlock.Config, clConfig); len(diffs) != 0 {
		for _, diff := range diffs {
			t.Error("mismatch", "diff=", diff, "in", classicGenesisBlock.Config, "out", clConfig)
		}
	}
}

func TestInvalidCliqueConfig(t *testing.T) {
	db := rawdb.NewMemoryDatabase()
	gspec := params.DefaultGoerliGenesisBlock()
	gspec.ExtraData = []byte{}

	if _, err := CommitGenesis(gspec, db); err == nil {
		t.Fatal("Expected error on invalid clique config")
	}
}

func TestSetupGenesisBlockOldVsNewMultigeth(t *testing.T) {
	db := rawdb.NewMemoryDatabase()

	// Setup a genesis mocking <=v1.9.6, aka "old".
	genA := params.DefaultGenesisBlock()
	genA.Config = &multigeth.ChainConfig{
		NetworkID:           1,
		ChainID:             big.NewInt(61),
		HomesteadBlock:      big.NewInt(1150000),
		DAOForkBlock:        big.NewInt(1920000),
		DAOForkSupport:      false,
		EIP150Block:         big.NewInt(2500000),
		EIP150Hash:          common.HexToHash("0xca12c63534f565899681965528d536c52cb05b7c48e269c2a6cb77ad864d878a"),
		EIP155Block:         big.NewInt(3000000),
		EIP158Block:         big.NewInt(8772000),
		ByzantiumBlock:      big.NewInt(8772000),
		DisposalBlock:       big.NewInt(5900000),
		ConstantinopleBlock: big.NewInt(9573000),
		PetersburgBlock:     big.NewInt(9573000),
		IstanbulBlock:       big.NewInt(10500839),
		ECIP1017EraBlock:    big.NewInt(5000000),
		EIP160Block:         big.NewInt(3000000),
		ECIP1010PauseBlock:  big.NewInt(3000000),
		ECIP1010Length:      big.NewInt(2000000),
		Ethash:              new(ctypes.EthashConfig),
	}

	// Set it up.
	config, hash, err := SetupGenesisBlock(db, genA)
	if err != nil {
		t.Fatal(err)
	}

	// Capture and debug-log the marshaled stored config.
	b, _ := json.MarshalIndent(config, "", "    ")
	// t.Log(string(b))

	// Read the stored config manually.
	stored := rawdb.ReadCanonicalHash(db, 0)
	storedConfig := rawdb.ReadChainConfig(db, stored)

	b2, _ := json.MarshalIndent(storedConfig, "", "    ")
	// t.Log(string(b2))

	if !bytes.Equal(b, b2) {
		t.Fatal("different chain config read vs. wrote")
	}

	headHeight := uint64(9700559)
	headHash := common.HexToHash("0xe618c1b2d738dfa09052e199e5870274f09eb83c684a8a2c194b82dedc00a977")
	rawdb.WriteHeadHeaderHash(db, headHash)
	rawdb.WriteHeaderNumber(db, headHash, headHeight)

	genB := params.DefaultClassicGenesisBlock()

	newConfig, newHash, err := SetupGenesisBlock(db, genB)
	if err != nil {
		t.Fatal("incompat conf", err)
	}
	if hash != newHash {
		t.Fatal("hash mismatch")
	}

	if !confp.Identical(config, newConfig, []string{"NetworkID", "ChainID"}) {
		t.Fatal("chain config identities not same")
	}

	// These should be redundant to the SetupGenesisBlock method, but this is
	// for double double double extra sureness.
	if compatErr := confp.Compatible(&headHeight, genA, genB); compatErr != nil {
		t.Fatal(err)
	}
	if compatErr := confp.Compatible(&headHeight, config, newConfig); compatErr != nil {
		t.Fatal(err)
	}
}

<<<<<<< HEAD
// This test is very similar and in some way redundant to generic.TestUnmarshalChainConfigurator2
// but intended to be more "integrative".
func TestSetupGenesisBlock2(t *testing.T) {
	db := rawdb.NewMemoryDatabase()

	// An example of v1.9.6 multigeth config marshaled to JSON.
	// Note the fields EIP1108FBlock; these were included accidentally because
	// of a typo in the struct field json tags, and because of that, will
	// not be omitted when empty, nor "properly" (lowercase) named.
	//
	// This should be treated as an 'oldmultigeth' data type, since it has values which are
	// not present in the contemporary multigeth data type.
	//
	// In this test we'll assume that this is the config which has been
	// written to the database, and which should be superceded by the
	// config below (cc_v197_a).
	var cc_v196_a = `{
  "chainId": 61,
  "homesteadBlock": 1150000,
  "daoForkBlock": 1920000,
  "eip150Block": 2500000,
  "eip150Hash": "0xca12c63534f565899681965528d536c52cb05b7c48e269c2a6cb77ad864d878a",
  "eip155Block": 3000000,
  "eip158Block": 8772000,
  "byzantiumBlock": 8772000,
  "constantinopleBlock": 9573000,
  "petersburgBlock": 9573000,
  "ethash": {},
  "trustedCheckpoint": null,
  "trustedCheckpointOracle": null,
  "networkId": 1,
  "eip7FBlock": null,
  "eip160Block": 3000000,
  "EIP1108FBlock": null,
  "EIP1344FBlock": null,
  "EIP1884FBlock": null,
  "EIP2028FBlock": null,
  "EIP2200FBlock": null,
  "ecip1010PauseBlock": 3000000,
  "ecip1010Length": 2000000,
  "ecip1017EraBlock": 5000000,
  "disposalBlock": 5900000
}
`

	// An example of a "healthy" multigeth configuration marshaled to JSON.
	var cc_v197_a = `{
    "networkId": 1,
    "chainId": 61,
    "eip2FBlock": 1150000,
    "eip7FBlock": 1150000,
    "eip150Block": 2500000,
    "eip155Block": 3000000,
    "eip160Block": 3000000,
    "eip161FBlock": 8772000,
    "eip170FBlock": 8772000,
    "eip100FBlock": 8772000,
    "eip140FBlock": 8772000,
    "eip198FBlock": 8772000,
    "eip211FBlock": 8772000,
    "eip212FBlock": 8772000,
    "eip213FBlock": 8772000,
    "eip214FBlock": 8772000,
    "eip658FBlock": 8772000,
    "eip145FBlock": 9573000,
    "eip1014FBlock": 9573000,
    "eip1052FBlock": 9573000,
    "eip152FBlock": 10500839,
    "eip1108FBlock": 10500839,
    "eip1344FBlock": 10500839,
    "eip2028FBlock": 10500839,
    "eip2200FBlock": 10500839,
    "ecip1010PauseBlock": 3000000,
    "ecip1010Length": 2000000,
    "ecip1017FBlock": 5000000,
    "ecip1017EraRounds": 5000000,
    "disposalBlock": 5900000,
    "ethash": {},
    "trustedCheckpoint": null,
    "trustedCheckpointOracle": null,
    "requireBlockHashes": {
        "1920000": "0x94365e3a8c0b35089c1d1195081fe7489b528a84b22199c916180db8b28ade7f",
        "2500000": "0xca12c63534f565899681965528d536c52cb05b7c48e269c2a6cb77ad864d878a"
    }
}`
	headHeight := uint64(9700559)
	genHash := common.HexToHash("0xd4e56740f876aef8c010b86a40d5f56745a118d0906a34e69aec8c0db1cb8fa3")
	headHash := common.HexToHash("0xe618c1b2d738dfa09052e199e5870274f09eb83c684a8a2c194b82dedc00a977")

	_, hash, err := SetupGenesisBlock(db, params.DefaultClassicGenesisBlock())
	if err != nil {
		t.Fatal(err)
	}
	if genHash != hash {
		t.Fatal("mismatch genesis hash")
	}
	// Simulate that the stored config is the v1.9.6 version.
	// This skips the marshaling step of the rawdb.WriteChainConfig method,
	// allowing us to just slap this value in there straight.
	err = db.Put(rawdb.ConfigKey(genHash), []byte(cc_v196_a))
	if err != nil {
		t.Fatal(err)
	}

	// First test: show that the config we've stored in the database gets unmarshaled
	// as an 'oldmultigeth' config.
	storedConf := rawdb.ReadChainConfig(db, genHash)
	if storedConf == nil {
		t.Fatal("nil stored conf")
	}
	wantType := reflect.TypeOf(&multigeth.ChainConfig{})
	if reflect.TypeOf(storedConf) != wantType {
		t.Fatalf("mismatch, want: %v, got: %v", wantType, reflect.TypeOf(storedConf))
	}

	// "Fast forward" the database indicators.
	rawdb.WriteHeadHeaderHash(db, headHash)
	rawdb.WriteHeaderNumber(db, headHash, headHeight)

	// Setup genesis again, but now with contemporary chain config, ie v1.9.7+
	conf2, hash2, err := SetupGenesisBlock(db, params.DefaultClassicGenesisBlock())
	if err != nil {
		t.Fatal(err)
	}
	if hash2 != hash {
		t.Fatal("mismatch hash")
	}
	// Test that our setup config return the proper type configurator.
	wantType = reflect.TypeOf(&coregeth.CoreGethChainConfig{})
	if reflect.TypeOf(conf2) != wantType {
		t.Fatalf("mismatch, want: %v, got: %v", wantType, reflect.TypeOf(conf2))
	}

	// Nitty gritty test that the contemporary stored config, when compactly marshaled,
	// is equal to the expected "healthy" variable value set above.
	// Use compaction to remove whitespace considerations.
	outConf := rawdb.ReadChainConfig(db, genHash)
	outConfMarshal, err := json.MarshalIndent(outConf, "", "    ")
	if err != nil {
		t.Fatal(err)
	}

	bCompactB := []byte{}
	bufCompactB := bytes.NewBuffer(bCompactB)

	bCompactA := []byte{}
	bufCompactA := bytes.NewBuffer(bCompactA)

	err = json.Compact(bufCompactB, outConfMarshal)
	if err != nil {
		t.Fatal(err)
	}

	err = json.Compact(bufCompactA, []byte(cc_v197_a))
	if err != nil {
		t.Fatal(err)
	}

	if !bytes.Equal(bCompactB, bCompactA) {
		t.Fatal("different config")
=======
// TestGenesisHashes checks the congruity of default genesis data to
// corresponding hardcoded genesis hash values.
func TestGenesisHashes(t *testing.T) {
	for i, c := range []struct {
		genesis *Genesis
		want    common.Hash
	}{
		{DefaultGenesisBlock(), params.MainnetGenesisHash},
		{DefaultGoerliGenesisBlock(), params.GoerliGenesisHash},
		{DefaultRopstenGenesisBlock(), params.RopstenGenesisHash},
		{DefaultRinkebyGenesisBlock(), params.RinkebyGenesisHash},
		{DefaultSepoliaGenesisBlock(), params.SepoliaGenesisHash},
	} {
		// Test via MustCommit
		if have := c.genesis.MustCommit(rawdb.NewMemoryDatabase()).Hash(); have != c.want {
			t.Errorf("case: %d a), want: %s, got: %s", i, c.want.Hex(), have.Hex())
		}
		// Test via ToBlock
		if have := c.genesis.ToBlock().Hash(); have != c.want {
			t.Errorf("case: %d a), want: %s, got: %s", i, c.want.Hex(), have.Hex())
		}
>>>>>>> d901d853
	}
}

func TestGenesis_Commit(t *testing.T) {
	genesis := &genesisT.Genesis{
		BaseFee: big.NewInt(vars.InitialBaseFee),
		Config:  params.TestChainConfig,
		// difficulty is nil
	}

	db := rawdb.NewMemoryDatabase()
<<<<<<< HEAD
	genesisBlock := MustCommitGenesis(db, genesis)

=======
	genesisBlock := genesis.MustCommit(db)
>>>>>>> d901d853
	if genesis.Difficulty != nil {
		t.Fatalf("assumption wrong")
	}

	// This value should have been set as default in the ToBlock method.
	if genesisBlock.Difficulty().Cmp(vars.GenesisDifficulty) != 0 {
		t.Errorf("assumption wrong: want: %d, got: %v", vars.GenesisDifficulty, genesisBlock.Difficulty())
	}

	// Expect the stored total difficulty to be the difficulty of the genesis block.
	stored := rawdb.ReadTd(db, genesisBlock.Hash(), genesisBlock.NumberU64())

	if stored.Cmp(genesisBlock.Difficulty()) != 0 {
		t.Errorf("inequal difficulty; stored: %v, genesisBlock: %v", stored, genesisBlock.Difficulty())
	}
}

func TestReadWriteGenesisAlloc(t *testing.T) {
	var (
		db    = rawdb.NewMemoryDatabase()
		alloc = &genesisT.GenesisAlloc{
			{1}: {Balance: big.NewInt(1), Storage: map[common.Hash]common.Hash{{1}: {1}}},
			{2}: {Balance: big.NewInt(2), Storage: map[common.Hash]common.Hash{{2}: {2}}},
		}
		hash, _ = alloc.deriveHash()
	)
<<<<<<< HEAD
	gaWrite(alloc, db, hash)

	var reload genesisT.GenesisAlloc
	err := reload.UnmarshalJSON(rawdb.ReadGenesisState(db, hash))
=======
	alloc.flush(db)

	var reload GenesisAlloc
	err := reload.UnmarshalJSON(rawdb.ReadGenesisStateSpec(db, hash))
>>>>>>> d901d853
	if err != nil {
		t.Fatalf("Failed to load genesis state %v", err)
	}
	if len(reload) != len(*alloc) {
		t.Fatal("Unexpected genesis allocation")
	}
	for addr, account := range reload {
		want, ok := (*alloc)[addr]
		if !ok {
			t.Fatal("Account is not found")
		}
		if !reflect.DeepEqual(want, account) {
			t.Fatal("Unexpected account")
		}
	}
}<|MERGE_RESOLUTION|>--- conflicted
+++ resolved
@@ -155,7 +155,6 @@
 	}
 }
 
-<<<<<<< HEAD
 // This test is very similar and in some way redundant to generic.TestUnmarshalChainConfigurator2
 // but intended to be more "integrative".
 func TestSetupGenesisBlock2(t *testing.T) {
@@ -316,7 +315,9 @@
 
 	if !bytes.Equal(bCompactB, bCompactA) {
 		t.Fatal("different config")
-=======
+	}
+}
+
 // TestGenesisHashes checks the congruity of default genesis data to
 // corresponding hardcoded genesis hash values.
 func TestGenesisHashes(t *testing.T) {
@@ -338,7 +339,6 @@
 		if have := c.genesis.ToBlock().Hash(); have != c.want {
 			t.Errorf("case: %d a), want: %s, got: %s", i, c.want.Hex(), have.Hex())
 		}
->>>>>>> d901d853
 	}
 }
 
@@ -350,12 +350,8 @@
 	}
 
 	db := rawdb.NewMemoryDatabase()
-<<<<<<< HEAD
 	genesisBlock := MustCommitGenesis(db, genesis)
 
-=======
-	genesisBlock := genesis.MustCommit(db)
->>>>>>> d901d853
 	if genesis.Difficulty != nil {
 		t.Fatalf("assumption wrong")
 	}
@@ -382,17 +378,11 @@
 		}
 		hash, _ = alloc.deriveHash()
 	)
-<<<<<<< HEAD
 	gaWrite(alloc, db, hash)
+	alloc.flush(db)
 
 	var reload genesisT.GenesisAlloc
 	err := reload.UnmarshalJSON(rawdb.ReadGenesisState(db, hash))
-=======
-	alloc.flush(db)
-
-	var reload GenesisAlloc
-	err := reload.UnmarshalJSON(rawdb.ReadGenesisStateSpec(db, hash))
->>>>>>> d901d853
 	if err != nil {
 		t.Fatalf("Failed to load genesis state %v", err)
 	}

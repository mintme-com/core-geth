// Copyright 2014 The go-ethereum Authors
// This file is part of the go-ethereum library.
//
// The go-ethereum library is free software: you can redistribute it and/or modify
// it under the terms of the GNU Lesser General Public License as published by
// the Free Software Foundation, either version 3 of the License, or
// (at your option) any later version.
//
// The go-ethereum library is distributed in the hope that it will be useful,
// but WITHOUT ANY WARRANTY; without even the implied warranty of
// MERCHANTABILITY or FITNESS FOR A PARTICULAR PURPOSE. See the
// GNU Lesser General Public License for more details.
//
// You should have received a copy of the GNU Lesser General Public License
// along with the go-ethereum library. If not, see <http://www.gnu.org/licenses/>.

package core

import (
	"fmt"
	"math"
	"math/big"

	"github.com/ethereum/go-ethereum/common"
	cmath "github.com/ethereum/go-ethereum/common/math"
	"github.com/ethereum/go-ethereum/core/types"
	"github.com/ethereum/go-ethereum/core/vm"
<<<<<<< HEAD
	"github.com/ethereum/go-ethereum/params/vars"
=======
	"github.com/ethereum/go-ethereum/crypto"
	"github.com/ethereum/go-ethereum/params"
>>>>>>> 12f0ff40
)

var emptyCodeHash = crypto.Keccak256Hash(nil)

/*
The State Transitioning Model

A state transition is a change made when a transaction is applied to the current world state
The state transitioning model does all the necessary work to work out a valid new state root.

1) Nonce handling
2) Pre pay gas
3) Create a new state object if the recipient is \0*32
4) Value transfer
== If contract creation ==
  4a) Attempt to run transaction data
  4b) If valid, use result as code for the new state object
== end ==
5) Run Script section
6) Derive new state root
*/
type StateTransition struct {
	gp         *GasPool
	msg        Message
	gas        uint64
	gasPrice   *big.Int
	gasFeeCap  *big.Int
	gasTipCap  *big.Int
	initialGas uint64
	value      *big.Int
	data       []byte
	state      vm.StateDB
	evm        *vm.EVM
}

// Message represents a message sent to a contract.
type Message interface {
	From() common.Address
	To() *common.Address

	GasPrice() *big.Int
	GasFeeCap() *big.Int
	GasTipCap() *big.Int
	Gas() uint64
	Value() *big.Int

	Nonce() uint64
	CheckNonce() bool
	Data() []byte
	AccessList() types.AccessList
}

// ExecutionResult includes all output after executing given evm
// message no matter the execution itself is successful or not.
type ExecutionResult struct {
	UsedGas    uint64 // Total used gas but include the refunded gas
	Err        error  // Any error encountered during the execution(listed in core/vm/errors.go)
	ReturnData []byte // Returned data from evm(function result or data supplied with revert opcode)
}

// Unwrap returns the internal evm error which allows us for further
// analysis outside.
func (result *ExecutionResult) Unwrap() error {
	return result.Err
}

// Failed returns the indicator whether the execution is successful or not
func (result *ExecutionResult) Failed() bool { return result.Err != nil }

// Return is a helper function to help caller distinguish between revert reason
// and function return. Return returns the data after execution if no error occurs.
func (result *ExecutionResult) Return() []byte {
	if result.Err != nil {
		return nil
	}
	return common.CopyBytes(result.ReturnData)
}

// Revert returns the concrete revert reason if the execution is aborted by `REVERT`
// opcode. Note the reason can be nil if no data supplied with revert opcode.
func (result *ExecutionResult) Revert() []byte {
	if result.Err != vm.ErrExecutionReverted {
		return nil
	}
	return common.CopyBytes(result.ReturnData)
}

// IntrinsicGas computes the 'intrinsic gas' for a message with the given data.
func IntrinsicGas(data []byte, accessList types.AccessList, isContractCreation bool, isEIP2, isEIP2028 bool) (uint64, error) {
	// Set the starting gas for the raw transaction
	var gas uint64
	if isContractCreation && isEIP2 {
		gas = vars.TxGasContractCreation
	} else {
		gas = vars.TxGas
	}
	// Bump the required gas by the amount of transactional data
	if len(data) > 0 {
		// Zero and non-zero bytes are priced differently
		var nz uint64
		for _, byt := range data {
			if byt != 0 {
				nz++
			}
		}
		// Make sure we don't exceed uint64 for all data combinations
		nonZeroGas := vars.TxDataNonZeroGasFrontier
		if isEIP2028 {
			nonZeroGas = vars.TxDataNonZeroGasEIP2028
		}
		if (math.MaxUint64-gas)/nonZeroGas < nz {
			return 0, ErrGasUintOverflow
		}
		gas += nz * nonZeroGas

		z := uint64(len(data)) - nz
		if (math.MaxUint64-gas)/vars.TxDataZeroGas < z {
			return 0, ErrGasUintOverflow
		}
		gas += z * vars.TxDataZeroGas
	}
	if accessList != nil {
		gas += uint64(len(accessList)) * vars.TxAccessListAddressGas
		gas += uint64(accessList.StorageKeys()) * vars.TxAccessListStorageKeyGas
	}
	return gas, nil
}

// NewStateTransition initialises and returns a new state transition object.
func NewStateTransition(evm *vm.EVM, msg Message, gp *GasPool) *StateTransition {
	return &StateTransition{
		gp:        gp,
		evm:       evm,
		msg:       msg,
		gasPrice:  msg.GasPrice(),
		gasFeeCap: msg.GasFeeCap(),
		gasTipCap: msg.GasTipCap(),
		value:     msg.Value(),
		data:      msg.Data(),
		state:     evm.StateDB,
	}
}

// ApplyMessage computes the new state by applying the given message
// against the old state within the environment.
//
// ApplyMessage returns the bytes returned by any EVM execution (if it took place),
// the gas used (which includes gas refunds) and an error if it failed. An error always
// indicates a core error meaning that the message would always fail for that particular
// state and would never be accepted within a block.
func ApplyMessage(evm *vm.EVM, msg Message, gp *GasPool) (*ExecutionResult, error) {
	return NewStateTransition(evm, msg, gp).TransitionDb()
}

// to returns the recipient of the message.
func (st *StateTransition) to() common.Address {
	if st.msg == nil || st.msg.To() == nil /* contract creation */ {
		return common.Address{}
	}
	return *st.msg.To()
}

func (st *StateTransition) buyGas() error {
<<<<<<< HEAD
	mgval := new(big.Int).Mul(new(big.Int).SetUint64(st.msg.Gas()), st.gasPrice)
	if !st.evm.Context.CanTransfer(st.state, st.msg.From(), mgval) {
		return ErrInsufficientFunds
=======
	mgval := new(big.Int).SetUint64(st.msg.Gas())
	mgval = mgval.Mul(mgval, st.gasPrice)
	balanceCheck := mgval
	if st.gasFeeCap != nil {
		balanceCheck = new(big.Int).SetUint64(st.msg.Gas())
		balanceCheck = balanceCheck.Mul(balanceCheck, st.gasFeeCap)
		balanceCheck.Add(balanceCheck, st.value)
	}
	if have, want := st.state.GetBalance(st.msg.From()), balanceCheck; have.Cmp(want) < 0 {
		return fmt.Errorf("%w: address %v have %v want %v", ErrInsufficientFunds, st.msg.From().Hex(), have, want)
>>>>>>> 12f0ff40
	}
	if err := st.gp.SubGas(st.msg.Gas()); err != nil {
		return err
	}
	st.gas += st.msg.Gas()

	st.initialGas = st.msg.Gas()
	st.state.SubBalance(st.msg.From(), mgval)
	return nil
}

func (st *StateTransition) preCheck() error {
	// Make sure this transaction's nonce is correct.
	if st.msg.CheckNonce() {
		stNonce := st.state.GetNonce(st.msg.From())
		if msgNonce := st.msg.Nonce(); stNonce < msgNonce {
			return fmt.Errorf("%w: address %v, tx: %d state: %d", ErrNonceTooHigh,
				st.msg.From().Hex(), msgNonce, stNonce)
		} else if stNonce > msgNonce {
			return fmt.Errorf("%w: address %v, tx: %d state: %d", ErrNonceTooLow,
				st.msg.From().Hex(), msgNonce, stNonce)
		}
	}
	// Make sure the sender is an EOA
	if codeHash := st.state.GetCodeHash(st.msg.From()); codeHash != emptyCodeHash && codeHash != (common.Hash{}) {
		return fmt.Errorf("%w: address %v, codehash: %s", ErrSenderNoEOA,
			st.msg.From().Hex(), codeHash)
	}
	// Make sure that transaction gasFeeCap is greater than the baseFee (post london)
	if st.evm.ChainConfig().IsLondon(st.evm.Context.BlockNumber) {
		// Skip the checks if gas fields are zero and baseFee was explicitly disabled (eth_call)
		if !st.evm.Config.NoBaseFee || st.gasFeeCap.BitLen() > 0 || st.gasTipCap.BitLen() > 0 {
			if l := st.gasFeeCap.BitLen(); l > 256 {
				return fmt.Errorf("%w: address %v, maxFeePerGas bit length: %d", ErrFeeCapVeryHigh,
					st.msg.From().Hex(), l)
			}
			if l := st.gasTipCap.BitLen(); l > 256 {
				return fmt.Errorf("%w: address %v, maxPriorityFeePerGas bit length: %d", ErrTipVeryHigh,
					st.msg.From().Hex(), l)
			}
			if st.gasFeeCap.Cmp(st.gasTipCap) < 0 {
				return fmt.Errorf("%w: address %v, maxPriorityFeePerGas: %s, maxFeePerGas: %s", ErrTipAboveFeeCap,
					st.msg.From().Hex(), st.gasTipCap, st.gasFeeCap)
			}
			// This will panic if baseFee is nil, but basefee presence is verified
			// as part of header validation.
			if st.gasFeeCap.Cmp(st.evm.Context.BaseFee) < 0 {
				return fmt.Errorf("%w: address %v, maxFeePerGas: %s baseFee: %s", ErrFeeCapTooLow,
					st.msg.From().Hex(), st.gasFeeCap, st.evm.Context.BaseFee)
			}
		}
	}
	return st.buyGas()
}

// TransitionDb will transition the state by applying the current message and
// returning the evm execution result with following fields.
//
// - used gas:
//      total gas used (including gas being refunded)
// - returndata:
//      the returned data from evm
// - concrete execution error:
//      various **EVM** error which aborts the execution,
//      e.g. ErrOutOfGas, ErrExecutionReverted
//
// However if any consensus issue encountered, return the error directly with
// nil evm execution result.
func (st *StateTransition) TransitionDb() (*ExecutionResult, error) {
	// First check this message satisfies all consensus rules before
	// applying the message. The rules include these clauses
	//
	// 1. the nonce of the message caller is correct
	// 2. caller has enough balance to cover transaction fee(gaslimit * gasprice)
	// 3. the amount of gas required is available in the block
	// 4. the purchased gas is enough to cover intrinsic usage
	// 5. there is no overflow when calculating intrinsic gas
	// 6. caller has enough balance to cover asset transfer for **topmost** call

	// Check clauses 1-3, buy gas if everything is correct
	if err := st.preCheck(); err != nil {
		return nil, err
	}
	msg := st.msg
	sender := vm.AccountRef(msg.From())
<<<<<<< HEAD
	eip2f := st.evm.ChainConfig().IsEnabled(st.evm.ChainConfig().GetEIP2Transition, st.evm.Context.BlockNumber)
	eip2028f := st.evm.ChainConfig().IsEnabled(st.evm.ChainConfig().GetEIP2028Transition, st.evm.Context.BlockNumber)
=======
	homestead := st.evm.ChainConfig().IsHomestead(st.evm.Context.BlockNumber)
	istanbul := st.evm.ChainConfig().IsIstanbul(st.evm.Context.BlockNumber)
	london := st.evm.ChainConfig().IsLondon(st.evm.Context.BlockNumber)
>>>>>>> 12f0ff40
	contractCreation := msg.To() == nil

	// Pay intrinsic gas
	gas, err := IntrinsicGas(st.data, st.msg.AccessList(), contractCreation, eip2f, eip2028f)
	if err != nil {
		return nil, err
	}
	if st.gas < gas {
		return nil, fmt.Errorf("%w: have %d, want %d", ErrIntrinsicGas, st.gas, gas)
	}
	st.gas -= gas

	// Check clause 6
	if msg.Value().Sign() > 0 && !st.evm.Context.CanTransfer(st.state, msg.From(), msg.Value()) {
		return nil, fmt.Errorf("%w: address %v", ErrInsufficientFundsForTransfer, msg.From().Hex())
	}

	// Set up the initial access list.
	if st.evm.ChainConfig().IsEnabled(st.evm.ChainConfig().GetEIP2929Transition, st.evm.Context.BlockNumber) {
		st.state.PrepareAccessList(msg.From(), msg.To(), st.evm.ActivePrecompiles(), msg.AccessList())
	}
	var (
		ret   []byte
		vmerr error // vm errors do not effect consensus and are therefore not assigned to err
	)
	if contractCreation {
		ret, _, st.gas, vmerr = st.evm.Create(sender, st.data, st.gas, st.value)
	} else {
		// Increment the nonce for the next transaction
		st.state.SetNonce(msg.From(), st.state.GetNonce(sender.Address())+1)
		ret, st.gas, vmerr = st.evm.Call(sender, st.to(), st.data, st.gas, st.value)
	}

	if !london {
		// Before EIP-3529: refunds were capped to gasUsed / 2
		st.refundGas(params.RefundQuotient)
	} else {
		// After EIP-3529: refunds are capped to gasUsed / 5
		st.refundGas(params.RefundQuotientEIP3529)
	}
	effectiveTip := st.gasPrice
	if london {
		effectiveTip = cmath.BigMin(st.gasTipCap, new(big.Int).Sub(st.gasFeeCap, st.evm.Context.BaseFee))
	}
	st.state.AddBalance(st.evm.Context.Coinbase, new(big.Int).Mul(new(big.Int).SetUint64(st.gasUsed()), effectiveTip))

	return &ExecutionResult{
		UsedGas:    st.gasUsed(),
		Err:        vmerr,
		ReturnData: ret,
	}, nil
}

func (st *StateTransition) refundGas(refundQuotient uint64) {
	// Apply refund counter, capped to a refund quotient
	refund := st.gasUsed() / refundQuotient
	if refund > st.state.GetRefund() {
		refund = st.state.GetRefund()
	}
	st.gas += refund

	// Return ETH for remaining gas, exchanged at the original rate.
	remaining := new(big.Int).Mul(new(big.Int).SetUint64(st.gas), st.gasPrice)
	st.state.AddBalance(st.msg.From(), remaining)

	// Also return remaining gas to the block gas counter so it is
	// available for the next transaction.
	st.gp.AddGas(st.gas)
}

// gasUsed returns the amount of gas used up by the state transition.
func (st *StateTransition) gasUsed() uint64 {
	return st.initialGas - st.gas
}<|MERGE_RESOLUTION|>--- conflicted
+++ resolved
@@ -25,12 +25,9 @@
 	cmath "github.com/ethereum/go-ethereum/common/math"
 	"github.com/ethereum/go-ethereum/core/types"
 	"github.com/ethereum/go-ethereum/core/vm"
-<<<<<<< HEAD
-	"github.com/ethereum/go-ethereum/params/vars"
-=======
 	"github.com/ethereum/go-ethereum/crypto"
 	"github.com/ethereum/go-ethereum/params"
->>>>>>> 12f0ff40
+	"github.com/ethereum/go-ethereum/params/vars"
 )
 
 var emptyCodeHash = crypto.Keccak256Hash(nil)
@@ -194,11 +191,6 @@
 }
 
 func (st *StateTransition) buyGas() error {
-<<<<<<< HEAD
-	mgval := new(big.Int).Mul(new(big.Int).SetUint64(st.msg.Gas()), st.gasPrice)
-	if !st.evm.Context.CanTransfer(st.state, st.msg.From(), mgval) {
-		return ErrInsufficientFunds
-=======
 	mgval := new(big.Int).SetUint64(st.msg.Gas())
 	mgval = mgval.Mul(mgval, st.gasPrice)
 	balanceCheck := mgval
@@ -209,7 +201,6 @@
 	}
 	if have, want := st.state.GetBalance(st.msg.From()), balanceCheck; have.Cmp(want) < 0 {
 		return fmt.Errorf("%w: address %v have %v want %v", ErrInsufficientFunds, st.msg.From().Hex(), have, want)
->>>>>>> 12f0ff40
 	}
 	if err := st.gp.SubGas(st.msg.Gas()); err != nil {
 		return err
@@ -295,14 +286,9 @@
 	}
 	msg := st.msg
 	sender := vm.AccountRef(msg.From())
-<<<<<<< HEAD
 	eip2f := st.evm.ChainConfig().IsEnabled(st.evm.ChainConfig().GetEIP2Transition, st.evm.Context.BlockNumber)
 	eip2028f := st.evm.ChainConfig().IsEnabled(st.evm.ChainConfig().GetEIP2028Transition, st.evm.Context.BlockNumber)
-=======
-	homestead := st.evm.ChainConfig().IsHomestead(st.evm.Context.BlockNumber)
-	istanbul := st.evm.ChainConfig().IsIstanbul(st.evm.Context.BlockNumber)
-	london := st.evm.ChainConfig().IsLondon(st.evm.Context.BlockNumber)
->>>>>>> 12f0ff40
+	eip3529f := st.evm.ChainConfig().IsEnabled(st.evm.ChainConfig().GetEIP3529Transition, st.evm.Context.BlockNumber)
 	contractCreation := msg.To() == nil
 
 	// Pay intrinsic gas
@@ -336,7 +322,7 @@
 		ret, st.gas, vmerr = st.evm.Call(sender, st.to(), st.data, st.gas, st.value)
 	}
 
-	if !london {
+	if !eip3529f {
 		// Before EIP-3529: refunds were capped to gasUsed / 2
 		st.refundGas(params.RefundQuotient)
 	} else {
@@ -344,7 +330,7 @@
 		st.refundGas(params.RefundQuotientEIP3529)
 	}
 	effectiveTip := st.gasPrice
-	if london {
+	if london { // TODO(iquidus): which eip is this?
 		effectiveTip = cmath.BigMin(st.gasTipCap, new(big.Int).Sub(st.gasFeeCap, st.evm.Context.BaseFee))
 	}
 	st.state.AddBalance(st.evm.Context.Coinbase, new(big.Int).Mul(new(big.Int).SetUint64(st.gasUsed()), effectiveTip))

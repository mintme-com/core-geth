--- conflicted
+++ resolved
@@ -591,15 +591,6 @@
 	stackvalue := size
 
 	scope.Contract.UseGas(gas)
-<<<<<<< HEAD
-
-	// TODO: use uint256.Int instead of converting with toBig()
-	var bigVal = big0
-	if !value.IsZero() {
-		bigVal = value.ToBig()
-	}
-=======
->>>>>>> 7f131dcb
 
 	res, addr, returnGas, suberr := interpreter.evm.Create(scope.Contract, input, gas, &value)
 	// Push item on the stack based on the returned error. If the ruleset is
@@ -644,14 +635,6 @@
 	scope.Contract.UseGas(gas)
 	// reuse size int for stackvalue
 	stackvalue := size
-<<<<<<< HEAD
-	// TODO: use uint256.Int instead of converting with toBig()
-	bigEndowment := big0
-	if !endowment.IsZero() {
-		bigEndowment = endowment.ToBig()
-	}
-=======
->>>>>>> 7f131dcb
 	res, addr, returnGas, suberr := interpreter.evm.Create2(scope.Contract, input, gas,
 		&endowment, &salt)
 	// Push item on the stack based on the returned error.
@@ -687,18 +670,8 @@
 	if interpreter.readOnly && !value.IsZero() {
 		return nil, ErrWriteProtection
 	}
-<<<<<<< HEAD
-	var bigVal = big0
-	// TODO: use uint256.Int instead of converting with toBig()
-	// By using big0 here, we save an alloc for the most common case (non-ether-transferring contract calls),
-	// but it would make more sense to extend the usage of uint256.Int
 	if !value.IsZero() {
 		gas += vars.CallStipend
-		bigVal = value.ToBig()
-=======
-	if !value.IsZero() {
-		gas += params.CallStipend
->>>>>>> 7f131dcb
 	}
 	ret, returnGas, err := interpreter.evm.Call(scope.Contract, toAddr, args, gas, &value)
 
@@ -730,16 +703,8 @@
 	// Get arguments from the memory.
 	args := scope.Memory.GetPtr(int64(inOffset.Uint64()), int64(inSize.Uint64()))
 
-<<<<<<< HEAD
-	// TODO: use uint256.Int instead of converting with toBig()
-	var bigVal = big0
 	if !value.IsZero() {
 		gas += vars.CallStipend
-		bigVal = value.ToBig()
-=======
-	if !value.IsZero() {
-		gas += params.CallStipend
->>>>>>> 7f131dcb
 	}
 
 	ret, returnGas, err := interpreter.evm.CallCode(scope.Contract, toAddr, args, gas, &value)

// Copyright 2015 The go-ethereum Authors
// This file is part of the go-ethereum library.
//
// The go-ethereum library is free software: you can redistribute it and/or modify
// it under the terms of the GNU Lesser General Public License as published by
// the Free Software Foundation, either version 3 of the License, or
// (at your option) any later version.
//
// The go-ethereum library is distributed in the hope that it will be useful,
// but WITHOUT ANY WARRANTY; without even the implied warranty of
// MERCHANTABILITY or FITNESS FOR A PARTICULAR PURPOSE. See the
// GNU Lesser General Public License for more details.
//
// You should have received a copy of the GNU Lesser General Public License
// along with the go-ethereum library. If not, see <http://www.gnu.org/licenses/>.

package vm

import (
	"math/big"

	"github.com/ethereum/go-ethereum/params/types/ctypes"
	"github.com/ethereum/go-ethereum/params/vars"
)

type (
	executionFunc func(pc *uint64, interpreter *EVMInterpreter, callContext *callCtx) ([]byte, error)
	gasFunc       func(*EVM, *Contract, *Stack, *Memory, uint64) (uint64, error) // last parameter is the requested memory size as a uint64
	// memorySizeFunc returns the required size, and whether the operation overflowed a uint64
	memorySizeFunc func(*Stack) (size uint64, overflow bool)
)

type operation struct {
	// execute is the operation function
	execute     executionFunc
	constantGas uint64
	dynamicGas  gasFunc
	// minStack tells how many stack items are required
	minStack int
	// maxStack specifies the max length the stack can have for this operation
	// to not overflow the stack.
	maxStack int

	// memorySize returns the memory size required for the operation
	memorySize memorySizeFunc

	halts   bool // indicates whether the operation should halt further execution
	jumps   bool // indicates whether the program counter should not increment
	writes  bool // determines whether this a state modifying operation
	reverts bool // determines whether the operation reverts state (implicitly halts)
	returns bool // determines whether the operations sets the return data content
}

<<<<<<< HEAD
// JumpTable contains the EVM opcodes supported at a given fork.
type JumpTable [256]*operation

// instructionSetForConfig determines an instruction set for the vm using
// the chain config params and a current block number
func instructionSetForConfig(config ctypes.ChainConfigurator, bn *big.Int) JumpTable {
	instructionSet := newBaseInstructionSet()
=======
var (
	frontierInstructionSet         = newFrontierInstructionSet()
	homesteadInstructionSet        = newHomesteadInstructionSet()
	tangerineWhistleInstructionSet = newTangerineWhistleInstructionSet()
	spuriousDragonInstructionSet   = newSpuriousDragonInstructionSet()
	byzantiumInstructionSet        = newByzantiumInstructionSet()
	constantinopleInstructionSet   = newConstantinopleInstructionSet()
	istanbulInstructionSet         = newIstanbulInstructionSet()
	yoloV2InstructionSet           = newYoloV2InstructionSet()
)

// JumpTable contains the EVM opcodes supported at a given fork.
type JumpTable [256]*operation

// newYoloV2InstructionSet creates an instructionset containing
// - "EIP-2315: Simple Subroutines"
// - "EIP-2929: Gas cost increases for state access opcodes"
func newYoloV2InstructionSet() JumpTable {
	instructionSet := newIstanbulInstructionSet()
	enable2315(&instructionSet) // Subroutines - https://eips.ethereum.org/EIPS/eip-2315
	enable2929(&instructionSet) // Access lists for trie accesses https://eips.ethereum.org/EIPS/eip-2929
	return instructionSet
}
>>>>>>> 70868b1e

	// Homestead
	if config.IsEnabled(config.GetEIP7Transition, bn) {
		instructionSet[DELEGATECALL] = &operation{
			execute:     opDelegateCall,
			dynamicGas:  gasDelegateCall,
			constantGas: vars.CallGasFrontier,
			minStack:    minStack(6, 1),
			maxStack:    maxStack(6, 1),
			memorySize:  memoryDelegateCall,
			returns:     true,
		}
	}
	// Tangerine Whistle
	if config.IsEnabled(config.GetEIP150Transition, bn) {
		instructionSet[BALANCE].constantGas = vars.BalanceGasEIP150
		instructionSet[EXTCODESIZE].constantGas = vars.ExtcodeSizeGasEIP150
		instructionSet[SLOAD].constantGas = vars.SloadGasEIP150
		instructionSet[EXTCODECOPY].constantGas = vars.ExtcodeCopyBaseEIP150
		instructionSet[CALL].constantGas = vars.CallGasEIP150
		instructionSet[CALLCODE].constantGas = vars.CallGasEIP150
		instructionSet[DELEGATECALL].constantGas = vars.CallGasEIP150
	}
	// Spurious Dragon
	if config.IsEnabled(config.GetEIP160Transition, bn) {
		instructionSet[EXP].dynamicGas = gasExpEIP158
	}
	// Byzantium
	if config.IsEnabled(config.GetEIP140Transition, bn) {
		instructionSet[REVERT] = &operation{
			execute:    opRevert,
			dynamicGas: gasRevert,
			minStack:   minStack(2, 0),
			maxStack:   maxStack(2, 0),
			memorySize: memoryRevert,
			reverts:    true,
			returns:    true,
		}
	}
	if config.IsEnabled(config.GetEIP214Transition, bn) {
		instructionSet[STATICCALL] = &operation{
			execute:     opStaticCall,
			constantGas: vars.CallGasEIP150,
			dynamicGas:  gasStaticCall,
			minStack:    minStack(6, 1),
			maxStack:    maxStack(6, 1),
			memorySize:  memoryStaticCall,
			returns:     true,
		}
	}
	if config.IsEnabled(config.GetEIP211Transition, bn) {
		instructionSet[RETURNDATASIZE] = &operation{
			execute:     opReturnDataSize,
			constantGas: GasQuickStep,
			minStack:    minStack(0, 1),
			maxStack:    maxStack(0, 1),
		}
		instructionSet[RETURNDATACOPY] = &operation{
			execute:     opReturnDataCopy,
			constantGas: GasFastestStep,
			dynamicGas:  gasReturnDataCopy,
			minStack:    minStack(3, 0),
			maxStack:    maxStack(3, 0),
			memorySize:  memoryReturnDataCopy,
		}
	}
	// Constantinople
	if config.IsEnabled(config.GetEIP145Transition, bn) {
		instructionSet[SHL] = &operation{
			execute:     opSHL,
			constantGas: GasFastestStep,
			minStack:    minStack(2, 1),
			maxStack:    maxStack(2, 1),
		}
		instructionSet[SHR] = &operation{
			execute:     opSHR,
			constantGas: GasFastestStep,
			minStack:    minStack(2, 1),
			maxStack:    maxStack(2, 1),
		}
		instructionSet[SAR] = &operation{
			execute:     opSAR,
			constantGas: GasFastestStep,
			minStack:    minStack(2, 1),
			maxStack:    maxStack(2, 1),
		}
	}
	if config.IsEnabled(config.GetEIP1014Transition, bn) {
		instructionSet[CREATE2] = &operation{
			execute:     opCreate2,
			constantGas: vars.Create2Gas,
			dynamicGas:  gasCreate2,
			minStack:    minStack(4, 1),
			maxStack:    maxStack(4, 1),
			memorySize:  memoryCreate2,
			writes:      true,
			returns:     true,
		}
	}
	if config.IsEnabled(config.GetEIP1052Transition, bn) {
		instructionSet[EXTCODEHASH] = &operation{
			execute:     opExtCodeHash,
			constantGas: vars.ExtcodeHashGasConstantinople,
			minStack:    minStack(1, 1),
			maxStack:    maxStack(1, 1),
		}
	}
	if config.IsEnabled(config.GetEIP1344Transition, bn) {
		enable1344(&instructionSet) // ChainID opcode - https://eips.ethereum.org/EIPS/eip-1344
	}
	if config.IsEnabled(config.GetEIP1884Transition, bn) {
		enable1884(&instructionSet) // Reprice reader opcodes - https://eips.ethereum.org/EIPS/eip-1884
	}
	if config.IsEnabled(config.GetECIP1080Transition, bn) {
		enableSelfBalance(&instructionSet)
	}

	if config.IsEnabled(config.GetEIP2200Transition, bn) && !config.IsEnabled(config.GetEIP2200DisableTransition, bn) {
		enable2200(&instructionSet) // Net metered SSTORE - https://eips.ethereum.org/EIPS/eip-2200
	}

	return instructionSet
}

// newBaseInstructionSet returns Frontier instructions
func newBaseInstructionSet() JumpTable {
	return JumpTable{
		STOP: {
			execute:     opStop,
			constantGas: 0,
			minStack:    minStack(0, 0),
			maxStack:    maxStack(0, 0),
			halts:       true,
		},
		ADD: {
			execute:     opAdd,
			constantGas: GasFastestStep,
			minStack:    minStack(2, 1),
			maxStack:    maxStack(2, 1),
		},
		MUL: {
			execute:     opMul,
			constantGas: GasFastStep,
			minStack:    minStack(2, 1),
			maxStack:    maxStack(2, 1),
		},
		SUB: {
			execute:     opSub,
			constantGas: GasFastestStep,
			minStack:    minStack(2, 1),
			maxStack:    maxStack(2, 1),
		},
		DIV: {
			execute:     opDiv,
			constantGas: GasFastStep,
			minStack:    minStack(2, 1),
			maxStack:    maxStack(2, 1),
		},
		SDIV: {
			execute:     opSdiv,
			constantGas: GasFastStep,
			minStack:    minStack(2, 1),
			maxStack:    maxStack(2, 1),
		},
		MOD: {
			execute:     opMod,
			constantGas: GasFastStep,
			minStack:    minStack(2, 1),
			maxStack:    maxStack(2, 1),
		},
		SMOD: {
			execute:     opSmod,
			constantGas: GasFastStep,
			minStack:    minStack(2, 1),
			maxStack:    maxStack(2, 1),
		},
		ADDMOD: {
			execute:     opAddmod,
			constantGas: GasMidStep,
			minStack:    minStack(3, 1),
			maxStack:    maxStack(3, 1),
		},
		MULMOD: {
			execute:     opMulmod,
			constantGas: GasMidStep,
			minStack:    minStack(3, 1),
			maxStack:    maxStack(3, 1),
		},
		EXP: {
			execute:    opExp,
			dynamicGas: gasExpFrontier,
			minStack:   minStack(2, 1),
			maxStack:   maxStack(2, 1),
		},
		SIGNEXTEND: {
			execute:     opSignExtend,
			constantGas: GasFastStep,
			minStack:    minStack(2, 1),
			maxStack:    maxStack(2, 1),
		},
		LT: {
			execute:     opLt,
			constantGas: GasFastestStep,
			minStack:    minStack(2, 1),
			maxStack:    maxStack(2, 1),
		},
		GT: {
			execute:     opGt,
			constantGas: GasFastestStep,
			minStack:    minStack(2, 1),
			maxStack:    maxStack(2, 1),
		},
		SLT: {
			execute:     opSlt,
			constantGas: GasFastestStep,
			minStack:    minStack(2, 1),
			maxStack:    maxStack(2, 1),
		},
		SGT: {
			execute:     opSgt,
			constantGas: GasFastestStep,
			minStack:    minStack(2, 1),
			maxStack:    maxStack(2, 1),
		},
		EQ: {
			execute:     opEq,
			constantGas: GasFastestStep,
			minStack:    minStack(2, 1),
			maxStack:    maxStack(2, 1),
		},
		ISZERO: {
			execute:     opIszero,
			constantGas: GasFastestStep,
			minStack:    minStack(1, 1),
			maxStack:    maxStack(1, 1),
		},
		AND: {
			execute:     opAnd,
			constantGas: GasFastestStep,
			minStack:    minStack(2, 1),
			maxStack:    maxStack(2, 1),
		},
		XOR: {
			execute:     opXor,
			constantGas: GasFastestStep,
			minStack:    minStack(2, 1),
			maxStack:    maxStack(2, 1),
		},
		OR: {
			execute:     opOr,
			constantGas: GasFastestStep,
			minStack:    minStack(2, 1),
			maxStack:    maxStack(2, 1),
		},
		NOT: {
			execute:     opNot,
			constantGas: GasFastestStep,
			minStack:    minStack(1, 1),
			maxStack:    maxStack(1, 1),
		},
		BYTE: {
			execute:     opByte,
			constantGas: GasFastestStep,
			minStack:    minStack(2, 1),
			maxStack:    maxStack(2, 1),
		},
		SHA3: {
			execute:     opSha3,
			constantGas: vars.Sha3Gas,
			dynamicGas:  gasSha3,
			minStack:    minStack(2, 1),
			maxStack:    maxStack(2, 1),
			memorySize:  memorySha3,
		},
		ADDRESS: {
			execute:     opAddress,
			constantGas: GasQuickStep,
			minStack:    minStack(0, 1),
			maxStack:    maxStack(0, 1),
		},
		BALANCE: {
			execute:     opBalance,
			constantGas: vars.BalanceGasFrontier,
			minStack:    minStack(1, 1),
			maxStack:    maxStack(1, 1),
		},
		ORIGIN: {
			execute:     opOrigin,
			constantGas: GasQuickStep,
			minStack:    minStack(0, 1),
			maxStack:    maxStack(0, 1),
		},
		CALLER: {
			execute:     opCaller,
			constantGas: GasQuickStep,
			minStack:    minStack(0, 1),
			maxStack:    maxStack(0, 1),
		},
		CALLVALUE: {
			execute:     opCallValue,
			constantGas: GasQuickStep,
			minStack:    minStack(0, 1),
			maxStack:    maxStack(0, 1),
		},
		CALLDATALOAD: {
			execute:     opCallDataLoad,
			constantGas: GasFastestStep,
			minStack:    minStack(1, 1),
			maxStack:    maxStack(1, 1),
		},
		CALLDATASIZE: {
			execute:     opCallDataSize,
			constantGas: GasQuickStep,
			minStack:    minStack(0, 1),
			maxStack:    maxStack(0, 1),
		},
		CALLDATACOPY: {
			execute:     opCallDataCopy,
			constantGas: GasFastestStep,
			dynamicGas:  gasCallDataCopy,
			minStack:    minStack(3, 0),
			maxStack:    maxStack(3, 0),
			memorySize:  memoryCallDataCopy,
		},
		CODESIZE: {
			execute:     opCodeSize,
			constantGas: GasQuickStep,
			minStack:    minStack(0, 1),
			maxStack:    maxStack(0, 1),
		},
		CODECOPY: {
			execute:     opCodeCopy,
			constantGas: GasFastestStep,
			dynamicGas:  gasCodeCopy,
			minStack:    minStack(3, 0),
			maxStack:    maxStack(3, 0),
			memorySize:  memoryCodeCopy,
		},
		GASPRICE: {
			execute:     opGasprice,
			constantGas: GasQuickStep,
			minStack:    minStack(0, 1),
			maxStack:    maxStack(0, 1),
		},
		EXTCODESIZE: {
			execute:     opExtCodeSize,
			constantGas: vars.ExtcodeSizeGasFrontier,
			minStack:    minStack(1, 1),
			maxStack:    maxStack(1, 1),
		},
		EXTCODECOPY: {
			execute:     opExtCodeCopy,
			constantGas: vars.ExtcodeCopyBaseFrontier,
			dynamicGas:  gasExtCodeCopy,
			minStack:    minStack(4, 0),
			maxStack:    maxStack(4, 0),
			memorySize:  memoryExtCodeCopy,
		},
		BLOCKHASH: {
			execute:     opBlockhash,
			constantGas: GasExtStep,
			minStack:    minStack(1, 1),
			maxStack:    maxStack(1, 1),
		},
		COINBASE: {
			execute:     opCoinbase,
			constantGas: GasQuickStep,
			minStack:    minStack(0, 1),
			maxStack:    maxStack(0, 1),
		},
		TIMESTAMP: {
			execute:     opTimestamp,
			constantGas: GasQuickStep,
			minStack:    minStack(0, 1),
			maxStack:    maxStack(0, 1),
		},
		NUMBER: {
			execute:     opNumber,
			constantGas: GasQuickStep,
			minStack:    minStack(0, 1),
			maxStack:    maxStack(0, 1),
		},
		DIFFICULTY: {
			execute:     opDifficulty,
			constantGas: GasQuickStep,
			minStack:    minStack(0, 1),
			maxStack:    maxStack(0, 1),
		},
		GASLIMIT: {
			execute:     opGasLimit,
			constantGas: GasQuickStep,
			minStack:    minStack(0, 1),
			maxStack:    maxStack(0, 1),
		},
		POP: {
			execute:     opPop,
			constantGas: GasQuickStep,
			minStack:    minStack(1, 0),
			maxStack:    maxStack(1, 0),
		},
		MLOAD: {
			execute:     opMload,
			constantGas: GasFastestStep,
			dynamicGas:  gasMLoad,
			minStack:    minStack(1, 1),
			maxStack:    maxStack(1, 1),
			memorySize:  memoryMLoad,
		},
		MSTORE: {
			execute:     opMstore,
			constantGas: GasFastestStep,
			dynamicGas:  gasMStore,
			minStack:    minStack(2, 0),
			maxStack:    maxStack(2, 0),
			memorySize:  memoryMStore,
		},
		MSTORE8: {
			execute:     opMstore8,
			constantGas: GasFastestStep,
			dynamicGas:  gasMStore8,
			memorySize:  memoryMStore8,
			minStack:    minStack(2, 0),
			maxStack:    maxStack(2, 0),
		},
		SLOAD: {
			execute:     opSload,
			constantGas: vars.SloadGasFrontier,
			minStack:    minStack(1, 1),
			maxStack:    maxStack(1, 1),
		},
		SSTORE: {
			execute:    opSstore,
			dynamicGas: gasSStore,
			minStack:   minStack(2, 0),
			maxStack:   maxStack(2, 0),
			writes:     true,
		},
		JUMP: {
			execute:     opJump,
			constantGas: GasMidStep,
			minStack:    minStack(1, 0),
			maxStack:    maxStack(1, 0),
			jumps:       true,
		},
		JUMPI: {
			execute:     opJumpi,
			constantGas: GasSlowStep,
			minStack:    minStack(2, 0),
			maxStack:    maxStack(2, 0),
			jumps:       true,
		},
		PC: {
			execute:     opPc,
			constantGas: GasQuickStep,
			minStack:    minStack(0, 1),
			maxStack:    maxStack(0, 1),
		},
		MSIZE: {
			execute:     opMsize,
			constantGas: GasQuickStep,
			minStack:    minStack(0, 1),
			maxStack:    maxStack(0, 1),
		},
		GAS: {
			execute:     opGas,
			constantGas: GasQuickStep,
			minStack:    minStack(0, 1),
			maxStack:    maxStack(0, 1),
		},
		JUMPDEST: {
			execute:     opJumpdest,
			constantGas: vars.JumpdestGas,
			minStack:    minStack(0, 0),
			maxStack:    maxStack(0, 0),
		},
		PUSH1: {
			execute:     opPush1,
			constantGas: GasFastestStep,
			minStack:    minStack(0, 1),
			maxStack:    maxStack(0, 1),
		},
		PUSH2: {
			execute:     makePush(2, 2),
			constantGas: GasFastestStep,
			minStack:    minStack(0, 1),
			maxStack:    maxStack(0, 1),
		},
		PUSH3: {
			execute:     makePush(3, 3),
			constantGas: GasFastestStep,
			minStack:    minStack(0, 1),
			maxStack:    maxStack(0, 1),
		},
		PUSH4: {
			execute:     makePush(4, 4),
			constantGas: GasFastestStep,
			minStack:    minStack(0, 1),
			maxStack:    maxStack(0, 1),
		},
		PUSH5: {
			execute:     makePush(5, 5),
			constantGas: GasFastestStep,
			minStack:    minStack(0, 1),
			maxStack:    maxStack(0, 1),
		},
		PUSH6: {
			execute:     makePush(6, 6),
			constantGas: GasFastestStep,
			minStack:    minStack(0, 1),
			maxStack:    maxStack(0, 1),
		},
		PUSH7: {
			execute:     makePush(7, 7),
			constantGas: GasFastestStep,
			minStack:    minStack(0, 1),
			maxStack:    maxStack(0, 1),
		},
		PUSH8: {
			execute:     makePush(8, 8),
			constantGas: GasFastestStep,
			minStack:    minStack(0, 1),
			maxStack:    maxStack(0, 1),
		},
		PUSH9: {
			execute:     makePush(9, 9),
			constantGas: GasFastestStep,
			minStack:    minStack(0, 1),
			maxStack:    maxStack(0, 1),
		},
		PUSH10: {
			execute:     makePush(10, 10),
			constantGas: GasFastestStep,
			minStack:    minStack(0, 1),
			maxStack:    maxStack(0, 1),
		},
		PUSH11: {
			execute:     makePush(11, 11),
			constantGas: GasFastestStep,
			minStack:    minStack(0, 1),
			maxStack:    maxStack(0, 1),
		},
		PUSH12: {
			execute:     makePush(12, 12),
			constantGas: GasFastestStep,
			minStack:    minStack(0, 1),
			maxStack:    maxStack(0, 1),
		},
		PUSH13: {
			execute:     makePush(13, 13),
			constantGas: GasFastestStep,
			minStack:    minStack(0, 1),
			maxStack:    maxStack(0, 1),
		},
		PUSH14: {
			execute:     makePush(14, 14),
			constantGas: GasFastestStep,
			minStack:    minStack(0, 1),
			maxStack:    maxStack(0, 1),
		},
		PUSH15: {
			execute:     makePush(15, 15),
			constantGas: GasFastestStep,
			minStack:    minStack(0, 1),
			maxStack:    maxStack(0, 1),
		},
		PUSH16: {
			execute:     makePush(16, 16),
			constantGas: GasFastestStep,
			minStack:    minStack(0, 1),
			maxStack:    maxStack(0, 1),
		},
		PUSH17: {
			execute:     makePush(17, 17),
			constantGas: GasFastestStep,
			minStack:    minStack(0, 1),
			maxStack:    maxStack(0, 1),
		},
		PUSH18: {
			execute:     makePush(18, 18),
			constantGas: GasFastestStep,
			minStack:    minStack(0, 1),
			maxStack:    maxStack(0, 1),
		},
		PUSH19: {
			execute:     makePush(19, 19),
			constantGas: GasFastestStep,
			minStack:    minStack(0, 1),
			maxStack:    maxStack(0, 1),
		},
		PUSH20: {
			execute:     makePush(20, 20),
			constantGas: GasFastestStep,
			minStack:    minStack(0, 1),
			maxStack:    maxStack(0, 1),
		},
		PUSH21: {
			execute:     makePush(21, 21),
			constantGas: GasFastestStep,
			minStack:    minStack(0, 1),
			maxStack:    maxStack(0, 1),
		},
		PUSH22: {
			execute:     makePush(22, 22),
			constantGas: GasFastestStep,
			minStack:    minStack(0, 1),
			maxStack:    maxStack(0, 1),
		},
		PUSH23: {
			execute:     makePush(23, 23),
			constantGas: GasFastestStep,
			minStack:    minStack(0, 1),
			maxStack:    maxStack(0, 1),
		},
		PUSH24: {
			execute:     makePush(24, 24),
			constantGas: GasFastestStep,
			minStack:    minStack(0, 1),
			maxStack:    maxStack(0, 1),
		},
		PUSH25: {
			execute:     makePush(25, 25),
			constantGas: GasFastestStep,
			minStack:    minStack(0, 1),
			maxStack:    maxStack(0, 1),
		},
		PUSH26: {
			execute:     makePush(26, 26),
			constantGas: GasFastestStep,
			minStack:    minStack(0, 1),
			maxStack:    maxStack(0, 1),
		},
		PUSH27: {
			execute:     makePush(27, 27),
			constantGas: GasFastestStep,
			minStack:    minStack(0, 1),
			maxStack:    maxStack(0, 1),
		},
		PUSH28: {
			execute:     makePush(28, 28),
			constantGas: GasFastestStep,
			minStack:    minStack(0, 1),
			maxStack:    maxStack(0, 1),
		},
		PUSH29: {
			execute:     makePush(29, 29),
			constantGas: GasFastestStep,
			minStack:    minStack(0, 1),
			maxStack:    maxStack(0, 1),
		},
		PUSH30: {
			execute:     makePush(30, 30),
			constantGas: GasFastestStep,
			minStack:    minStack(0, 1),
			maxStack:    maxStack(0, 1),
		},
		PUSH31: {
			execute:     makePush(31, 31),
			constantGas: GasFastestStep,
			minStack:    minStack(0, 1),
			maxStack:    maxStack(0, 1),
		},
		PUSH32: {
			execute:     makePush(32, 32),
			constantGas: GasFastestStep,
			minStack:    minStack(0, 1),
			maxStack:    maxStack(0, 1),
		},
		DUP1: {
			execute:     makeDup(1),
			constantGas: GasFastestStep,
			minStack:    minDupStack(1),
			maxStack:    maxDupStack(1),
		},
		DUP2: {
			execute:     makeDup(2),
			constantGas: GasFastestStep,
			minStack:    minDupStack(2),
			maxStack:    maxDupStack(2),
		},
		DUP3: {
			execute:     makeDup(3),
			constantGas: GasFastestStep,
			minStack:    minDupStack(3),
			maxStack:    maxDupStack(3),
		},
		DUP4: {
			execute:     makeDup(4),
			constantGas: GasFastestStep,
			minStack:    minDupStack(4),
			maxStack:    maxDupStack(4),
		},
		DUP5: {
			execute:     makeDup(5),
			constantGas: GasFastestStep,
			minStack:    minDupStack(5),
			maxStack:    maxDupStack(5),
		},
		DUP6: {
			execute:     makeDup(6),
			constantGas: GasFastestStep,
			minStack:    minDupStack(6),
			maxStack:    maxDupStack(6),
		},
		DUP7: {
			execute:     makeDup(7),
			constantGas: GasFastestStep,
			minStack:    minDupStack(7),
			maxStack:    maxDupStack(7),
		},
		DUP8: {
			execute:     makeDup(8),
			constantGas: GasFastestStep,
			minStack:    minDupStack(8),
			maxStack:    maxDupStack(8),
		},
		DUP9: {
			execute:     makeDup(9),
			constantGas: GasFastestStep,
			minStack:    minDupStack(9),
			maxStack:    maxDupStack(9),
		},
		DUP10: {
			execute:     makeDup(10),
			constantGas: GasFastestStep,
			minStack:    minDupStack(10),
			maxStack:    maxDupStack(10),
		},
		DUP11: {
			execute:     makeDup(11),
			constantGas: GasFastestStep,
			minStack:    minDupStack(11),
			maxStack:    maxDupStack(11),
		},
		DUP12: {
			execute:     makeDup(12),
			constantGas: GasFastestStep,
			minStack:    minDupStack(12),
			maxStack:    maxDupStack(12),
		},
		DUP13: {
			execute:     makeDup(13),
			constantGas: GasFastestStep,
			minStack:    minDupStack(13),
			maxStack:    maxDupStack(13),
		},
		DUP14: {
			execute:     makeDup(14),
			constantGas: GasFastestStep,
			minStack:    minDupStack(14),
			maxStack:    maxDupStack(14),
		},
		DUP15: {
			execute:     makeDup(15),
			constantGas: GasFastestStep,
			minStack:    minDupStack(15),
			maxStack:    maxDupStack(15),
		},
		DUP16: {
			execute:     makeDup(16),
			constantGas: GasFastestStep,
			minStack:    minDupStack(16),
			maxStack:    maxDupStack(16),
		},
		SWAP1: {
			execute:     makeSwap(1),
			constantGas: GasFastestStep,
			minStack:    minSwapStack(2),
			maxStack:    maxSwapStack(2),
		},
		SWAP2: {
			execute:     makeSwap(2),
			constantGas: GasFastestStep,
			minStack:    minSwapStack(3),
			maxStack:    maxSwapStack(3),
		},
		SWAP3: {
			execute:     makeSwap(3),
			constantGas: GasFastestStep,
			minStack:    minSwapStack(4),
			maxStack:    maxSwapStack(4),
		},
		SWAP4: {
			execute:     makeSwap(4),
			constantGas: GasFastestStep,
			minStack:    minSwapStack(5),
			maxStack:    maxSwapStack(5),
		},
		SWAP5: {
			execute:     makeSwap(5),
			constantGas: GasFastestStep,
			minStack:    minSwapStack(6),
			maxStack:    maxSwapStack(6),
		},
		SWAP6: {
			execute:     makeSwap(6),
			constantGas: GasFastestStep,
			minStack:    minSwapStack(7),
			maxStack:    maxSwapStack(7),
		},
		SWAP7: {
			execute:     makeSwap(7),
			constantGas: GasFastestStep,
			minStack:    minSwapStack(8),
			maxStack:    maxSwapStack(8),
		},
		SWAP8: {
			execute:     makeSwap(8),
			constantGas: GasFastestStep,
			minStack:    minSwapStack(9),
			maxStack:    maxSwapStack(9),
		},
		SWAP9: {
			execute:     makeSwap(9),
			constantGas: GasFastestStep,
			minStack:    minSwapStack(10),
			maxStack:    maxSwapStack(10),
		},
		SWAP10: {
			execute:     makeSwap(10),
			constantGas: GasFastestStep,
			minStack:    minSwapStack(11),
			maxStack:    maxSwapStack(11),
		},
		SWAP11: {
			execute:     makeSwap(11),
			constantGas: GasFastestStep,
			minStack:    minSwapStack(12),
			maxStack:    maxSwapStack(12),
		},
		SWAP12: {
			execute:     makeSwap(12),
			constantGas: GasFastestStep,
			minStack:    minSwapStack(13),
			maxStack:    maxSwapStack(13),
		},
		SWAP13: {
			execute:     makeSwap(13),
			constantGas: GasFastestStep,
			minStack:    minSwapStack(14),
			maxStack:    maxSwapStack(14),
		},
		SWAP14: {
			execute:     makeSwap(14),
			constantGas: GasFastestStep,
			minStack:    minSwapStack(15),
			maxStack:    maxSwapStack(15),
		},
		SWAP15: {
			execute:     makeSwap(15),
			constantGas: GasFastestStep,
			minStack:    minSwapStack(16),
			maxStack:    maxSwapStack(16),
		},
		SWAP16: {
			execute:     makeSwap(16),
			constantGas: GasFastestStep,
			minStack:    minSwapStack(17),
			maxStack:    maxSwapStack(17),
		},
		LOG0: {
			execute:    makeLog(0),
			dynamicGas: makeGasLog(0),
			minStack:   minStack(2, 0),
			maxStack:   maxStack(2, 0),
			memorySize: memoryLog,
			writes:     true,
		},
		LOG1: {
			execute:    makeLog(1),
			dynamicGas: makeGasLog(1),
			minStack:   minStack(3, 0),
			maxStack:   maxStack(3, 0),
			memorySize: memoryLog,
			writes:     true,
		},
		LOG2: {
			execute:    makeLog(2),
			dynamicGas: makeGasLog(2),
			minStack:   minStack(4, 0),
			maxStack:   maxStack(4, 0),
			memorySize: memoryLog,
			writes:     true,
		},
		LOG3: {
			execute:    makeLog(3),
			dynamicGas: makeGasLog(3),
			minStack:   minStack(5, 0),
			maxStack:   maxStack(5, 0),
			memorySize: memoryLog,
			writes:     true,
		},
		LOG4: {
			execute:    makeLog(4),
			dynamicGas: makeGasLog(4),
			minStack:   minStack(6, 0),
			maxStack:   maxStack(6, 0),
			memorySize: memoryLog,
			writes:     true,
		},
		CREATE: {
			execute:     opCreate,
			constantGas: vars.CreateGas,
			dynamicGas:  gasCreate,
			minStack:    minStack(3, 1),
			maxStack:    maxStack(3, 1),
			memorySize:  memoryCreate,
			writes:      true,
			returns:     true,
		},
		CALL: {
			execute:     opCall,
			constantGas: vars.CallGasFrontier,
			dynamicGas:  gasCall,
			minStack:    minStack(7, 1),
			maxStack:    maxStack(7, 1),
			memorySize:  memoryCall,
			returns:     true,
		},
		CALLCODE: {
			execute:     opCallCode,
			constantGas: vars.CallGasFrontier,
			dynamicGas:  gasCallCode,
			minStack:    minStack(7, 1),
			maxStack:    maxStack(7, 1),
			memorySize:  memoryCall,
			returns:     true,
		},
		RETURN: {
			execute:    opReturn,
			dynamicGas: gasReturn,
			minStack:   minStack(2, 0),
			maxStack:   maxStack(2, 0),
			memorySize: memoryReturn,
			halts:      true,
		},
		SELFDESTRUCT: {
			execute:    opSuicide,
			dynamicGas: gasSelfdestruct,
			minStack:   minStack(1, 0),
			maxStack:   maxStack(1, 0),
			halts:      true,
			writes:     true,
		},
	}
}<|MERGE_RESOLUTION|>--- conflicted
+++ resolved
@@ -51,7 +51,6 @@
 	returns bool // determines whether the operations sets the return data content
 }
 
-<<<<<<< HEAD
 // JumpTable contains the EVM opcodes supported at a given fork.
 type JumpTable [256]*operation
 
@@ -59,31 +58,6 @@
 // the chain config params and a current block number
 func instructionSetForConfig(config ctypes.ChainConfigurator, bn *big.Int) JumpTable {
 	instructionSet := newBaseInstructionSet()
-=======
-var (
-	frontierInstructionSet         = newFrontierInstructionSet()
-	homesteadInstructionSet        = newHomesteadInstructionSet()
-	tangerineWhistleInstructionSet = newTangerineWhistleInstructionSet()
-	spuriousDragonInstructionSet   = newSpuriousDragonInstructionSet()
-	byzantiumInstructionSet        = newByzantiumInstructionSet()
-	constantinopleInstructionSet   = newConstantinopleInstructionSet()
-	istanbulInstructionSet         = newIstanbulInstructionSet()
-	yoloV2InstructionSet           = newYoloV2InstructionSet()
-)
-
-// JumpTable contains the EVM opcodes supported at a given fork.
-type JumpTable [256]*operation
-
-// newYoloV2InstructionSet creates an instructionset containing
-// - "EIP-2315: Simple Subroutines"
-// - "EIP-2929: Gas cost increases for state access opcodes"
-func newYoloV2InstructionSet() JumpTable {
-	instructionSet := newIstanbulInstructionSet()
-	enable2315(&instructionSet) // Subroutines - https://eips.ethereum.org/EIPS/eip-2315
-	enable2929(&instructionSet) // Access lists for trie accesses https://eips.ethereum.org/EIPS/eip-2929
-	return instructionSet
-}
->>>>>>> 70868b1e
 
 	// Homestead
 	if config.IsEnabled(config.GetEIP7Transition, bn) {
@@ -205,6 +179,19 @@
 		enable2200(&instructionSet) // Net metered SSTORE - https://eips.ethereum.org/EIPS/eip-2200
 	}
 
+	// TODO(meowsbits):
+	/*
+	// newYoloV2InstructionSet creates an instructionset containing
+	// - "EIP-2315: Simple Subroutines"
+	// - "EIP-2929: Gas cost increases for state access opcodes"
+	func newYoloV2InstructionSet() JumpTable {
+		instructionSet := newIstanbulInstructionSet()
+		enable2315(&instructionSet) // Subroutines - https://eips.ethereum.org/EIPS/eip-2315
+		enable2929(&instructionSet) // Access lists for trie accesses https://eips.ethereum.org/EIPS/eip-2929
+		return instructionSet
+	}
+	 */
+
 	return instructionSet
 }
 

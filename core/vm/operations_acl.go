// Copyright 2020 The go-ethereum Authors
// This file is part of the go-ethereum library.
//
// The go-ethereum library is free software: you can redistribute it and/or modify
// it under the terms of the GNU Lesser General Public License as published by
// the Free Software Foundation, either version 3 of the License, or
// (at your option) any later version.
//
// The go-ethereum library is distributed in the hope that it will be useful,
// but WITHOUT ANY WARRANTY; without even the implied warranty of
// MERCHANTABILITY or FITNESS FOR A PARTICULAR PURPOSE. See the
// GNU Lesser General Public License for more details.
//
// You should have received a copy of the GNU Lesser General Public License
// along with the go-ethereum library. If not, see <http://www.gnu.org/licenses/>.

package vm

import (
	"errors"

	"github.com/ethereum/go-ethereum/common"
	"github.com/ethereum/go-ethereum/common/math"
	"github.com/ethereum/go-ethereum/params/vars"
)

func makeGasSStoreFunc(clearingRefund uint64) gasFunc {
	return func(evm *EVM, contract *Contract, stack *Stack, mem *Memory, memorySize uint64) (uint64, error) {
		// If we fail the minimum gas availability invariant, fail (0)
		if contract.Gas <= vars.SstoreSentryGasEIP2200 {
			return 0, errors.New("not enough gas for reentrancy sentry")
		}
		// Gas sentry honoured, do the actual gas calculation based on the stored value
		var (
			y, x    = stack.Back(1), stack.peek()
			slot    = common.Hash(x.Bytes32())
			current = evm.StateDB.GetState(contract.Address(), slot)
			cost    = uint64(0)
		)
		// Check slot presence in the access list
		if addrPresent, slotPresent := evm.StateDB.SlotInAccessList(contract.Address(), slot); !slotPresent {
			cost = vars.ColdSloadCostEIP2929
			// If the caller cannot afford the cost, this change will be rolled back
			evm.StateDB.AddSlotToAccessList(contract.Address(), slot)
			if !addrPresent {
				// Once we're done with YOLOv2 and schedule this for mainnet, might
				// be good to remove this panic here, which is just really a
				// canary to have during testing
				panic("impossible case: address was not present in access list during sstore op")
			}
		}
		value := common.Hash(y.Bytes32())

		if current == value { // noop (1)
			// EIP 2200 original clause:
			//		return params.SloadGasEIP2200, nil
			return cost + vars.WarmStorageReadCostEIP2929, nil // SLOAD_GAS
		}
		original := evm.StateDB.GetCommittedState(contract.Address(), x.Bytes32())
		if original == current {
			if original == (common.Hash{}) { // create slot (2.1.1)
				return cost + vars.SstoreSetGasEIP2200, nil
			}
			if value == (common.Hash{}) { // delete slot (2.1.2b)
				evm.StateDB.AddRefund(clearingRefund)
			}
			// EIP-2200 original clause:
			//		return vars.SstoreResetGasEIP2200, nil // write existing slot (2.1.2)
			return cost + (vars.SstoreResetGasEIP2200 - vars.ColdSloadCostEIP2929), nil // write existing slot (2.1.2)
		}
		if original != (common.Hash{}) {
			if current == (common.Hash{}) { // recreate slot (2.2.1.1)
				evm.StateDB.SubRefund(clearingRefund)
			} else if value == (common.Hash{}) { // delete slot (2.2.1.2)
				evm.StateDB.AddRefund(clearingRefund)
			}
		}
		if original == value {
			if original == (common.Hash{}) { // reset to original inexistent slot (2.2.2.1)
				// EIP 2200 Original clause:
				// evm.StateDB.AddRefund(vars.SstoreSetGasEIP2200 - params.SloadGasEIP2200)
				evm.StateDB.AddRefund(vars.SstoreSetGasEIP2200 - vars.WarmStorageReadCostEIP2929)
			} else { // reset to original existing slot (2.2.2.2)
				// EIP 2200 Original clause:
				//	evm.StateDB.AddRefund(vars.SstoreResetGasEIP2200 - params.SloadGasEIP2200)
				// - SSTORE_RESET_GAS redefined as (5000 - COLD_SLOAD_COST)
				// - SLOAD_GAS redefined as WARM_STORAGE_READ_COST
				// Final: (5000 - COLD_SLOAD_COST) - WARM_STORAGE_READ_COST
				evm.StateDB.AddRefund((vars.SstoreResetGasEIP2200 - vars.ColdSloadCostEIP2929) - vars.WarmStorageReadCostEIP2929)
			}
		}
		// EIP-2200 original clause:
		// return params.SloadGasEIP2200, nil // dirty update (2.2)
		return cost + vars.WarmStorageReadCostEIP2929, nil // dirty update (2.2)
	}
}

// gasSLoadEIP2929 calculates dynamic gas for SLOAD according to EIP-2929
// For SLOAD, if the (address, storage_key) pair (where address is the address of the contract
// whose storage is being read) is not yet in accessed_storage_keys,
// charge 2100 gas and add the pair to accessed_storage_keys.
// If the pair is already in accessed_storage_keys, charge 100 gas.
func gasSLoadEIP2929(evm *EVM, contract *Contract, stack *Stack, mem *Memory, memorySize uint64) (uint64, error) {
	loc := stack.peek()
	slot := common.Hash(loc.Bytes32())
	// Check slot presence in the access list
	if _, slotPresent := evm.StateDB.SlotInAccessList(contract.Address(), slot); !slotPresent {
		// If the caller cannot afford the cost, this change will be rolled back
		// If he does afford it, we can skip checking the same thing later on, during execution
		evm.StateDB.AddSlotToAccessList(contract.Address(), slot)
		return vars.ColdSloadCostEIP2929, nil
	}
	return vars.WarmStorageReadCostEIP2929, nil
}

// gasExtCodeCopyEIP2929 implements extcodecopy according to EIP-2929
// EIP spec:
// > If the target is not in accessed_addresses,
// > charge COLD_ACCOUNT_ACCESS_COST gas, and add the address to accessed_addresses.
// > Otherwise, charge WARM_STORAGE_READ_COST gas.
func gasExtCodeCopyEIP2929(evm *EVM, contract *Contract, stack *Stack, mem *Memory, memorySize uint64) (uint64, error) {
	// memory expansion first (dynamic part of pre-2929 implementation)
	gas, err := gasExtCodeCopy(evm, contract, stack, mem, memorySize)
	if err != nil {
		return 0, err
	}
	addr := common.Address(stack.peek().Bytes20())
	// Check slot presence in the access list
	if !evm.StateDB.AddressInAccessList(addr) {
		evm.StateDB.AddAddressToAccessList(addr)
		var overflow bool
		// We charge (cold-warm), since 'warm' is already charged as constantGas
		if gas, overflow = math.SafeAdd(gas, vars.ColdAccountAccessCostEIP2929-vars.WarmStorageReadCostEIP2929); overflow {
			return 0, ErrGasUintOverflow
		}
		return gas, nil
	}
	return gas, nil
}

// gasEip2929AccountCheck checks whether the first stack item (as address) is present in the access list.
// If it is, this method returns '0', otherwise 'cold-warm' gas, presuming that the opcode using it
// is also using 'warm' as constant factor.
// This method is used by:
// - extcodehash,
// - extcodesize,
// - (ext) balance
func gasEip2929AccountCheck(evm *EVM, contract *Contract, stack *Stack, mem *Memory, memorySize uint64) (uint64, error) {
	addr := common.Address(stack.peek().Bytes20())
	// Check slot presence in the access list
	if !evm.StateDB.AddressInAccessList(addr) {
		// If the caller cannot afford the cost, this change will be rolled back
		evm.StateDB.AddAddressToAccessList(addr)
		// The warm storage read cost is already charged as constantGas
		return vars.ColdAccountAccessCostEIP2929 - vars.WarmStorageReadCostEIP2929, nil
	}
	return 0, nil
}

func makeCallVariantGasCallEIP2929(oldCalculator gasFunc) gasFunc {
	return func(evm *EVM, contract *Contract, stack *Stack, mem *Memory, memorySize uint64) (uint64, error) {
		addr := common.Address(stack.Back(1).Bytes20())
		// Check slot presence in the access list
		warmAccess := evm.StateDB.AddressInAccessList(addr)
		// The WarmStorageReadCostEIP2929 (100) is already deducted in the form of a constant cost, so
		// the cost to charge for cold access, if any, is Cold - Warm
		coldCost := vars.ColdAccountAccessCostEIP2929 - vars.WarmStorageReadCostEIP2929
		if !warmAccess {
			evm.StateDB.AddAddressToAccessList(addr)
			// Charge the remaining difference here already, to correctly calculate available
			// gas for call
			if !contract.UseGas(coldCost) {
				return 0, ErrOutOfGas
			}
		}
		// Now call the old calculator, which takes into account
		// - create new account
		// - transfer value
		// - memory expansion
		// - 63/64ths rule
		gas, err := oldCalculator(evm, contract, stack, mem, memorySize)
		if warmAccess || err != nil {
			return gas, err
		}
		// In case of a cold access, we temporarily add the cold charge back, and also
		// add it to the returned gas. By adding it to the return, it will be charged
		// outside of this function, as part of the dynamic gas, and that will make it
		// also become correctly reported to tracers.
		contract.Gas += coldCost
		return gas + coldCost, nil
	}
}

var (
	gasCallEIP2929         = makeCallVariantGasCallEIP2929(gasCall)
	gasDelegateCallEIP2929 = makeCallVariantGasCallEIP2929(gasDelegateCall)
	gasStaticCallEIP2929   = makeCallVariantGasCallEIP2929(gasStaticCall)
	gasCallCodeEIP2929     = makeCallVariantGasCallEIP2929(gasCallCode)
	gasSelfdestructEIP2929 = makeSelfdestructGasFn(true)
	// gasSelfdestructEIP3529 implements the changes in EIP-2539 (no refunds)
	gasSelfdestructEIP3529 = makeSelfdestructGasFn(false)

	// gasSStoreEIP2929 implements gas cost for SSTORE according to EIP-2929
	//
	// When calling SSTORE, check if the (address, storage_key) pair is in accessed_storage_keys.
	// If it is not, charge an additional COLD_SLOAD_COST gas, and add the pair to accessed_storage_keys.
	// Additionally, modify the parameters defined in EIP 2200 as follows:
	//
	// Parameter 	Old value 	New value
	// SLOAD_GAS 	800 	= WARM_STORAGE_READ_COST
	// SSTORE_RESET_GAS 	5000 	5000 - COLD_SLOAD_COST
	//
	//The other parameters defined in EIP 2200 are unchanged.
	// see gasSStoreEIP2200(...) in core/vm/gas_table.go for more info about how EIP 2200 is specified
	gasSStoreEIP2929 = makeGasSStoreFunc(vars.SstoreClearsScheduleRefundEIP2200)

	// gasSStoreEIP2539 implements gas cost for SSTORE according to EIP-2539
	// Replace `SSTORE_CLEARS_SCHEDULE` with `SSTORE_RESET_GAS + ACCESS_LIST_STORAGE_KEY_COST` (4,800)
	gasSStoreEIP3529 = makeGasSStoreFunc(vars.SstoreClearsScheduleRefundEIP3529)
)

// makeSelfdestructGasFn can create the selfdestruct dynamic gas function for EIP-2929 and EIP-2539
func makeSelfdestructGasFn(refundsEnabled bool) gasFunc { // TODO(iquidus): gasSelfdestructEIP2929 ?
	gasFunc := func(evm *EVM, contract *Contract, stack *Stack, mem *Memory, memorySize uint64) (uint64, error) {
		var (
			gas     uint64
			address = common.Address(stack.peek().Bytes20())
		)
		if !evm.StateDB.AddressInAccessList(address) {
			// If the caller cannot afford the cost, this change will be rolled back
			evm.StateDB.AddAddressToAccessList(address)
			gas = vars.ColdAccountAccessCostEIP2929
		}
		// if empty and transfers value
		if evm.StateDB.Empty(address) && evm.StateDB.GetBalance(contract.Address()).Sign() != 0 {
			gas += vars.CreateBySelfdestructGas
		}
<<<<<<< HEAD
		if refundsEnabled && !evm.StateDB.HasSuicided(contract.Address()) {
			evm.StateDB.AddRefund(vars.SelfdestructRefundGas)
=======
		if refundsEnabled && !evm.StateDB.HasSelfDestructed(contract.Address()) {
			evm.StateDB.AddRefund(params.SelfdestructRefundGas)
>>>>>>> a7e358d0
		}
		return gas, nil
	}
	return gasFunc
}<|MERGE_RESOLUTION|>--- conflicted
+++ resolved
@@ -235,13 +235,8 @@
 		if evm.StateDB.Empty(address) && evm.StateDB.GetBalance(contract.Address()).Sign() != 0 {
 			gas += vars.CreateBySelfdestructGas
 		}
-<<<<<<< HEAD
-		if refundsEnabled && !evm.StateDB.HasSuicided(contract.Address()) {
+		if refundsEnabled && !evm.StateDB.HasSelfDestructed(contract.Address()) {
 			evm.StateDB.AddRefund(vars.SelfdestructRefundGas)
-=======
-		if refundsEnabled && !evm.StateDB.HasSelfDestructed(contract.Address()) {
-			evm.StateDB.AddRefund(params.SelfdestructRefundGas)
->>>>>>> a7e358d0
 		}
 		return gas, nil
 	}

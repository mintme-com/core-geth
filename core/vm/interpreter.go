// Copyright 2014 The go-ethereum Authors
// This file is part of the go-ethereum library.
//
// The go-ethereum library is free software: you can redistribute it and/or modify
// it under the terms of the GNU Lesser General Public License as published by
// the Free Software Foundation, either version 3 of the License, or
// (at your option) any later version.
//
// The go-ethereum library is distributed in the hope that it will be useful,
// but WITHOUT ANY WARRANTY; without even the implied warranty of
// MERCHANTABILITY or FITNESS FOR A PARTICULAR PURPOSE. See the
// GNU Lesser General Public License for more details.
//
// You should have received a copy of the GNU Lesser General Public License
// along with the go-ethereum library. If not, see <http://www.gnu.org/licenses/>.

package vm

import (
	"hash"

	"github.com/ethereum/go-ethereum/common"
	"github.com/ethereum/go-ethereum/common/math"
	"github.com/ethereum/go-ethereum/log"
)

// Config are the configuration options for the Interpreter
type Config struct {
	Debug                   bool      // Enables debugging
	Tracer                  EVMLogger // Opcode logger
	NoBaseFee               bool      // Forces the EIP-1559 baseFee to 0 (needed for 0 price calls)
	EnablePreimageRecording bool      // Enables recording of SHA3/keccak preimages

	JumpTable *JumpTable // EVM instruction table, automatically populated if unset

	EWASMInterpreter string // External EWASM interpreter options
	EVMInterpreter   string // External EVM interpreter options

	ExtraEips []int // Additional EIPS that are to be enabled
}

// Interpreter is used to run Ethereum based contracts and will utilise the
// passed environment to query external sources for state information.
// The Interpreter will run the byte code VM based on the passed
// configuration.
type Interpreter interface {
	// Run loops and evaluates the contract's code with the given input data and returns
	// the return byte-slice and an error if one occurred.
	Run(contract *Contract, input []byte, static bool) ([]byte, error)
	// CanRun tells if the contract, passed as an argument, can be
	// run by the current interpreter. This is meant so that the
	// caller can do something like:
	//
	// ```golang
	// for _, interpreter := range interpreters {
	//   if interpreter.CanRun(contract.code) {
	//     interpreter.Run(contract.code, input)
	//   }
	// }
	// ```
	CanRun([]byte) bool
}

// ScopeContext contains the things that are per-call, such as stack and memory,
// but not transients like pc and gas
type ScopeContext struct {
	Memory   *Memory
	Stack    *Stack
	Contract *Contract
}

// keccakState wraps sha3.state. In addition to the usual hash methods, it also supports
// Read to get a variable amount of data from the hash state. Read is faster than Sum
// because it doesn't copy the internal state, but also modifies the internal state.
type keccakState interface {
	hash.Hash
	Read([]byte) (int, error)
}

// EVMInterpreter represents an EVM interpreter
type EVMInterpreter struct {
	evm *EVM
	cfg Config

	hasher    keccakState // Keccak256 hasher instance shared across opcodes
	hasherBuf common.Hash // Keccak256 hasher result array shared aross opcodes

	readOnly   bool   // Whether to throw on stateful modifications
	returnData []byte // Last CALL's return data for subsequent reuse
}

// NewEVMInterpreter returns a new instance of the Interpreter.
func NewEVMInterpreter(evm *EVM, cfg Config) *EVMInterpreter {
<<<<<<< HEAD
	// We use the STOP instruction to see whether
	// the jump table was initialised. If it was not
	// we'll set the default jump table.
	if cfg.JumpTable[STOP] == nil {
		var jt = instructionSetForConfig(evm.chainConfig, evm.Context.BlockNumber)

=======
	// If jump table was not initialised we set the default one.
	if cfg.JumpTable == nil {
		switch {
		case evm.chainRules.IsLondon:
			cfg.JumpTable = &londonInstructionSet
		case evm.chainRules.IsBerlin:
			cfg.JumpTable = &berlinInstructionSet
		case evm.chainRules.IsIstanbul:
			cfg.JumpTable = &istanbulInstructionSet
		case evm.chainRules.IsConstantinople:
			cfg.JumpTable = &constantinopleInstructionSet
		case evm.chainRules.IsByzantium:
			cfg.JumpTable = &byzantiumInstructionSet
		case evm.chainRules.IsEIP158:
			cfg.JumpTable = &spuriousDragonInstructionSet
		case evm.chainRules.IsEIP150:
			cfg.JumpTable = &tangerineWhistleInstructionSet
		case evm.chainRules.IsHomestead:
			cfg.JumpTable = &homesteadInstructionSet
		default:
			cfg.JumpTable = &frontierInstructionSet
		}
>>>>>>> 8be800ff
		for i, eip := range cfg.ExtraEips {
			copy := *cfg.JumpTable
			if err := EnableEIP(eip, &copy); err != nil {
				// Disable it, so caller can check if it's activated or not
				cfg.ExtraEips = append(cfg.ExtraEips[:i], cfg.ExtraEips[i+1:]...)
				log.Error("EIP activation failed", "eip", eip, "error", err)
			}
			cfg.JumpTable = &copy
		}
	}

	return &EVMInterpreter{
		evm: evm,
		cfg: cfg,
	}
}

// Run loops and evaluates the contract's code with the given input data and returns
// the return byte-slice and an error if one occurred.
//
// It's important to note that any errors returned by the interpreter should be
// considered a revert-and-consume-all-gas operation except for
// ErrExecutionReverted which means revert-and-keep-gas-left.
func (in *EVMInterpreter) Run(contract *Contract, input []byte, readOnly bool) (ret []byte, err error) {

	// Increment the call depth which is restricted to 1024
	in.evm.depth++
	defer func() { in.evm.depth-- }()

	// Make sure the readOnly is only set if we aren't in readOnly yet.
	// This also makes sure that the readOnly flag isn't removed for child calls.
	if readOnly && !in.readOnly {
		in.readOnly = true
		defer func() { in.readOnly = false }()
	}

	// Reset the previous call's return data. It's unimportant to preserve the old buffer
	// as every returning call will return new data anyway.
	in.returnData = nil

	// Don't bother with the execution if there's no code.
	if len(contract.Code) == 0 {
		return nil, nil
	}

	var (
		op          OpCode        // current opcode
		mem         = NewMemory() // bound memory
		stack       = newstack()  // local stack
		callContext = &ScopeContext{
			Memory:   mem,
			Stack:    stack,
			Contract: contract,
		}
		// For optimisation reason we're using uint64 as the program counter.
		// It's theoretically possible to go above 2^64. The YP defines the PC
		// to be uint256. Practically much less so feasible.
		pc   = uint64(0) // program counter
		cost uint64
		// copies used by tracer
		pcCopy  uint64 // needed for the deferred EVMLogger
		gasCopy uint64 // for EVMLogger to log gas remaining before execution
		logged  bool   // deferred EVMLogger should ignore already logged steps
		res     []byte // result of the opcode execution function
	)
	// Don't move this deferrred function, it's placed before the capturestate-deferred method,
	// so that it get's executed _after_: the capturestate needs the stacks before
	// they are returned to the pools
	defer func() {
		returnStack(stack)
	}()
	contract.Input = input

	if in.cfg.Debug {
		defer func() {
			if err != nil {
				if !logged {
					in.cfg.Tracer.CaptureState(pcCopy, op, gasCopy, cost, callContext, in.returnData, in.evm.depth, err)
				} else {
					in.cfg.Tracer.CaptureFault(pcCopy, op, gasCopy, cost, callContext, in.evm.depth, err)
				}
			}
		}()
	}
	// The Interpreter main run loop (contextual). This loop runs until either an
	// explicit STOP, RETURN or SELFDESTRUCT is executed, an error occurred during
	// the execution of one of the operations or until the done flag is set by the
	// parent context.
	for {
		if in.cfg.Debug {
			// Capture pre-execution values for tracing.
			logged, pcCopy, gasCopy = false, pc, contract.Gas
		}
<<<<<<< HEAD

		// Clean up the CallGasTemp on every iteration, as you never know how it might be used in the future, causing false positives
		in.evm.CallGasTemp = 0

=======
>>>>>>> 8be800ff
		// Get the operation from the jump table and validate the stack to ensure there are
		// enough stack items available to perform the operation.
		op = contract.GetOp(pc)
		operation := in.cfg.JumpTable[op]
		cost = operation.constantGas // For tracing
		// Validate stack
		if sLen := stack.len(); sLen < operation.minStack {
			return nil, &ErrStackUnderflow{stackLen: sLen, required: operation.minStack}
		} else if sLen > operation.maxStack {
			return nil, &ErrStackOverflow{stackLen: sLen, limit: operation.maxStack}
		}
<<<<<<< HEAD
		// If the operation is valid, enforce write restrictions
		if in.readOnly && in.evm.ChainConfig().IsEnabled(in.evm.chainConfig.GetEIP214Transition, in.evm.Context.BlockNumber) {
			// If the interpreter is operating in readonly mode, make sure no
			// state-modifying operation is performed. The 3rd stack item
			// for a call operation is the value. Transferring value from one
			// account to the others means the state is modified and should also
			// return with an error.
			if operation.writes || (op == CALL && stack.Back(2).Sign() != 0) {
				return nil, ErrWriteProtection
			}
		}
		// Static portion of gas
		cost = operation.constantGas // For tracing
		if !contract.UseGas(operation.constantGas) {
			return nil, ErrOutOfGas
		}

		var memorySize uint64
		// calculate the new memory size and expand the memory to fit
		// the operation
		// Memory check needs to be done prior to evaluating the dynamic gas portion,
		// to detect calculation overflows
		if operation.memorySize != nil {
			memSize, overflow := operation.memorySize(stack)
			if overflow {
				return nil, ErrGasUintOverflow
			}
			// memory is expanded in words of 32 bytes. Gas
			// is also calculated in words.
			if memorySize, overflow = math.SafeMul(toWordSize(memSize), 32); overflow {
				return nil, ErrGasUintOverflow
			}
		}

		// Dynamic portion of gas
		// consume the gas and return an error if not enough gas is available.
		// cost is explicitly set so that the capture state defer method can get the proper cost
=======
		if !contract.UseGas(cost) {
			return nil, ErrOutOfGas
		}
>>>>>>> 8be800ff
		if operation.dynamicGas != nil {
			// All ops with a dynamic memory usage also has a dynamic gas cost.
			var memorySize uint64
			// calculate the new memory size and expand the memory to fit
			// the operation
			// Memory check needs to be done prior to evaluating the dynamic gas portion,
			// to detect calculation overflows
			if operation.memorySize != nil {
				memSize, overflow := operation.memorySize(stack)
				if overflow {
					return nil, ErrGasUintOverflow
				}
				// memory is expanded in words of 32 bytes. Gas
				// is also calculated in words.
				if memorySize, overflow = math.SafeMul(toWordSize(memSize), 32); overflow {
					return nil, ErrGasUintOverflow
				}
			}
			// Consume the gas and return an error if not enough gas is available.
			// cost is explicitly set so that the capture state defer method can get the proper cost
			var dynamicCost uint64
			dynamicCost, err = operation.dynamicGas(in.evm, contract, stack, mem, memorySize)
			cost += dynamicCost // for tracing
			if err != nil || !contract.UseGas(dynamicCost) {
				return nil, ErrOutOfGas
			}
			if memorySize > 0 {
				mem.Resize(memorySize)
			}
		}
		if in.cfg.Debug {
			in.cfg.Tracer.CaptureState(pc, op, gasCopy, cost, callContext, in.returnData, in.evm.depth, err)
			logged = true
		}
		// execute the operation
		res, err = operation.execute(&pc, in, callContext)
		if err != nil {
			break
		}
		pc++
	}

	if err == errStopToken {
		err = nil // clear stop token error
	}
<<<<<<< HEAD
	return nil, nil
}

// CanRun tells if the contract, passed as an argument, can be
// run by the current interpreter.
func (in *EVMInterpreter) CanRun(code []byte) bool {
	return true
=======

	return res, err
>>>>>>> 8be800ff
}<|MERGE_RESOLUTION|>--- conflicted
+++ resolved
@@ -91,37 +91,13 @@
 
 // NewEVMInterpreter returns a new instance of the Interpreter.
 func NewEVMInterpreter(evm *EVM, cfg Config) *EVMInterpreter {
-<<<<<<< HEAD
 	// We use the STOP instruction to see whether
 	// the jump table was initialised. If it was not
 	// we'll set the default jump table.
 	if cfg.JumpTable[STOP] == nil {
 		var jt = instructionSetForConfig(evm.chainConfig, evm.Context.BlockNumber)
-
-=======
-	// If jump table was not initialised we set the default one.
-	if cfg.JumpTable == nil {
-		switch {
-		case evm.chainRules.IsLondon:
-			cfg.JumpTable = &londonInstructionSet
-		case evm.chainRules.IsBerlin:
-			cfg.JumpTable = &berlinInstructionSet
-		case evm.chainRules.IsIstanbul:
-			cfg.JumpTable = &istanbulInstructionSet
-		case evm.chainRules.IsConstantinople:
-			cfg.JumpTable = &constantinopleInstructionSet
-		case evm.chainRules.IsByzantium:
-			cfg.JumpTable = &byzantiumInstructionSet
-		case evm.chainRules.IsEIP158:
-			cfg.JumpTable = &spuriousDragonInstructionSet
-		case evm.chainRules.IsEIP150:
-			cfg.JumpTable = &tangerineWhistleInstructionSet
-		case evm.chainRules.IsHomestead:
-			cfg.JumpTable = &homesteadInstructionSet
-		default:
-			cfg.JumpTable = &frontierInstructionSet
-		}
->>>>>>> 8be800ff
+		cfg.JumpTable = &jt
+
 		for i, eip := range cfg.ExtraEips {
 			copy := *cfg.JumpTable
 			if err := EnableEIP(eip, &copy); err != nil {
@@ -199,9 +175,9 @@
 		defer func() {
 			if err != nil {
 				if !logged {
-					in.cfg.Tracer.CaptureState(pcCopy, op, gasCopy, cost, callContext, in.returnData, in.evm.depth, err)
+					in.cfg.Tracer.CaptureState(in.evm, pcCopy, op, gasCopy, cost, callContext, in.returnData, in.evm.depth, err)
 				} else {
-					in.cfg.Tracer.CaptureFault(pcCopy, op, gasCopy, cost, callContext, in.evm.depth, err)
+					in.cfg.Tracer.CaptureFault(in.evm, pcCopy, op, gasCopy, cost, callContext, in.evm.depth, err)
 				}
 			}
 		}()
@@ -215,13 +191,10 @@
 			// Capture pre-execution values for tracing.
 			logged, pcCopy, gasCopy = false, pc, contract.Gas
 		}
-<<<<<<< HEAD
 
 		// Clean up the CallGasTemp on every iteration, as you never know how it might be used in the future, causing false positives
 		in.evm.CallGasTemp = 0
 
-=======
->>>>>>> 8be800ff
 		// Get the operation from the jump table and validate the stack to ensure there are
 		// enough stack items available to perform the operation.
 		op = contract.GetOp(pc)
@@ -233,7 +206,6 @@
 		} else if sLen > operation.maxStack {
 			return nil, &ErrStackOverflow{stackLen: sLen, limit: operation.maxStack}
 		}
-<<<<<<< HEAD
 		// If the operation is valid, enforce write restrictions
 		if in.readOnly && in.evm.ChainConfig().IsEnabled(in.evm.chainConfig.GetEIP214Transition, in.evm.Context.BlockNumber) {
 			// If the interpreter is operating in readonly mode, make sure no
@@ -246,36 +218,9 @@
 			}
 		}
 		// Static portion of gas
-		cost = operation.constantGas // For tracing
-		if !contract.UseGas(operation.constantGas) {
-			return nil, ErrOutOfGas
-		}
-
-		var memorySize uint64
-		// calculate the new memory size and expand the memory to fit
-		// the operation
-		// Memory check needs to be done prior to evaluating the dynamic gas portion,
-		// to detect calculation overflows
-		if operation.memorySize != nil {
-			memSize, overflow := operation.memorySize(stack)
-			if overflow {
-				return nil, ErrGasUintOverflow
-			}
-			// memory is expanded in words of 32 bytes. Gas
-			// is also calculated in words.
-			if memorySize, overflow = math.SafeMul(toWordSize(memSize), 32); overflow {
-				return nil, ErrGasUintOverflow
-			}
-		}
-
-		// Dynamic portion of gas
-		// consume the gas and return an error if not enough gas is available.
-		// cost is explicitly set so that the capture state defer method can get the proper cost
-=======
 		if !contract.UseGas(cost) {
 			return nil, ErrOutOfGas
 		}
->>>>>>> 8be800ff
 		if operation.dynamicGas != nil {
 			// All ops with a dynamic memory usage also has a dynamic gas cost.
 			var memorySize uint64
@@ -294,7 +239,9 @@
 					return nil, ErrGasUintOverflow
 				}
 			}
-			// Consume the gas and return an error if not enough gas is available.
+
+			// Dynamic portion of gas
+			// consume the gas and return an error if not enough gas is available.
 			// cost is explicitly set so that the capture state defer method can get the proper cost
 			var dynamicCost uint64
 			dynamicCost, err = operation.dynamicGas(in.evm, contract, stack, mem, memorySize)
@@ -321,16 +268,12 @@
 	if err == errStopToken {
 		err = nil // clear stop token error
 	}
-<<<<<<< HEAD
-	return nil, nil
+
+	return res, err
 }
 
 // CanRun tells if the contract, passed as an argument, can be
 // run by the current interpreter.
 func (in *EVMInterpreter) CanRun(code []byte) bool {
 	return true
-=======
-
-	return res, err
->>>>>>> 8be800ff
 }
// Copyright 2015 The go-ethereum Authors
// This file is part of the go-ethereum library.
//
// The go-ethereum library is free software: you can redistribute it and/or modify
// it under the terms of the GNU Lesser General Public License as published by
// the Free Software Foundation, either version 3 of the License, or
// (at your option) any later version.
//
// The go-ethereum library is distributed in the hope that it will be useful,
// but WITHOUT ANY WARRANTY; without even the implied warranty of
// MERCHANTABILITY or FITNESS FOR A PARTICULAR PURPOSE. See the
// GNU Lesser General Public License for more details.
//
// You should have received a copy of the GNU Lesser General Public License
// along with the go-ethereum library. If not, see <http://www.gnu.org/licenses/>.

package runtime

import (
	"fmt"
	"math/big"
	"os"
	"strings"
	"testing"
	"time"

	"github.com/ethereum/go-ethereum/accounts/abi"
	"github.com/ethereum/go-ethereum/common"
	"github.com/ethereum/go-ethereum/consensus"
	"github.com/ethereum/go-ethereum/core"
	"github.com/ethereum/go-ethereum/core/asm"
	"github.com/ethereum/go-ethereum/core/rawdb"
	"github.com/ethereum/go-ethereum/core/state"
	"github.com/ethereum/go-ethereum/core/types"
	"github.com/ethereum/go-ethereum/core/vm"
	"github.com/ethereum/go-ethereum/eth/tracers"
<<<<<<< HEAD
	"github.com/ethereum/go-ethereum/params/types/goethereum"
=======
	"github.com/ethereum/go-ethereum/eth/tracers/logger"
	"github.com/ethereum/go-ethereum/params"

	// force-load js tracers to trigger registration
	_ "github.com/ethereum/go-ethereum/eth/tracers/js"
>>>>>>> 8be800ff
)

func TestDefaults(t *testing.T) {
	cfg := new(Config)
	setDefaults(cfg)

	if cfg.Difficulty == nil {
		t.Error("expected difficulty to be non nil")
	}

	if cfg.Time == nil {
		t.Error("expected time to be non nil")
	}
	if cfg.GasLimit == 0 {
		t.Error("didn't expect gaslimit to be zero")
	}
	if cfg.GasPrice == nil {
		t.Error("expected time to be non nil")
	}
	if cfg.Value == nil {
		t.Error("expected time to be non nil")
	}
	if cfg.GetHashFn == nil {
		t.Error("expected time to be non nil")
	}
	if cfg.BlockNumber == nil {
		t.Error("expected block number to be non nil")
	}
}

func TestEVM(t *testing.T) {
	defer func() {
		if r := recover(); r != nil {
			t.Fatalf("crashed with: %v", r)
		}
	}()

	Execute([]byte{
		byte(vm.DIFFICULTY),
		byte(vm.TIMESTAMP),
		byte(vm.GASLIMIT),
		byte(vm.PUSH1),
		byte(vm.ORIGIN),
		byte(vm.BLOCKHASH),
		byte(vm.COINBASE),
	}, nil, nil)
}

func TestExecute(t *testing.T) {
	ret, _, err := Execute([]byte{
		byte(vm.PUSH1), 10,
		byte(vm.PUSH1), 0,
		byte(vm.MSTORE),
		byte(vm.PUSH1), 32,
		byte(vm.PUSH1), 0,
		byte(vm.RETURN),
	}, nil, nil)
	if err != nil {
		t.Fatal("didn't expect error", err)
	}

	num := new(big.Int).SetBytes(ret)
	if num.Cmp(big.NewInt(10)) != 0 {
		t.Error("Expected 10, got", num)
	}
}

func TestCall(t *testing.T) {
	state, _ := state.New(common.Hash{}, state.NewDatabase(rawdb.NewMemoryDatabase()), nil)
	address := common.HexToAddress("0x0a")
	state.SetCode(address, []byte{
		byte(vm.PUSH1), 10,
		byte(vm.PUSH1), 0,
		byte(vm.MSTORE),
		byte(vm.PUSH1), 32,
		byte(vm.PUSH1), 0,
		byte(vm.RETURN),
	})

	ret, _, err := Call(address, nil, &Config{State: state})
	if err != nil {
		t.Fatal("didn't expect error", err)
	}

	num := new(big.Int).SetBytes(ret)
	if num.Cmp(big.NewInt(10)) != 0 {
		t.Error("Expected 10, got", num)
	}
}

func BenchmarkCall(b *testing.B) {
	var definition = `[{"constant":true,"inputs":[],"name":"seller","outputs":[{"name":"","type":"address"}],"type":"function"},{"constant":false,"inputs":[],"name":"abort","outputs":[],"type":"function"},{"constant":true,"inputs":[],"name":"value","outputs":[{"name":"","type":"uint256"}],"type":"function"},{"constant":false,"inputs":[],"name":"refund","outputs":[],"type":"function"},{"constant":true,"inputs":[],"name":"buyer","outputs":[{"name":"","type":"address"}],"type":"function"},{"constant":false,"inputs":[],"name":"confirmReceived","outputs":[],"type":"function"},{"constant":true,"inputs":[],"name":"state","outputs":[{"name":"","type":"uint8"}],"type":"function"},{"constant":false,"inputs":[],"name":"confirmPurchase","outputs":[],"type":"function"},{"inputs":[],"type":"constructor"},{"anonymous":false,"inputs":[],"name":"Aborted","type":"event"},{"anonymous":false,"inputs":[],"name":"PurchaseConfirmed","type":"event"},{"anonymous":false,"inputs":[],"name":"ItemReceived","type":"event"},{"anonymous":false,"inputs":[],"name":"Refunded","type":"event"}]`

	var code = common.Hex2Bytes("6060604052361561006c5760e060020a600035046308551a53811461007457806335a063b4146100865780633fa4f245146100a6578063590e1ae3146100af5780637150d8ae146100cf57806373fac6f0146100e1578063c19d93fb146100fe578063d696069714610112575b610131610002565b610133600154600160a060020a031681565b610131600154600160a060020a0390811633919091161461015057610002565b61014660005481565b610131600154600160a060020a039081163391909116146102d557610002565b610133600254600160a060020a031681565b610131600254600160a060020a0333811691161461023757610002565b61014660025460ff60a060020a9091041681565b61013160025460009060ff60a060020a9091041681146101cc57610002565b005b600160a060020a03166060908152602090f35b6060908152602090f35b60025460009060a060020a900460ff16811461016b57610002565b600154600160a060020a03908116908290301631606082818181858883f150506002805460a060020a60ff02191660a160020a179055506040517f72c874aeff0b183a56e2b79c71b46e1aed4dee5e09862134b8821ba2fddbf8bf9250a150565b80546002023414806101dd57610002565b6002805460a060020a60ff021973ffffffffffffffffffffffffffffffffffffffff1990911633171660a060020a1790557fd5d55c8a68912e9a110618df8d5e2e83b8d83211c57a8ddd1203df92885dc881826060a15050565b60025460019060a060020a900460ff16811461025257610002565b60025460008054600160a060020a0390921691606082818181858883f150508354604051600160a060020a0391821694503090911631915082818181858883f150506002805460a060020a60ff02191660a160020a179055506040517fe89152acd703c9d8c7d28829d443260b411454d45394e7995815140c8cbcbcf79250a150565b60025460019060a060020a900460ff1681146102f057610002565b6002805460008054600160a060020a0390921692909102606082818181858883f150508354604051600160a060020a0391821694503090911631915082818181858883f150506002805460a060020a60ff02191660a160020a179055506040517f8616bbbbad963e4e65b1366f1d75dfb63f9e9704bbbf91fb01bec70849906cf79250a15056")

	abi, err := abi.JSON(strings.NewReader(definition))
	if err != nil {
		b.Fatal(err)
	}

	cpurchase, err := abi.Pack("confirmPurchase")
	if err != nil {
		b.Fatal(err)
	}
	creceived, err := abi.Pack("confirmReceived")
	if err != nil {
		b.Fatal(err)
	}
	refund, err := abi.Pack("refund")
	if err != nil {
		b.Fatal(err)
	}

	b.ResetTimer()
	for i := 0; i < b.N; i++ {
		for j := 0; j < 400; j++ {
			Execute(code, cpurchase, nil)
			Execute(code, creceived, nil)
			Execute(code, refund, nil)
		}
	}
}
func benchmarkEVM_Create(bench *testing.B, code string) {
	var (
		statedb, _ = state.New(common.Hash{}, state.NewDatabase(rawdb.NewMemoryDatabase()), nil)
		sender     = common.BytesToAddress([]byte("sender"))
		receiver   = common.BytesToAddress([]byte("receiver"))
	)

	statedb.CreateAccount(sender)
	statedb.SetCode(receiver, common.FromHex(code))
	runtimeConfig := Config{
		Origin:      sender,
		State:       statedb,
		GasLimit:    10000000,
		Difficulty:  big.NewInt(0x200000),
		Time:        new(big.Int).SetUint64(0),
		Coinbase:    common.Address{},
		BlockNumber: new(big.Int).SetUint64(1),
		ChainConfig: &goethereum.ChainConfig{ChainID: big.NewInt(1),
			HomesteadBlock:      new(big.Int),
			ByzantiumBlock:      new(big.Int),
			ConstantinopleBlock: new(big.Int),
			DAOForkBlock:        new(big.Int),
			DAOForkSupport:      false,
			EIP150Block:         new(big.Int),
			EIP155Block:         new(big.Int),
			EIP158Block:         new(big.Int),
		},
		EVMConfig: vm.Config{},
	}
	// Warm up the intpools and stuff
	bench.ResetTimer()
	for i := 0; i < bench.N; i++ {
		Call(receiver, []byte{}, &runtimeConfig)
	}
	bench.StopTimer()
}

func BenchmarkEVM_CREATE_500(bench *testing.B) {
	// initcode size 500K, repeatedly calls CREATE and then modifies the mem contents
	benchmarkEVM_Create(bench, "5b6207a120600080f0600152600056")
}
func BenchmarkEVM_CREATE2_500(bench *testing.B) {
	// initcode size 500K, repeatedly calls CREATE2 and then modifies the mem contents
	benchmarkEVM_Create(bench, "5b586207a120600080f5600152600056")
}
func BenchmarkEVM_CREATE_1200(bench *testing.B) {
	// initcode size 1200K, repeatedly calls CREATE and then modifies the mem contents
	benchmarkEVM_Create(bench, "5b62124f80600080f0600152600056")
}
func BenchmarkEVM_CREATE2_1200(bench *testing.B) {
	// initcode size 1200K, repeatedly calls CREATE2 and then modifies the mem contents
	benchmarkEVM_Create(bench, "5b5862124f80600080f5600152600056")
}

func fakeHeader(n uint64, parentHash common.Hash) *types.Header {
	header := types.Header{
		Coinbase:   common.HexToAddress("0x00000000000000000000000000000000deadbeef"),
		Number:     big.NewInt(int64(n)),
		ParentHash: parentHash,
		Time:       1000,
		Nonce:      types.BlockNonce{0x1},
		Extra:      []byte{},
		Difficulty: big.NewInt(0),
		GasLimit:   100000,
	}
	return &header
}

type dummyChain struct {
	counter int
}

// Engine retrieves the chain's consensus engine.
func (d *dummyChain) Engine() consensus.Engine {
	return nil
}

// GetHeader returns the hash corresponding to their hash.
func (d *dummyChain) GetHeader(h common.Hash, n uint64) *types.Header {
	d.counter++
	parentHash := common.Hash{}
	s := common.LeftPadBytes(big.NewInt(int64(n-1)).Bytes(), 32)
	copy(parentHash[:], s)

	//parentHash := common.Hash{byte(n - 1)}
	//fmt.Printf("GetHeader(%x, %d) => header with parent %x\n", h, n, parentHash)
	return fakeHeader(n, parentHash)
}

// TestBlockhash tests the blockhash operation. It's a bit special, since it internally
// requires access to a chain reader.
func TestBlockhash(t *testing.T) {
	// Current head
	n := uint64(1000)
	parentHash := common.Hash{}
	s := common.LeftPadBytes(big.NewInt(int64(n-1)).Bytes(), 32)
	copy(parentHash[:], s)
	header := fakeHeader(n, parentHash)

	// This is the contract we're using. It requests the blockhash for current num (should be all zeroes),
	// then iteratively fetches all blockhashes back to n-260.
	// It returns
	// 1. the first (should be zero)
	// 2. the second (should be the parent hash)
	// 3. the last non-zero hash
	// By making the chain reader return hashes which correlate to the number, we can
	// verify that it obtained the right hashes where it should

	/*

		pragma solidity ^0.5.3;
		contract Hasher{

			function test() public view returns (bytes32, bytes32, bytes32){
				uint256 x = block.number;
				bytes32 first;
				bytes32 last;
				bytes32 zero;
				zero = blockhash(x); // Should be zeroes
				first = blockhash(x-1);
				for(uint256 i = 2 ; i < 260; i++){
					bytes32 hash = blockhash(x - i);
					if (uint256(hash) != 0){
						last = hash;
					}
				}
				return (zero, first, last);
			}
		}

	*/
	// The contract above
	data := common.Hex2Bytes("6080604052348015600f57600080fd5b50600436106045576000357c010000000000000000000000000000000000000000000000000000000090048063f8a8fd6d14604a575b600080fd5b60506074565b60405180848152602001838152602001828152602001935050505060405180910390f35b600080600080439050600080600083409050600184034092506000600290505b61010481101560c35760008186034090506000816001900414151560b6578093505b5080806001019150506094565b508083839650965096505050505090919256fea165627a7a72305820462d71b510c1725ff35946c20b415b0d50b468ea157c8c77dff9466c9cb85f560029")
	// The method call to 'test()'
	input := common.Hex2Bytes("f8a8fd6d")
	chain := &dummyChain{}
	ret, _, err := Execute(data, input, &Config{
		GetHashFn:   core.GetHashFn(header, chain),
		BlockNumber: new(big.Int).Set(header.Number),
	})
	if err != nil {
		t.Fatalf("expected no error, got %v", err)
	}
	if len(ret) != 96 {
		t.Fatalf("expected returndata to be 96 bytes, got %d", len(ret))
	}

	zero := new(big.Int).SetBytes(ret[0:32])
	first := new(big.Int).SetBytes(ret[32:64])
	last := new(big.Int).SetBytes(ret[64:96])
	if zero.BitLen() != 0 {
		t.Fatalf("expected zeroes, got %x", ret[0:32])
	}
	if first.Uint64() != 999 {
		t.Fatalf("second block should be 999, got %d (%x)", first, ret[32:64])
	}
	if last.Uint64() != 744 {
		t.Fatalf("last block should be 744, got %d (%x)", last, ret[64:96])
	}
	if exp, got := 255, chain.counter; exp != got {
		t.Errorf("suboptimal; too much chain iteration, expected %d, got %d", exp, got)
	}
}

type stepCounter struct {
	inner *logger.JSONLogger
	steps int
}

func (s *stepCounter) CapturePreEVM(env *vm.EVM, inputs map[string]interface{}) {
}

<<<<<<< HEAD
func (s *stepCounter) CaptureStart(from common.Address, to common.Address, create bool, input []byte, gas uint64, value *big.Int) error {
	return nil
}

func (s *stepCounter) CaptureState(env *vm.EVM, pc uint64, op vm.OpCode, gas, cost uint64, memory *vm.Memory, stack *vm.Stack, rData []byte, contract *vm.Contract, depth int, err error) error {
=======
func (s *stepCounter) CaptureFault(pc uint64, op vm.OpCode, gas, cost uint64, scope *vm.ScopeContext, depth int, err error) {
}

func (s *stepCounter) CaptureEnd(output []byte, gasUsed uint64, t time.Duration, err error) {}

func (s *stepCounter) CaptureState(pc uint64, op vm.OpCode, gas, cost uint64, scope *vm.ScopeContext, rData []byte, depth int, err error) {
>>>>>>> 8be800ff
	s.steps++
	// Enable this for more output
	//s.inner.CaptureState(env, pc, op, gas, cost, memory, stack, rStack, contract, depth, err)
	return nil
}
func (s *stepCounter) CaptureFault(env *vm.EVM, pc uint64, op vm.OpCode, gas, cost uint64, memory *vm.Memory, stack *vm.Stack, contract *vm.Contract, depth int, err error) error {
	return nil
}

func (s *stepCounter) CaptureEnd(env *vm.EVM, output []byte, gasUsed uint64, t time.Duration, err error) error {
	return nil
}

// benchmarkNonModifyingCode benchmarks code, but if the code modifies the
// state, this should not be used, since it does not reset the state between runs.
func benchmarkNonModifyingCode(gas uint64, code []byte, name string, tracerCode string, b *testing.B) {
	cfg := new(Config)
	setDefaults(cfg)
	cfg.State, _ = state.New(common.Hash{}, state.NewDatabase(rawdb.NewMemoryDatabase()), nil)
	cfg.GasLimit = gas
	if len(tracerCode) > 0 {
		tracer, err := tracers.New(tracerCode, new(tracers.Context))
		if err != nil {
			b.Fatal(err)
		}
		cfg.EVMConfig = vm.Config{
			Debug:  true,
			Tracer: tracer,
		}
	}
	var (
		destination = common.BytesToAddress([]byte("contract"))
		vmenv       = NewEnv(cfg)
		sender      = vm.AccountRef(cfg.Origin)
	)
	cfg.State.CreateAccount(destination)
	eoa := common.HexToAddress("E0")
	{
		cfg.State.CreateAccount(eoa)
		cfg.State.SetNonce(eoa, 100)
	}
	reverting := common.HexToAddress("EE")
	{
		cfg.State.CreateAccount(reverting)
		cfg.State.SetCode(reverting, []byte{
			byte(vm.PUSH1), 0x00,
			byte(vm.PUSH1), 0x00,
			byte(vm.REVERT),
		})
	}

	//cfg.State.CreateAccount(cfg.Origin)
	// set the receiver's (the executing contract) code for execution.
	cfg.State.SetCode(destination, code)
	vmenv.Call(sender, destination, nil, gas, cfg.Value)

	b.Run(name, func(b *testing.B) {
		b.ReportAllocs()
		for i := 0; i < b.N; i++ {
			vmenv.Call(sender, destination, nil, gas, cfg.Value)
		}
	})
}

// BenchmarkSimpleLoop test a pretty simple loop which loops until OOG
// 55 ms
func BenchmarkSimpleLoop(b *testing.B) {

	staticCallIdentity := []byte{
		byte(vm.JUMPDEST), //  [ count ]
		// push args for the call
		byte(vm.PUSH1), 0, // out size
		byte(vm.DUP1),       // out offset
		byte(vm.DUP1),       // out insize
		byte(vm.DUP1),       // in offset
		byte(vm.PUSH1), 0x4, // address of identity
		byte(vm.GAS), // gas
		byte(vm.STATICCALL),
		byte(vm.POP),      // pop return value
		byte(vm.PUSH1), 0, // jumpdestination
		byte(vm.JUMP),
	}

	callIdentity := []byte{
		byte(vm.JUMPDEST), //  [ count ]
		// push args for the call
		byte(vm.PUSH1), 0, // out size
		byte(vm.DUP1),       // out offset
		byte(vm.DUP1),       // out insize
		byte(vm.DUP1),       // in offset
		byte(vm.DUP1),       // value
		byte(vm.PUSH1), 0x4, // address of identity
		byte(vm.GAS), // gas
		byte(vm.CALL),
		byte(vm.POP),      // pop return value
		byte(vm.PUSH1), 0, // jumpdestination
		byte(vm.JUMP),
	}

	callInexistant := []byte{
		byte(vm.JUMPDEST), //  [ count ]
		// push args for the call
		byte(vm.PUSH1), 0, // out size
		byte(vm.DUP1),        // out offset
		byte(vm.DUP1),        // out insize
		byte(vm.DUP1),        // in offset
		byte(vm.DUP1),        // value
		byte(vm.PUSH1), 0xff, // address of existing contract
		byte(vm.GAS), // gas
		byte(vm.CALL),
		byte(vm.POP),      // pop return value
		byte(vm.PUSH1), 0, // jumpdestination
		byte(vm.JUMP),
	}

	callEOA := []byte{
		byte(vm.JUMPDEST), //  [ count ]
		// push args for the call
		byte(vm.PUSH1), 0, // out size
		byte(vm.DUP1),        // out offset
		byte(vm.DUP1),        // out insize
		byte(vm.DUP1),        // in offset
		byte(vm.DUP1),        // value
		byte(vm.PUSH1), 0xE0, // address of EOA
		byte(vm.GAS), // gas
		byte(vm.CALL),
		byte(vm.POP),      // pop return value
		byte(vm.PUSH1), 0, // jumpdestination
		byte(vm.JUMP),
	}

	loopingCode := []byte{
		byte(vm.JUMPDEST), //  [ count ]
		// push args for the call
		byte(vm.PUSH1), 0, // out size
		byte(vm.DUP1),       // out offset
		byte(vm.DUP1),       // out insize
		byte(vm.DUP1),       // in offset
		byte(vm.PUSH1), 0x4, // address of identity
		byte(vm.GAS), // gas

		byte(vm.POP), byte(vm.POP), byte(vm.POP), byte(vm.POP), byte(vm.POP), byte(vm.POP),
		byte(vm.PUSH1), 0, // jumpdestination
		byte(vm.JUMP),
	}

	calllRevertingContractWithInput := []byte{
		byte(vm.JUMPDEST), //
		// push args for the call
		byte(vm.PUSH1), 0, // out size
		byte(vm.DUP1),        // out offset
		byte(vm.PUSH1), 0x20, // in size
		byte(vm.PUSH1), 0x00, // in offset
		byte(vm.PUSH1), 0x00, // value
		byte(vm.PUSH1), 0xEE, // address of reverting contract
		byte(vm.GAS), // gas
		byte(vm.CALL),
		byte(vm.POP),      // pop return value
		byte(vm.PUSH1), 0, // jumpdestination
		byte(vm.JUMP),
	}

	//tracer := logger.NewJSONLogger(nil, os.Stdout)
	//Execute(loopingCode, nil, &Config{
	//	EVMConfig: vm.Config{
	//		Debug:  true,
	//		Tracer: tracer,
	//	}})
	// 100M gas
	benchmarkNonModifyingCode(100000000, staticCallIdentity, "staticcall-identity-100M", "", b)
	benchmarkNonModifyingCode(100000000, callIdentity, "call-identity-100M", "", b)
	benchmarkNonModifyingCode(100000000, loopingCode, "loop-100M", "", b)
	benchmarkNonModifyingCode(100000000, callInexistant, "call-nonexist-100M", "", b)
	benchmarkNonModifyingCode(100000000, callEOA, "call-EOA-100M", "", b)
	benchmarkNonModifyingCode(100000000, calllRevertingContractWithInput, "call-reverting-100M", "", b)

	//benchmarkNonModifyingCode(10000000, staticCallIdentity, "staticcall-identity-10M", b)
	//benchmarkNonModifyingCode(10000000, loopingCode, "loop-10M", b)
}

// TestEip2929Cases contains various testcases that are used for
// EIP-2929 about gas repricings
func TestEip2929Cases(t *testing.T) {
	t.Skip("Test only useful for generating documentation")
	id := 1
	prettyPrint := func(comment string, code []byte) {

		instrs := make([]string, 0)
		it := asm.NewInstructionIterator(code)
		for it.Next() {
			if it.Arg() != nil && 0 < len(it.Arg()) {
				instrs = append(instrs, fmt.Sprintf("%v 0x%x", it.Op(), it.Arg()))
			} else {
				instrs = append(instrs, fmt.Sprintf("%v", it.Op()))
			}
		}
		ops := strings.Join(instrs, ", ")
		fmt.Printf("### Case %d\n\n", id)
		id++
		fmt.Printf("%v\n\nBytecode: \n```\n0x%x\n```\nOperations: \n```\n%v\n```\n\n",
			comment,
			code, ops)
		Execute(code, nil, &Config{
			EVMConfig: vm.Config{
				Debug:     true,
				Tracer:    logger.NewMarkdownLogger(nil, os.Stdout),
				ExtraEips: []int{2929},
			},
		})
	}

	{ // First eip testcase
		code := []byte{
			// Three checks against a precompile
			byte(vm.PUSH1), 1, byte(vm.EXTCODEHASH), byte(vm.POP),
			byte(vm.PUSH1), 2, byte(vm.EXTCODESIZE), byte(vm.POP),
			byte(vm.PUSH1), 3, byte(vm.BALANCE), byte(vm.POP),
			// Three checks against a non-precompile
			byte(vm.PUSH1), 0xf1, byte(vm.EXTCODEHASH), byte(vm.POP),
			byte(vm.PUSH1), 0xf2, byte(vm.EXTCODESIZE), byte(vm.POP),
			byte(vm.PUSH1), 0xf3, byte(vm.BALANCE), byte(vm.POP),
			// Same three checks (should be cheaper)
			byte(vm.PUSH1), 0xf2, byte(vm.EXTCODEHASH), byte(vm.POP),
			byte(vm.PUSH1), 0xf3, byte(vm.EXTCODESIZE), byte(vm.POP),
			byte(vm.PUSH1), 0xf1, byte(vm.BALANCE), byte(vm.POP),
			// Check the origin, and the 'this'
			byte(vm.ORIGIN), byte(vm.BALANCE), byte(vm.POP),
			byte(vm.ADDRESS), byte(vm.BALANCE), byte(vm.POP),

			byte(vm.STOP),
		}
		prettyPrint("This checks `EXT`(codehash,codesize,balance) of precompiles, which should be `100`, "+
			"and later checks the same operations twice against some non-precompiles. "+
			"Those are cheaper second time they are accessed. Lastly, it checks the `BALANCE` of `origin` and `this`.", code)
	}

	{ // EXTCODECOPY
		code := []byte{
			// extcodecopy( 0xff,0,0,0,0)
			byte(vm.PUSH1), 0x00, byte(vm.PUSH1), 0x00, byte(vm.PUSH1), 0x00, //length, codeoffset, memoffset
			byte(vm.PUSH1), 0xff, byte(vm.EXTCODECOPY),
			// extcodecopy( 0xff,0,0,0,0)
			byte(vm.PUSH1), 0x00, byte(vm.PUSH1), 0x00, byte(vm.PUSH1), 0x00, //length, codeoffset, memoffset
			byte(vm.PUSH1), 0xff, byte(vm.EXTCODECOPY),
			// extcodecopy( this,0,0,0,0)
			byte(vm.PUSH1), 0x00, byte(vm.PUSH1), 0x00, byte(vm.PUSH1), 0x00, //length, codeoffset, memoffset
			byte(vm.ADDRESS), byte(vm.EXTCODECOPY),

			byte(vm.STOP),
		}
		prettyPrint("This checks `extcodecopy( 0xff,0,0,0,0)` twice, (should be expensive first time), "+
			"and then does `extcodecopy( this,0,0,0,0)`.", code)
	}

	{ // SLOAD + SSTORE
		code := []byte{

			// Add slot `0x1` to access list
			byte(vm.PUSH1), 0x01, byte(vm.SLOAD), byte(vm.POP), // SLOAD( 0x1) (add to access list)
			// Write to `0x1` which is already in access list
			byte(vm.PUSH1), 0x11, byte(vm.PUSH1), 0x01, byte(vm.SSTORE), // SSTORE( loc: 0x01, val: 0x11)
			// Write to `0x2` which is not in access list
			byte(vm.PUSH1), 0x11, byte(vm.PUSH1), 0x02, byte(vm.SSTORE), // SSTORE( loc: 0x02, val: 0x11)
			// Write again to `0x2`
			byte(vm.PUSH1), 0x11, byte(vm.PUSH1), 0x02, byte(vm.SSTORE), // SSTORE( loc: 0x02, val: 0x11)
			// Read slot in access list (0x2)
			byte(vm.PUSH1), 0x02, byte(vm.SLOAD), // SLOAD( 0x2)
			// Read slot in access list (0x1)
			byte(vm.PUSH1), 0x01, byte(vm.SLOAD), // SLOAD( 0x1)
		}
		prettyPrint("This checks `sload( 0x1)` followed by `sstore(loc: 0x01, val:0x11)`, then 'naked' sstore:"+
			"`sstore(loc: 0x02, val:0x11)` twice, and `sload(0x2)`, `sload(0x1)`. ", code)
	}
	{ // Call variants
		code := []byte{
			// identity precompile
			byte(vm.PUSH1), 0x0, byte(vm.DUP1), byte(vm.DUP1), byte(vm.DUP1), byte(vm.DUP1),
			byte(vm.PUSH1), 0x04, byte(vm.PUSH1), 0x0, byte(vm.CALL), byte(vm.POP),

			// random account - call 1
			byte(vm.PUSH1), 0x0, byte(vm.DUP1), byte(vm.DUP1), byte(vm.DUP1), byte(vm.DUP1),
			byte(vm.PUSH1), 0xff, byte(vm.PUSH1), 0x0, byte(vm.CALL), byte(vm.POP),

			// random account - call 2
			byte(vm.PUSH1), 0x0, byte(vm.DUP1), byte(vm.DUP1), byte(vm.DUP1), byte(vm.DUP1),
			byte(vm.PUSH1), 0xff, byte(vm.PUSH1), 0x0, byte(vm.STATICCALL), byte(vm.POP),
		}
		prettyPrint("This calls the `identity`-precompile (cheap), then calls an account (expensive) and `staticcall`s the same"+
			"account (cheap)", code)
	}
}

// TestColdAccountAccessCost test that the cold account access cost is reported
// correctly
// see: https://github.com/ethereum/go-ethereum/issues/22649
func TestColdAccountAccessCost(t *testing.T) {
	for i, tc := range []struct {
		code []byte
		step int
		want uint64
	}{
		{ // EXTCODEHASH(0xff)
			code: []byte{byte(vm.PUSH1), 0xFF, byte(vm.EXTCODEHASH), byte(vm.POP)},
			step: 1,
			want: 2600,
		},
		{ // BALANCE(0xff)
			code: []byte{byte(vm.PUSH1), 0xFF, byte(vm.BALANCE), byte(vm.POP)},
			step: 1,
			want: 2600,
		},
		{ // CALL(0xff)
			code: []byte{
				byte(vm.PUSH1), 0x0,
				byte(vm.DUP1), byte(vm.DUP1), byte(vm.DUP1), byte(vm.DUP1),
				byte(vm.PUSH1), 0xff, byte(vm.DUP1), byte(vm.CALL), byte(vm.POP),
			},
			step: 7,
			want: 2855,
		},
		{ // CALLCODE(0xff)
			code: []byte{
				byte(vm.PUSH1), 0x0,
				byte(vm.DUP1), byte(vm.DUP1), byte(vm.DUP1), byte(vm.DUP1),
				byte(vm.PUSH1), 0xff, byte(vm.DUP1), byte(vm.CALLCODE), byte(vm.POP),
			},
			step: 7,
			want: 2855,
		},
		{ // DELEGATECALL(0xff)
			code: []byte{
				byte(vm.PUSH1), 0x0,
				byte(vm.DUP1), byte(vm.DUP1), byte(vm.DUP1),
				byte(vm.PUSH1), 0xff, byte(vm.DUP1), byte(vm.DELEGATECALL), byte(vm.POP),
			},
			step: 6,
			want: 2855,
		},
		{ // STATICCALL(0xff)
			code: []byte{
				byte(vm.PUSH1), 0x0,
				byte(vm.DUP1), byte(vm.DUP1), byte(vm.DUP1),
				byte(vm.PUSH1), 0xff, byte(vm.DUP1), byte(vm.STATICCALL), byte(vm.POP),
			},
			step: 6,
			want: 2855,
		},
		{ // SELFDESTRUCT(0xff)
			code: []byte{
				byte(vm.PUSH1), 0xff, byte(vm.SELFDESTRUCT),
			},
			step: 1,
			want: 7600,
		},
	} {
		tracer := logger.NewStructLogger(nil)
		Execute(tc.code, nil, &Config{
			EVMConfig: vm.Config{
				Debug:  true,
				Tracer: tracer,
			},
		})
		have := tracer.StructLogs()[tc.step].GasCost
		if want := tc.want; have != want {
			for ii, op := range tracer.StructLogs() {
				t.Logf("%d: %v %d", ii, op.OpName(), op.GasCost)
			}
			t.Fatalf("tescase %d, gas report wrong, step %d, have %d want %d", i, tc.step, have, want)
		}
	}
}

func TestRuntimeJSTracer(t *testing.T) {
	jsTracers := []string{
		`{enters: 0, exits: 0, enterGas: 0, gasUsed: 0, steps:0,
	step: function() { this.steps++},
	fault: function() {},
	result: function() {
		return [this.enters, this.exits,this.enterGas,this.gasUsed, this.steps].join(",")
	},
	enter: function(frame) {
		this.enters++;
		this.enterGas = frame.getGas();
	},
	exit: function(res) {
		this.exits++;
		this.gasUsed = res.getGasUsed();
	}}`,
		`{enters: 0, exits: 0, enterGas: 0, gasUsed: 0, steps:0,
	fault: function() {},
	result: function() {
		return [this.enters, this.exits,this.enterGas,this.gasUsed, this.steps].join(",")
	},
	enter: function(frame) {
		this.enters++;
		this.enterGas = frame.getGas();
	},
	exit: function(res) {
		this.exits++;
		this.gasUsed = res.getGasUsed();
	}}`}
	tests := []struct {
		code []byte
		// One result per tracer
		results []string
	}{
		{
			// CREATE
			code: []byte{
				// Store initcode in memory at 0x00 (5 bytes left-padded to 32 bytes)
				byte(vm.PUSH5),
				// Init code: PUSH1 0, PUSH1 0, RETURN (3 steps)
				byte(vm.PUSH1), 0, byte(vm.PUSH1), 0, byte(vm.RETURN),
				byte(vm.PUSH1), 0,
				byte(vm.MSTORE),
				// length, offset, value
				byte(vm.PUSH1), 5, byte(vm.PUSH1), 27, byte(vm.PUSH1), 0,
				byte(vm.CREATE),
				byte(vm.POP),
			},
			results: []string{`"1,1,4294935775,6,12"`, `"1,1,4294935775,6,0"`},
		},
		{
			// CREATE2
			code: []byte{
				// Store initcode in memory at 0x00 (5 bytes left-padded to 32 bytes)
				byte(vm.PUSH5),
				// Init code: PUSH1 0, PUSH1 0, RETURN (3 steps)
				byte(vm.PUSH1), 0, byte(vm.PUSH1), 0, byte(vm.RETURN),
				byte(vm.PUSH1), 0,
				byte(vm.MSTORE),
				// salt, length, offset, value
				byte(vm.PUSH1), 1, byte(vm.PUSH1), 5, byte(vm.PUSH1), 27, byte(vm.PUSH1), 0,
				byte(vm.CREATE2),
				byte(vm.POP),
			},
			results: []string{`"1,1,4294935766,6,13"`, `"1,1,4294935766,6,0"`},
		},
		{
			// CALL
			code: []byte{
				// outsize, outoffset, insize, inoffset
				byte(vm.PUSH1), 0, byte(vm.PUSH1), 0, byte(vm.PUSH1), 0, byte(vm.PUSH1), 0,
				byte(vm.PUSH1), 0, // value
				byte(vm.PUSH1), 0xbb, //address
				byte(vm.GAS), // gas
				byte(vm.CALL),
				byte(vm.POP),
			},
			results: []string{`"1,1,4294964716,6,13"`, `"1,1,4294964716,6,0"`},
		},
		{
			// CALLCODE
			code: []byte{
				// outsize, outoffset, insize, inoffset
				byte(vm.PUSH1), 0, byte(vm.PUSH1), 0, byte(vm.PUSH1), 0, byte(vm.PUSH1), 0,
				byte(vm.PUSH1), 0, // value
				byte(vm.PUSH1), 0xcc, //address
				byte(vm.GAS), // gas
				byte(vm.CALLCODE),
				byte(vm.POP),
			},
			results: []string{`"1,1,4294964716,6,13"`, `"1,1,4294964716,6,0"`},
		},
		{
			// STATICCALL
			code: []byte{
				// outsize, outoffset, insize, inoffset
				byte(vm.PUSH1), 0, byte(vm.PUSH1), 0, byte(vm.PUSH1), 0, byte(vm.PUSH1), 0,
				byte(vm.PUSH1), 0xdd, //address
				byte(vm.GAS), // gas
				byte(vm.STATICCALL),
				byte(vm.POP),
			},
			results: []string{`"1,1,4294964719,6,12"`, `"1,1,4294964719,6,0"`},
		},
		{
			// DELEGATECALL
			code: []byte{
				// outsize, outoffset, insize, inoffset
				byte(vm.PUSH1), 0, byte(vm.PUSH1), 0, byte(vm.PUSH1), 0, byte(vm.PUSH1), 0,
				byte(vm.PUSH1), 0xee, //address
				byte(vm.GAS), // gas
				byte(vm.DELEGATECALL),
				byte(vm.POP),
			},
			results: []string{`"1,1,4294964719,6,12"`, `"1,1,4294964719,6,0"`},
		},
		{
			// CALL self-destructing contract
			code: []byte{
				// outsize, outoffset, insize, inoffset
				byte(vm.PUSH1), 0, byte(vm.PUSH1), 0, byte(vm.PUSH1), 0, byte(vm.PUSH1), 0,
				byte(vm.PUSH1), 0, // value
				byte(vm.PUSH1), 0xff, //address
				byte(vm.GAS), // gas
				byte(vm.CALL),
				byte(vm.POP),
			},
			results: []string{`"2,2,0,5003,12"`, `"2,2,0,5003,0"`},
		},
	}
	calleeCode := []byte{
		byte(vm.PUSH1), 0,
		byte(vm.PUSH1), 0,
		byte(vm.RETURN),
	}
	depressedCode := []byte{
		byte(vm.PUSH1), 0xaa,
		byte(vm.SELFDESTRUCT),
	}
	main := common.HexToAddress("0xaa")
	for i, jsTracer := range jsTracers {
		for j, tc := range tests {
			statedb, _ := state.New(common.Hash{}, state.NewDatabase(rawdb.NewMemoryDatabase()), nil)
			statedb.SetCode(main, tc.code)
			statedb.SetCode(common.HexToAddress("0xbb"), calleeCode)
			statedb.SetCode(common.HexToAddress("0xcc"), calleeCode)
			statedb.SetCode(common.HexToAddress("0xdd"), calleeCode)
			statedb.SetCode(common.HexToAddress("0xee"), calleeCode)
			statedb.SetCode(common.HexToAddress("0xff"), depressedCode)

			tracer, err := tracers.New(jsTracer, new(tracers.Context))
			if err != nil {
				t.Fatal(err)
			}
			_, _, err = Call(main, nil, &Config{
				State: statedb,
				EVMConfig: vm.Config{
					Debug:  true,
					Tracer: tracer,
				}})
			if err != nil {
				t.Fatal("didn't expect error", err)
			}
			res, err := tracer.GetResult()
			if err != nil {
				t.Fatal(err)
			}
			if have, want := string(res), tc.results[i]; have != want {
				t.Errorf("wrong result for tracer %d testcase %d, have \n%v\nwant\n%v\n", i, j, have, want)
			}
		}
	}
}

func TestJSTracerCreateTx(t *testing.T) {
	jsTracer := `
	{enters: 0, exits: 0,
	step: function() {},
	fault: function() {},
	result: function() { return [this.enters, this.exits].join(",") },
	enter: function(frame) { this.enters++ },
	exit: function(res) { this.exits++ }}`
	code := []byte{byte(vm.PUSH1), 0, byte(vm.PUSH1), 0, byte(vm.RETURN)}

	statedb, _ := state.New(common.Hash{}, state.NewDatabase(rawdb.NewMemoryDatabase()), nil)
	tracer, err := tracers.New(jsTracer, new(tracers.Context))
	if err != nil {
		t.Fatal(err)
	}
	_, _, _, err = Create(code, &Config{
		State: statedb,
		EVMConfig: vm.Config{
			Debug:  true,
			Tracer: tracer,
		}})
	if err != nil {
		t.Fatal(err)
	}

	res, err := tracer.GetResult()
	if err != nil {
		t.Fatal(err)
	}
	if have, want := string(res), `"0,0"`; have != want {
		t.Errorf("wrong result for tracer, have \n%v\nwant\n%v\n", have, want)
	}
}

func BenchmarkTracerStepVsCallFrame(b *testing.B) {
	// Simply pushes and pops some values in a loop
	code := []byte{
		byte(vm.JUMPDEST),
		byte(vm.PUSH1), 0,
		byte(vm.PUSH1), 0,
		byte(vm.POP),
		byte(vm.POP),
		byte(vm.PUSH1), 0, // jumpdestination
		byte(vm.JUMP),
	}

	stepTracer := `
	{
	step: function() {},
	fault: function() {},
	result: function() {},
	}`
	callFrameTracer := `
	{
	enter: function() {},
	exit: function() {},
	fault: function() {},
	result: function() {},
	}`

	benchmarkNonModifyingCode(10000000, code, "tracer-step-10M", stepTracer, b)
	benchmarkNonModifyingCode(10000000, code, "tracer-call-frame-10M", callFrameTracer, b)
}<|MERGE_RESOLUTION|>--- conflicted
+++ resolved
@@ -34,15 +34,12 @@
 	"github.com/ethereum/go-ethereum/core/types"
 	"github.com/ethereum/go-ethereum/core/vm"
 	"github.com/ethereum/go-ethereum/eth/tracers"
-<<<<<<< HEAD
+	"github.com/ethereum/go-ethereum/eth/tracers/logger"
+
 	"github.com/ethereum/go-ethereum/params/types/goethereum"
-=======
-	"github.com/ethereum/go-ethereum/eth/tracers/logger"
-	"github.com/ethereum/go-ethereum/params"
 
 	// force-load js tracers to trigger registration
 	_ "github.com/ethereum/go-ethereum/eth/tracers/js"
->>>>>>> 8be800ff
 )
 
 func TestDefaults(t *testing.T) {
@@ -337,20 +334,11 @@
 func (s *stepCounter) CapturePreEVM(env *vm.EVM, inputs map[string]interface{}) {
 }
 
-<<<<<<< HEAD
 func (s *stepCounter) CaptureStart(from common.Address, to common.Address, create bool, input []byte, gas uint64, value *big.Int) error {
 	return nil
 }
 
 func (s *stepCounter) CaptureState(env *vm.EVM, pc uint64, op vm.OpCode, gas, cost uint64, memory *vm.Memory, stack *vm.Stack, rData []byte, contract *vm.Contract, depth int, err error) error {
-=======
-func (s *stepCounter) CaptureFault(pc uint64, op vm.OpCode, gas, cost uint64, scope *vm.ScopeContext, depth int, err error) {
-}
-
-func (s *stepCounter) CaptureEnd(output []byte, gasUsed uint64, t time.Duration, err error) {}
-
-func (s *stepCounter) CaptureState(pc uint64, op vm.OpCode, gas, cost uint64, scope *vm.ScopeContext, rData []byte, depth int, err error) {
->>>>>>> 8be800ff
 	s.steps++
 	// Enable this for more output
 	//s.inner.CaptureState(env, pc, op, gas, cost, memory, stack, rStack, contract, depth, err)

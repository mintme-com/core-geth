package core

import (
	"fmt"
	"image/color"
	"log"
	"math"
	"math/big"
	"math/rand"
	"testing"

	emath "github.com/ethereum/go-ethereum/common/math"
	"github.com/ethereum/go-ethereum/consensus/ethash"
	"github.com/ethereum/go-ethereum/core/rawdb"
	"github.com/ethereum/go-ethereum/core/types"
	"github.com/ethereum/go-ethereum/core/vm"
	"github.com/ethereum/go-ethereum/params"
	"github.com/ethereum/go-ethereum/params/vars"
	"gonum.org/v1/plot"
	"gonum.org/v1/plot/plotter"
	"gonum.org/v1/plot/vg"
	"gonum.org/v1/plot/vg/draw"
)

var yuckyGlobalTestEnableMess = false

func runMESSTest(t *testing.T, easyL, hardL, caN int, easyT, hardT int64) (hardHead bool, err error) {
	// Generate the original common chain segment and the two competing forks
	engine := ethash.NewFaker()

	db := rawdb.NewMemoryDatabase()
	genesis := params.DefaultMessNetGenesisBlock()
	genesisB := MustCommitGenesis(db, genesis)

	chain, err := NewBlockChain(db, nil, genesis.Config, engine, vm.Config{}, nil, nil)
	if err != nil {
		t.Fatal(err)
	}
	defer chain.Stop()
	chain.EnableArtificialFinality(yuckyGlobalTestEnableMess)

	easy, _ := GenerateChain(genesis.Config, genesisB, engine, db, easyL, func(i int, b *BlockGen) {
		b.SetNonce(types.EncodeNonce(uint64(rand.Int63n(math.MaxInt64))))
		b.OffsetTime(easyT)
	})
	commonAncestor := easy[caN-1]
	hard, _ := GenerateChain(genesis.Config, commonAncestor, engine, db, hardL, func(i int, b *BlockGen) {
		b.SetNonce(types.EncodeNonce(uint64(rand.Int63n(math.MaxInt64))))
		b.OffsetTime(hardT)
	})

	if _, err := chain.InsertChain(easy); err != nil {
		t.Fatal(err)
	}
	_, err = chain.InsertChain(hard)
	hardHead = chain.CurrentBlock().Hash() == hard[len(hard)-1].Hash()
	return
}

func TestBlockChain_AF_ECBP1100(t *testing.T) {
	t.Skip("These have been disused as of the sinusoidal -> cubic change.")
	yuckyGlobalTestEnableMess = true
	defer func() {
		yuckyGlobalTestEnableMess = false
	}()

	cases := []struct {
		easyLen, hardLen, commonAncestorN int
		easyOffset, hardOffset            int64
		hardGetsHead, accepted            bool
	}{
		// INDEX=0
		// Hard has insufficient total difficulty / length and is rejected.
		{
			5000, 7500, 2500,
			50, -9,
			false, false,
		},
		// Hard has sufficient total difficulty / length and is accepted.
		{
			1000, 7, 995,
			60, 0,
			true, true,
		},
		// Hard has sufficient total difficulty / length and is accepted.
		{
			1000, 7, 995,
			60, 7,
			true, true,
		},
		// Hard has sufficient total difficulty / length and is accepted.
		{
			1000, 1, 999,
			30, 1,
			true, true,
		},
		// Hard has sufficient total difficulty / length and is accepted.
		{
			500, 3, 497,
			0, -8,
			true, true,
		},
		// INDEX=5
		// Hard has sufficient total difficulty / length and is accepted.
		{
			500, 4, 496,
			0, -9,
			true, true,
		},
		// Hard has sufficient total difficulty / length and is accepted.
		{
			500, 5, 495,
			0, -9,
			true, true,
		},
		// Hard has sufficient total difficulty / length and is accepted.
		{
			500, 6, 494,
			0, -9,
			true, true,
		},
		// Hard has sufficient total difficulty / length and is accepted.
		{
			500, 7, 493,
			0, -9,
			true, true,
		},
		// Hard has sufficient total difficulty / length and is accepted.
		{
			500, 8, 492,
			0, -9,
			true, true,
		},
		// INDEX=10
		// Hard has sufficient total difficulty / length and is accepted.
		{
			500, 9, 491,
			0, -9,
			true, true,
		},
		// Hard has sufficient total difficulty / length and is accepted.
		{
			500, 12, 488,
			0, -9,
			true, true,
		},
		// Hard has sufficient total difficulty / length and is accepted.
		{
			500, 20, 480,
			0, -9,
			true, true,
		},
		// Hard has sufficient total difficulty / length and is accepted.
		{
			500, 40, 460,
			0, -9,
			true, true,
		},
		// Hard has sufficient total difficulty / length and is accepted.
		{
			500, 60, 440,
			0, -9,
			true, true,
		},
		// // INDEX=15
		// Hard has insufficient total difficulty / length and is rejected.
		{
			500, 250, 250,
			0, -9,
			false, false,
		},
		// Hard has insufficient total difficulty / length and is rejected.
		{
			500, 250, 250,
			7, -9,
			false, false,
		},
		// Hard has insufficient total difficulty / length and is rejected.
		{
			500, 300, 200,
			13, -9,
			false, false,
		},
		// Hard has sufficient total difficulty / length and is accepted.
		{
			500, 200, 300,
			47, -9,
			true, true,
		},
		// Hard has insufficient total difficulty / length and is rejected.
		{
			500, 200, 300,
			47, -8,
			false, false,
		},
		// // INDEX=20
		// Hard has insufficient total difficulty / length and is rejected.
		{
			500, 200, 300,
			17, -8,
			false, false,
		},
		// Hard has insufficient total difficulty / length and is rejected.
		{
			500, 200, 300,
			7, -8,
			false, false,
		},
		// Hard has insufficient total difficulty / length and is rejected.
		{
			500, 200, 300,
			0, -8,
			false, false,
		},
		// Hard has insufficient total difficulty / length and is rejected.
		{
			500, 100, 400,
			0, -7,
			false, false,
		},
		// Hard is accepted, but does not have greater total difficulty,
		// and is not set as the chain head.
		{
			1000, 1, 900,
			60, -9,
			false, true,
		},
		// INDEX=25
		// Hard is shorter, but sufficiently heavier chain, is accepted.
		{
			500, 100, 390,
			60, -9,
			true, true,
		},
	}

	for i, c := range cases {
		hardHead, err := runMESSTest(t, c.easyLen, c.hardLen, c.commonAncestorN, c.easyOffset, c.hardOffset)
		if (err != nil && c.accepted) || (err == nil && !c.accepted) || (hardHead != c.hardGetsHead) {
			t.Errorf("case=%d [easy=%d hard=%d ca=%d eo=%d ho=%d] want.accepted=%v want.hardHead=%v got.hardHead=%v err=%v",
				i,
				c.easyLen, c.hardLen, c.commonAncestorN, c.easyOffset, c.hardOffset,
				c.accepted, c.hardGetsHead, hardHead, err)
		}
	}
}

func TestBlockChain_AF_ECBP1100_2(t *testing.T) {
	yuckyGlobalTestEnableMess = true
	defer func() {
		yuckyGlobalTestEnableMess = false
	}()

	cases := []struct {
		easyLen, hardLen, commonAncestorN int
		easyOffset, hardOffset            int64
		hardGetsHead, accepted            bool
	}{
		// Random coin tosses involved for equivalent difficulty.
		// {
		// 	1000, 1, 999,
		// 	0, 0, // -1 offset => 10-1=9 same child difficulty
		// 	false, true,
		// },
		// {
		// 	1000, 3, 997,
		// 	0, 0, // -1 offset => 10-1=9 same child difficulty
		// 	false, true,
		// },
		// {
		// 	1000, 10, 990,
		// 	0, 0, // -1 offset => 10-1=9 same child difficulty
		// 	false, true,
		// },
		{
			1000, 1, 999,
			0, -2, // better difficulty
			true, true,
		},
		{
			1000, 25, 975,
			0, -2, // better difficulty
			true, true,
		},
		{
			1000, 30, 970,
			0, -2, // better difficulty
			false, true,
		},
		{
			1000, 50, 950,
			0, -5,
			true, true,
		},
		{
			1000, 50, 950,
			0, -1,
			false, true,
		},
		{
			1000, 999, 1,
			0, -9,
			true, true,
		},
<<<<<<< HEAD
=======
		{
			1000, 999, 1,
			0, -8,
			false, true,
		},
		{
			1000, 500, 500,
			0, -8,
			true, true,
		},
		{
			1000, 500, 500,
			0, -7,
			false, true,
		},
		{
			1000, 300, 700,
			0, -7,
			false, true,
		},
		// Will pass, takes a long time.
		// {
		// 	5000, 4000, 1000,
		// 	0, -9,
		// 	true, true,
		// },
>>>>>>> da2d4215
	}

	for i, c := range cases {
		hardHead, err := runMESSTest(t, c.easyLen, c.hardLen, c.commonAncestorN, c.easyOffset, c.hardOffset)
		if (err != nil && c.accepted) || (err == nil && !c.accepted) || (hardHead != c.hardGetsHead) {
			t.Errorf("case=%d [easy=%d hard=%d ca=%d eo=%d ho=%d] want.accepted=%v want.hardHead=%v got.hardHead=%v err=%v",
				i,
				c.easyLen, c.hardLen, c.commonAncestorN, c.easyOffset, c.hardOffset,
				c.accepted, c.hardGetsHead, hardHead, err)
		}
	}
}

func TestBlockChain_GenerateMESSPlot(t *testing.T) {
	// t.Skip("This test plots graph of chain acceptance for visualization.")

	easyLen := 500
	maxHardLen := 400

	generatePlot := func(title, fileName string) {
		p, err := plot.New()
		if err != nil {
			log.Panic(err)
		}
		p.Title.Text = title
		p.X.Label.Text = "Block Depth"
		p.Y.Label.Text = "Mode Block Time Offset (10 seconds + y)"

		accepteds := plotter.XYs{}
		rejecteds := plotter.XYs{}
		sides := plotter.XYs{}

		for i := 1; i <= maxHardLen; i++ {
			for j := -9; j <= 8; j++ {
				fmt.Println("running", i, j)
				hardHead, err := runMESSTest(t, easyLen, i, easyLen-i, 0, int64(j))
				point := plotter.XY{X: float64(i), Y: float64(j)}
				if err == nil && hardHead {
					accepteds = append(accepteds, point)
				} else if err == nil && !hardHead {
					sides = append(sides, point)
				} else if err != nil {
					rejecteds = append(rejecteds, point)
				}

				if err != nil {
					t.Log(err)
				}
			}
		}

		scatterAccept, _ := plotter.NewScatter(accepteds)
		scatterReject, _ := plotter.NewScatter(rejecteds)
		scatterSide, _ := plotter.NewScatter(sides)

		pixelWidth := vg.Length(1000)

		scatterAccept.Color = color.RGBA{R: 152, G: 236, B: 161, A: 255}
		scatterAccept.Shape = draw.BoxGlyph{}
		scatterAccept.Radius = vg.Length((float64(pixelWidth) / float64(maxHardLen)) * 2 / 3)
		scatterReject.Color = color.RGBA{R: 236, G: 106, B: 94, A: 255}
		scatterReject.Shape = draw.BoxGlyph{}
		scatterReject.Radius = vg.Length((float64(pixelWidth) / float64(maxHardLen)) * 2 / 3)
		scatterSide.Color = color.RGBA{R: 190, G: 197, B: 236, A: 255}
		scatterSide.Shape = draw.BoxGlyph{}
		scatterSide.Radius = vg.Length((float64(pixelWidth) / float64(maxHardLen)) * 2 / 3)

		p.Add(scatterAccept)
		p.Legend.Add("Accepted", scatterAccept)
		p.Add(scatterReject)
		p.Legend.Add("Rejected", scatterReject)
		p.Add(scatterSide)
		p.Legend.Add("Sidechained", scatterSide)

		p.Legend.YOffs = -30

		err = p.Save(pixelWidth, 300, fileName)
		if err != nil {
			log.Panic(err)
		}
	}
	yuckyGlobalTestEnableMess = true
	defer func() {
		yuckyGlobalTestEnableMess = false
	}()
	baseTitle := fmt.Sprintf("Accept/Reject Reorgs: Relative Time (Difficulty) over Proposed Segment Length (%d-block original chain)", easyLen)
	generatePlot(baseTitle, "reorgs-MESS.png")
	yuckyGlobalTestEnableMess = false
	// generatePlot("WITHOUT MESS: "+baseTitle, "reorgs-noMESS.png")
}

// Some weird constants to avoid constant memory allocs for them.
var (
	bigMinus99 = big.NewInt(-99)
	big1       = big.NewInt(1)
)

func TestBlockChain_GenerateMESSPlot_2(t *testing.T) {
	// t.Skip("This test plots graph of chain acceptance for visualization.")

	easyLen := uint64(2000)
	maxHardLen := uint64(1900)

	totalDifficulty := func(segment []*big.Int) *big.Int {
		out := big.NewInt(0)
		for _, b := range segment {
			out.Add(out, b)
		}
		return out
	}

	generatePlot := func(title, fileName string, useProposedSpan bool) {
		p, err := plot.New()
		if err != nil {
			log.Panic(err)
		}
		p.Title.Text = title
		p.X.Label.Text = "Block Depth"
		p.Y.Label.Text = "Mode Block Time Offset (10 seconds + y)"

		accepteds := plotter.XYs{}
		rejecteds := plotter.XYs{}
		sides := plotter.XYs{}

		/*
			need:
			- array of block difficulties as big.Ints
				: determined by time offsets, and initial time
		*/

		generateDifficultySet := func(initDifficulty *big.Int, offset uint64, length int) []*big.Int {
			parentDiff := new(big.Int).Set(initDifficulty)
			outset := []*big.Int{}
			for i := 0; i < length; i++ {
				// https://github.com/ethereum/EIPs/issues/100
				// algorithm:
				// diff = (parent_diff +
				//         (parent_diff / 2048 * max((2 if len(parent.uncles) else 1) - ((timestamp - parent.timestamp) // 9), -99))
				//        ) + 2^(periodCount - 2)
				out := new(big.Int)
				out.Div(new(big.Int).SetUint64(offset), vars.EIP100FDifficultyIncrementDivisor)

				// if parent.UncleHash == types.EmptyUncleHash {
				// 	out.Sub(big1, out)
				// } else {
				// 	out.Sub(big2, out)
				// }
				out.Sub(big1, out)

				out.Set(emath.BigMax(out, bigMinus99))

				out.Mul(new(big.Int).Div(parentDiff, vars.DifficultyBoundDivisor), out)
				out.Add(out, parentDiff)

				// after adjustment and before bomb
				out.Set(emath.BigMax(out, vars.MinimumDifficulty))

				parentDiff.Set(out) // set for next iteration

				outset = append(outset, out)
			}
			return outset
		}

		easy := generateDifficultySet(
			params.DefaultMessNetGenesisBlock().Difficulty,
			uint64(10),
			int(easyLen),
		)

		for proposedBlocksLen := uint64(1); proposedBlocksLen <= maxHardLen; proposedBlocksLen++ {
			for hardOffset := uint64(1); hardOffset <= 18; hardOffset++ {
				fmt.Println("running", proposedBlocksLen, hardOffset)

				// hard generates the proposed subchain
				easyOffset := uint64(10)
				hardOffset := uint64(hardOffset)

				// fitBlocks accounts for the number of blocks
				// produceable in a time span when you're making
				// them faster (10 blocks in 10 seconds with 1-second offsets,
				// vs 1 block in 10 seconds with 10-second offset)
				fitBlocks := easyOffset / hardOffset // 10:1 => 10, 10:2 => 5
				if fitBlocks == 0 {
					fitBlocks = uint64(proposedBlocksLen) // hard.len
				} else {
					fitBlocks = uint64(proposedBlocksLen) / fitBlocks
				}

				hard := generateDifficultySet(
					// easy[len(easy)-proposedBlocksLen], // offset = hard.len / fitBlocks
					easy[uint64(len(easy))-proposedBlocksLen], // offset = hard.len / fitBlocks
					hardOffset,
					int(proposedBlocksLen),
				)

				// localTD := totalDifficulty(easy[len(easy)-proposedBlocksLen:])
				// localTD := totalDifficulty(easy)

				overwrittenEasyBlocks := fitBlocks
				if overwrittenEasyBlocks > easyOffset *proposedBlocksLen {
					overwrittenEasyBlocks = easyOffset * proposedBlocksLen
				}

				localTD := totalDifficulty(easy[uint64(len(easy))-overwrittenEasyBlocks:])
				propTD := totalDifficulty(hard)

				localSpan := int64(overwrittenEasyBlocks * 10)
				xBig := big.NewInt(localSpan)
				if useProposedSpan {
					propSpan := int64(proposedBlocksLen * hardOffset)
					xBig = big.NewInt(propSpan)
				}

				eq := ecbp1100PolynomialV(xBig)

				want := eq.Mul(eq, localTD)

				got := new(big.Int).Mul(propTD, ecbp1100PolynomialVCurveFunctionDenominator)

				nogo := got.Cmp(want) < 0

				point := plotter.XY{X: float64(proposedBlocksLen), Y: float64(hardOffset)}

				ok := true
				if localTD.Cmp(propTD) == 0 && rand.Float64() < 0.5 {
					ok = false
				}
				ok = ok && !nogo

				// ok := eyalSirer || !nogo
				if nogo {
					// Would be side chain
					sides = append(sides, point)
				} else {
					accepteds = append(accepteds, point)
				}
			}
		}

		scatterAccept, _ := plotter.NewScatter(accepteds)
		scatterReject, _ := plotter.NewScatter(rejecteds)
		scatterSide, _ := plotter.NewScatter(sides)

		pixelWidth := vg.Length(maxHardLen * 110 / 100)

		scatterAccept.Color = color.RGBA{R: 0, G: 200, B: 11, A: 255}
		scatterAccept.Shape = draw.BoxGlyph{}
		scatterAccept.Radius = vg.Length((float64(pixelWidth) / float64(maxHardLen)) * 2 / 3)
		scatterReject.Color = color.RGBA{R: 236, G: 106, B: 94, A: 255}
		scatterReject.Shape = draw.BoxGlyph{}
		scatterReject.Radius = vg.Length((float64(pixelWidth) / float64(maxHardLen)) * 2 / 3)
		scatterSide.Color = color.RGBA{R: 190, G: 197, B: 236, A: 255}
		scatterSide.Shape = draw.BoxGlyph{}
		scatterSide.Radius = vg.Length((float64(pixelWidth) / float64(maxHardLen)) * 2 / 3)

		p.Add(scatterAccept)
		p.Legend.Add("Accepted", scatterAccept)
		p.Add(scatterReject)
		p.Legend.Add("Rejected", scatterReject)
		p.Add(scatterSide)
		p.Legend.Add("Sidechained", scatterSide)

		p.Legend.YOffs = -30

		err = p.Save(pixelWidth, 200, fileName)
		if err != nil {
			log.Panic(err)
		}
	}
	yuckyGlobalTestEnableMess = true
	defer func() {
		yuckyGlobalTestEnableMess = false
	}()
	baseTitle := fmt.Sprintf("Accept/Reject Reorgs: Relative Time (Difficulty) over Proposed Segment Length (%d-block original chain)", easyLen)
	generatePlot(baseTitle, "reorgs-fast-localspan-MESS.png", false)
	generatePlot(baseTitle, "reorgs-fast-proposedspan-MESS.png", true)
	yuckyGlobalTestEnableMess = false
	// generatePlot("WITHOUT MESS: "+baseTitle, "reorgs-noMESS.png")
}

func TestEcbp1100AGSinusoidalA(t *testing.T) {
	cases := []struct {
		in, out float64
	}{
		{0, 1},
		{25132, 31},
	}
	tolerance := 0.0000001
	for i, c := range cases {
		if got := ecbp1100AGSinusoidalA(c.in); got < c.out-tolerance || got > c.out+tolerance {
			t.Fatalf("%d: in: %0.6f want: %0.6f got: %0.6f", i, c.in, c.out, got)
		}
	}
}

/*
TestAFKnownBlock tests that AF functionality works for chain re-insertions.

Chain re-insertions use BlockChain.writeKnownBlockAsHead, where first-pass insertions
will hit writeBlockWithState.

AF needs to be implemented at both sites to prevent re-proposed chains from sidestepping
the AF criteria.
*/
func TestAFKnownBlock(t *testing.T) {
	engine := ethash.NewFaker()

	db := rawdb.NewMemoryDatabase()
	genesis := params.DefaultMessNetGenesisBlock()
	// genesis.Timestamp = 1
	genesisB := MustCommitGenesis(db, genesis)

	chain, err := NewBlockChain(db, nil, genesis.Config, engine, vm.Config{}, nil, nil)
	if err != nil {
		t.Fatal(err)
	}
	defer chain.Stop()
	chain.EnableArtificialFinality(true)

	easy, _ := GenerateChain(genesis.Config, genesisB, engine, db, 1000, func(i int, gen *BlockGen) {
		gen.OffsetTime(0)
	})
	easyN, err := chain.InsertChain(easy)
	if err != nil {
		t.Fatal(err)
	}
	hard, _ := GenerateChain(genesis.Config, easy[easyN-300], engine, db, 300, func(i int, gen *BlockGen) {
		gen.OffsetTime(-7)
	})
	// writeBlockWithState
	if _, err := chain.InsertChain(hard); err != nil {
		t.Error("hard 1 not inserted (should be side)")
	}
	// writeKnownBlockAsHead
	if _, err := chain.InsertChain(hard); err != nil {
		t.Error("hard 2 inserted (will have 'ignored' known blocks, and never tried a reorg)")
	}
	hardHeadHash := hard[len(hard)-1].Hash()
	if chain.CurrentBlock().Hash() == hardHeadHash {
		t.Fatal("hard block got chain head, should be side")
<<<<<<< HEAD
	}
	if h := chain.GetHeaderByHash(hardHeadHash); h == nil {
		t.Fatal("missing hard block (should be imported as side, but still available)")
=======
	}
	if h := chain.GetHeaderByHash(hardHeadHash); h == nil {
		t.Fatal("missing hard block (should be imported as side, but still available)")
	}
}

func TestPlot_ecbp1100PolynomialV(t *testing.T) {
	t.Skip("This test plots a graph of the ECBP1100 polynomial curve.")
	p, err := plot.New()
	if err != nil {
		panic(err)
	}
	p.Title.Text = "ECBP1100 Polynomial Curve Function"
	p.X.Label.Text = "X"
	p.Y.Label.Text = "Y"

	poly := plotter.NewFunction(func(f float64) float64 {
		n := big.NewInt(int64(f))
		y := ecbp1100PolynomialV(n)
		ff, _ := new(big.Float).SetInt(y).Float64()
		return ff
	})
	p.Add(poly)

	p.X.Min = 0
	p.X.Max = 30000
	p.Y.Min = 0
	p.Y.Max = 5000

	p.Y.Label.Text = "Antigravity imposition"
	p.X.Label.Text = "Seconds difference between local head and proposed common ancestor"

	if err := p.Save(1000, 1000, "ecbp1100-polynomial.png"); err != nil {
		t.Fatal(err)
	}
}

func TestEcbp1100PolynomialV(t *testing.T) {
	t.Log(
		ecbp1100PolynomialV(big.NewInt(99)),
		ecbp1100PolynomialV(big.NewInt(999)),
		ecbp1100PolynomialV(big.NewInt(99999)))
}

func TestGenerateChainTargetingHashrate(t *testing.T) {
	t.Skip("A development test to play with difficulty steps.")
	engine := ethash.NewFaker()

	db := rawdb.NewMemoryDatabase()
	genesis := params.DefaultMessNetGenesisBlock()
	// genesis.Timestamp = 1
	genesisB := MustCommitGenesis(db, genesis)

	chain, err := NewBlockChain(db, nil, genesis.Config, engine, vm.Config{}, nil, nil)
	if err != nil {
		t.Fatal(err)
	}
	defer chain.Stop()
	chain.EnableArtificialFinality(true)

	easy, _ := GenerateChain(genesis.Config, genesisB, engine, db, 1000, func(i int, gen *BlockGen) {
		gen.OffsetTime(0)
	})
	if _, err := chain.InsertChain(easy); err != nil {
		t.Fatal(err)
	}
	firstDifficulty := chain.CurrentHeader().Difficulty
	targetDifficultyRatio := big.NewInt(2)
	targetDifficulty := new(big.Int).Div(firstDifficulty, targetDifficultyRatio)
	for chain.CurrentHeader().Difficulty.Cmp(targetDifficulty) > 0 {
		next, _ := GenerateChain(genesis.Config, chain.CurrentBlock(), engine, db, 1, func(i int, gen *BlockGen) {
			gen.OffsetTime(8) // 8: (=10+8=18>(13+4=17).. // minimum value over stable range
		})
		if _, err := chain.InsertChain(next); err != nil {
			t.Fatal(err)
		}
>>>>>>> da2d4215
	}
	t.Log(chain.CurrentBlock().Number())
}

<<<<<<< HEAD
func TestPlot_ecbp1100PolynomialV(t *testing.T) {
	p, err := plot.New()
	if err != nil {
		panic(err)
	}
	p.Title.Text = "ECBP1100 Polynomial Curve Function"
	p.X.Label.Text = "X"
	p.Y.Label.Text = "Y"

	poly := plotter.NewFunction(func(f float64) float64 {
		n := big.NewInt(int64(f))
		y := ecbp1100PolynomialV(n)
		ff, _ := new(big.Float).SetInt(y).Float64()
		return ff
	})
	p.Add(poly)

	p.X.Min = 0
	p.X.Max = 30000
	p.Y.Min = 0
	p.Y.Max = 5000

	p.Y.Label.Text = "Antigravity imposition"
	p.X.Label.Text = "Seconds difference between local head and proposed common ancestor"

	if err := p.Save(1000, 1000, "ecbp1100-polynomial.png"); err != nil {
		t.Fatal(err)
	}
}

func TestEcbp1100PolynomialV(t *testing.T) {
	t.Log(
		ecbp1100PolynomialV(big.NewInt(99)),
		ecbp1100PolynomialV(big.NewInt(999)),
		ecbp1100PolynomialV(big.NewInt(99999)))
}

func TestGenerateChainTargetingHashrate(t *testing.T) {
	engine := ethash.NewFaker()

	db := rawdb.NewMemoryDatabase()
	genesis := params.DefaultMessNetGenesisBlock()
	// genesis.Timestamp = 1
	genesisB := MustCommitGenesis(db, genesis)

	chain, err := NewBlockChain(db, nil, genesis.Config, engine, vm.Config{}, nil, nil)
	if err != nil {
		t.Fatal(err)
	}
	defer chain.Stop()
	chain.EnableArtificialFinality(true)

	easy, _ := GenerateChain(genesis.Config, genesisB, engine, db, 1000, func(i int, gen *BlockGen) {
		gen.OffsetTime(0)
	})
	if _, err := chain.InsertChain(easy); err != nil {
		t.Fatal(err)
	}
	firstDifficulty := chain.CurrentHeader().Difficulty
	targetDifficultyRatio := big.NewInt(2)
	targetDifficulty := new(big.Int).Div(firstDifficulty, targetDifficultyRatio)
	for chain.CurrentHeader().Difficulty.Cmp(targetDifficulty) > 0 {
		next, _ := GenerateChain(genesis.Config, chain.CurrentBlock(), engine, db, 1, func(i int, gen *BlockGen) {
			gen.OffsetTime(8) // 8: (=10+8=18>(13+4=17).. // minimum value over stable range
		})
		if _, err := chain.InsertChain(next); err != nil {
			t.Fatal(err)
		}
	}
	t.Log(chain.CurrentBlock().Number())
}


=======
>>>>>>> da2d4215
func TestBlockChain_AF_Difficulty_Develop(t *testing.T) {
	t.Skip("Development version of tests with plotter")
	// Generate the original common chain segment and the two competing forks
	engine := ethash.NewFaker()

	db := rawdb.NewMemoryDatabase()
	genesis := params.DefaultMessNetGenesisBlock()
	// genesis.Timestamp = 1
	genesisB := MustCommitGenesis(db, genesis)

	chain, err := NewBlockChain(db, nil, genesis.Config, engine, vm.Config{}, nil, nil)
	if err != nil {
		t.Fatal(err)
	}
	defer chain.Stop()
	chain.EnableArtificialFinality(true)

	cases := []struct {
		easyLen, hardLen, commonAncestorN int
		easyOffset, hardOffset            int64
		hardGetsHead, accepted            bool
	}{
		// {
		// 	1000, 800, 200,
		// 	10, 1,
		// 	true, true,
		// },
		// {
		// 	1000, 800, 200,
		// 	60, 1,
		// 	true, true,
		// },
		// {
		// 	10000, 8000, 2000,
		// 	60, 1,
		// 	true, true,
		// },
		// {
		// 	20000, 18000, 2000,
		// 	10, 1,
		// 	true, true,
		// },
		// {
		// 	20000, 18000, 2000,
		// 	60, 1,
		// 	true, true,
		// },
		// {
		// 	10000, 8000, 2000,
		// 	10, 20,
		// 	true, true,
		// },

		// {
		// 	1000, 1, 999,
		// 	10, 1,
		// 	true, true,
		// },
		// {
		// 	1000, 10, 990,
		// 	10, 1,
		// 	true, true,
		// },
		// {
		// 	1000, 100, 900,
		// 	10, 1,
		// 	true, true,
		// },
		// {
		// 	1000, 200, 800,
		// 	10, 1,
		// 	true, true,
		// },
		// {
		// 	1000, 500, 500,
		// 	10, 1,
		// 	true, true,
		// },
		// {
		// 	1000, 999, 1,
		// 	10, 1,
		// 	true, true,
		// },
		// {
		// 	5000, 4000, 1000,
		// 	10, 1,
		// 	true, true,
		// },

		// {
		// 	10000, 9000, 1000,
		// 	10, 1,
		// 	true, true,
		// },
		//
		// {
		// 	7000, 6500, 500,
		// 	10, 1,
		// 	true, true,
		// },

		// {
		// 	100, 90, 10,
		// 	10, 1,
		// 	true, true,
		// },

		// {
		// 	1000, 1, 999,
		// 	10, 1,
		// 	true, true,
		// },
		// {
		// 	1000, 2, 998,
		// 	10, 1,
		// 	true, true,
		// },
		// {
		// 	1000, 3, 997,
		// 	10, 1,
		// 	true, true,
		// },
		// {
		// 	1000, 1, 999,
		// 	10, 8,
		// 	true, true,
		// },

		{
			1000, 50, 950,
			10, 9,
			false, false,
		},
		{
			1000, 100, 900,
			10, 8,
			false, false,
		},
		{
			1000, 100, 900,
			10, 7,
			false, false,
		},
		{
			1000, 50, 950,
			10, 5,
			true, true,
		},
		{
			1000, 50, 950,
			10, 3,
			true, true,
		},
		//5
		{
			1000, 100, 900,
			10, 3,
			false, false,
		},
		{
			1000, 200, 800,
			10, 3,
			false, false,
		},
		{
			1000, 200, 800,
			10, 1,
			false, false,
		},
	}

	// poissonTime := func(b *BlockGen, seconds int64) {
	// 	poisson := distuv.Poisson{Lambda: float64(seconds)}
	// 	r := poisson.Rand()
	// 	if r < 1 {
	// 		r = 1
	// 	}
	// 	if r > float64(seconds) * 1.5 {
	// 		r = float64(seconds)
	// 	}
	// 	chainreader := &fakeChainReader{config: b.config}
	// 	b.header.Time = b.parent.Time() + uint64(r)
	// 	b.header.Difficulty = b.engine.CalcDifficulty(chainreader, b.header.Time, b.parent.Header())
	// 	for err := b.engine.VerifyHeader(chainreader, b.header, false);
	// 		err != nil && err != consensus.ErrUnknownAncestor && b.header.Time > b.parent.Header().Time; {
	// 		t.Log(err)
	// 		r -= 1
	// 		b.header.Time = b.parent.Time() + uint64(r)
	// 		b.header.Difficulty = b.engine.CalcDifficulty(chainreader, b.header.Time, b.parent.Header())
	// 	}
	// }

	type ratioComparison struct {
		tdRatio float64
		penalty float64
	}
	gotRatioComparisons := []ratioComparison{}

	for i, c := range cases {

		if err := chain.Reset(); err != nil {
			t.Fatal(err)
		}
		easy, _ := GenerateChain(genesis.Config, genesisB, engine, db, c.easyLen, func(i int, b *BlockGen) {
			b.SetNonce(types.EncodeNonce(uint64(rand.Int63n(math.MaxInt64))))
			// poissonTime(b, c.easyOffset)
			b.OffsetTime(c.easyOffset - 10)
		})
		commonAncestor := easy[c.commonAncestorN-1]
		hard, _ := GenerateChain(genesis.Config, commonAncestor, engine, db, c.hardLen, func(i int, b *BlockGen) {
			b.SetNonce(types.EncodeNonce(uint64(rand.Int63n(math.MaxInt64))))
			// poissonTime(b, c.hardOffset)
			b.OffsetTime(c.hardOffset - 10)
		})
		if _, err := chain.InsertChain(easy); err != nil {
			t.Fatal(err)
		}
		n, err := chain.InsertChain(hard)
		hardHead := chain.CurrentBlock().Hash() == hard[len(hard)-1].Hash()

		commons := plotter.XYs{}
		easys := plotter.XYs{}
		hards := plotter.XYs{}
		tdrs := plotter.XYs{}
		antigravities := plotter.XYs{}
		antigravities2 := plotter.XYs{}

		balance := plotter.XYs{}

		for i := 0; i < c.easyLen; i++ {
			td := chain.GetTd(easy[i].Hash(), easy[i].NumberU64())
			point := plotter.XY{X: float64(easy[i].NumberU64()), Y: float64(td.Uint64())}
			if i <= c.commonAncestorN {
				commons = append(commons, point)
			} else {
				easys = append(easys, point)
			}
		}
		// td ratios
		// for j := 0; j < c.hardLen; j++ {
		for j := 0; j < n; j++ {

			td := chain.GetTd(hard[j].Hash(), hard[j].NumberU64())
			if td != nil {
				point := plotter.XY{X: float64(hard[j].NumberU64()), Y: float64(td.Uint64())}
				hards = append(hards, point)
			}

			if commonAncestor.NumberU64() != uint64(c.commonAncestorN) {
				t.Fatalf("bad test common=%d easy=%d can=%d", commonAncestor.NumberU64(), c.easyLen, c.commonAncestorN)
			}

			ee := c.commonAncestorN + j
			easyHeader := easy[ee].Header()
			hardHeader := hard[j].Header()
			if easyHeader.Number.Uint64() != hardHeader.Number.Uint64() {
				t.Fatalf("bad test easyheader=%d hardheader=%d", easyHeader.Number.Uint64(), hardHeader.Number.Uint64())
			}

			/*
				HERE LIES THE RUB (IN MY GRAPHS).


			*/
			// y := chain.getTDRatio(commonAncestor.Header(), easyHeader, hardHeader) // <- unit x unit

			// y := chain.getTDRatio(commonAncestor.Header(), easy[c.easyLen-1].Header(), hardHeader)

			y := chain.getTDRatio(commonAncestor.Header(), chain.CurrentHeader(), hardHeader)

			if j == 0 {
				t.Logf("case=%d first.hard.tdr=%v", i, y)
			}

			ecbp := ecbp1100AGSinusoidalA(float64(hardHeader.Time - commonAncestor.Header().Time))

			if j == n-1 {
				gotRatioComparisons = append(gotRatioComparisons, ratioComparison{
					tdRatio: y, penalty: ecbp,
				})
			}

			// Exploring alternative penalty functions.
			ecbp2 := ecbp1100AGExpA(float64(hardHeader.Time - commonAncestor.Header().Time))
			// t.Log(y, ecbp, ecbp2)

			tdrs = append(tdrs, plotter.XY{X: float64(hard[j].NumberU64()), Y: y})
			antigravities = append(antigravities, plotter.XY{X: float64(hard[j].NumberU64()), Y: ecbp})
			antigravities2 = append(antigravities2, plotter.XY{X: float64(hard[j].NumberU64()), Y: ecbp2})

			balance = append(balance, plotter.XY{X: float64(hardHeader.Number.Uint64()), Y: y - ecbp})
		}
		scatterCommons, _ := plotter.NewScatter(commons)
		scatterEasys, _ := plotter.NewScatter(easys)
		scatterHards, _ := plotter.NewScatter(hards)

		scatterTDRs, _ := plotter.NewScatter(tdrs)
		scatterAntigravities, _ := plotter.NewScatter(antigravities)
		scatterAntigravities2, _ := plotter.NewScatter(antigravities2)
		balanceScatter, _ := plotter.NewScatter(balance)

		scatterCommons.Color = color.RGBA{R: 190, G: 197, B: 236, A: 255}
		scatterCommons.Shape = draw.CircleGlyph{}
		scatterCommons.Radius = 2
		scatterEasys.Color = color.RGBA{R: 152, G: 236, B: 161, A: 255} // green
		scatterEasys.Shape = draw.CircleGlyph{}
		scatterEasys.Radius = 2
		scatterHards.Color = color.RGBA{R: 236, G: 106, B: 94, A: 255}
		scatterHards.Shape = draw.CircleGlyph{}
		scatterHards.Radius = 2

		p, perr := plot.New()
		if perr != nil {
			log.Panic(perr)
		}
		p.Add(scatterCommons)
		p.Legend.Add("Commons", scatterCommons)
		p.Add(scatterEasys)
		p.Legend.Add("Easys", scatterEasys)
		p.Add(scatterHards)
		p.Legend.Add("Hards", scatterHards)
		p.Title.Text = fmt.Sprintf("TD easy=%d hard=%d", c.easyOffset, c.hardOffset)
		p.Save(1000, 600, fmt.Sprintf("plot-td-%d-%d-%d-%d-%d.png", c.easyLen, c.commonAncestorN, c.hardLen, c.easyOffset, c.hardOffset))

		p, perr = plot.New()
		if perr != nil {
			log.Panic(perr)
		}

		scatterTDRs.Color = color.RGBA{R: 236, G: 106, B: 94, A: 255} // red
		scatterTDRs.Radius = 3
		scatterTDRs.Shape = draw.PyramidGlyph{}
		p.Add(scatterTDRs)
		p.Legend.Add("TD Ratio", scatterTDRs)

		scatterAntigravities.Color = color.RGBA{R: 190, G: 197, B: 236, A: 255} // blue
		scatterAntigravities.Radius = 3
		scatterAntigravities.Shape = draw.PlusGlyph{}
		p.Add(scatterAntigravities)
		p.Legend.Add("(Anti)Gravity Penalty", scatterAntigravities)

		scatterAntigravities2.Color = color.RGBA{R: 152, G: 236, B: 161, A: 255} // green
		scatterAntigravities2.Radius = 3
		scatterAntigravities2.Shape = draw.PlusGlyph{}
		// p.Add(scatterAntigravities2)
		// p.Legend.Add("(Anti)Gravity Penalty (Alternate)", scatterAntigravities2)

		p.Title.Text = fmt.Sprintf("TD Ratio easy=%d hard=%d", c.easyOffset, c.hardOffset)
		p.Save(1000, 600, fmt.Sprintf("plot-td-ratio-%d-%d-%d-%d-%d.png", c.easyLen, c.commonAncestorN, c.hardLen, c.easyOffset, c.hardOffset))

		p, perr = plot.New()
		if perr != nil {
			log.Panic(perr)
		}
		p.Title.Text = fmt.Sprintf("TD Ratio - Antigravity Penalty easy=%d hard=%d", c.easyOffset, c.hardOffset)
		balanceScatter.Color = color.RGBA{R: 235, G: 92, B: 236, A: 255} // purple
		balanceScatter.Radius = 3
		balanceScatter.Shape = draw.PlusGlyph{}
		p.Add(balanceScatter)
		p.Legend.Add("TDR - Penalty", balanceScatter)
		p.Save(1000, 600, fmt.Sprintf("plot-td-ratio-diff-%d-%d-%d-%d-%d.png", c.easyLen, c.commonAncestorN, c.hardLen, c.easyOffset, c.hardOffset))

		if (err != nil && c.accepted) || (err == nil && !c.accepted) || (hardHead != c.hardGetsHead) {
			compared := gotRatioComparisons[i]
			t.Errorf(`case=%d [easy=%d hard=%d ca=%d eo=%d ho=%d] want.accepted=%v want.hardHead=%v got.hardHead=%v err=%v
got.tdr=%v got.pen=%v`,
				i,
				c.easyLen, c.hardLen, c.commonAncestorN, c.easyOffset, c.hardOffset,
				c.accepted, c.hardGetsHead, hardHead, err, compared.tdRatio, compared.penalty)
		}
	}

}<|MERGE_RESOLUTION|>--- conflicted
+++ resolved
@@ -302,8 +302,6 @@
 			0, -9,
 			true, true,
 		},
-<<<<<<< HEAD
-=======
 		{
 			1000, 999, 1,
 			0, -8,
@@ -330,7 +328,6 @@
 		// 	0, -9,
 		// 	true, true,
 		// },
->>>>>>> da2d4215
 	}
 
 	for i, c := range cases {
@@ -672,11 +669,6 @@
 	hardHeadHash := hard[len(hard)-1].Hash()
 	if chain.CurrentBlock().Hash() == hardHeadHash {
 		t.Fatal("hard block got chain head, should be side")
-<<<<<<< HEAD
-	}
-	if h := chain.GetHeaderByHash(hardHeadHash); h == nil {
-		t.Fatal("missing hard block (should be imported as side, but still available)")
-=======
 	}
 	if h := chain.GetHeaderByHash(hardHeadHash); h == nil {
 		t.Fatal("missing hard block (should be imported as side, but still available)")
@@ -753,87 +745,10 @@
 		if _, err := chain.InsertChain(next); err != nil {
 			t.Fatal(err)
 		}
->>>>>>> da2d4215
 	}
 	t.Log(chain.CurrentBlock().Number())
 }
 
-<<<<<<< HEAD
-func TestPlot_ecbp1100PolynomialV(t *testing.T) {
-	p, err := plot.New()
-	if err != nil {
-		panic(err)
-	}
-	p.Title.Text = "ECBP1100 Polynomial Curve Function"
-	p.X.Label.Text = "X"
-	p.Y.Label.Text = "Y"
-
-	poly := plotter.NewFunction(func(f float64) float64 {
-		n := big.NewInt(int64(f))
-		y := ecbp1100PolynomialV(n)
-		ff, _ := new(big.Float).SetInt(y).Float64()
-		return ff
-	})
-	p.Add(poly)
-
-	p.X.Min = 0
-	p.X.Max = 30000
-	p.Y.Min = 0
-	p.Y.Max = 5000
-
-	p.Y.Label.Text = "Antigravity imposition"
-	p.X.Label.Text = "Seconds difference between local head and proposed common ancestor"
-
-	if err := p.Save(1000, 1000, "ecbp1100-polynomial.png"); err != nil {
-		t.Fatal(err)
-	}
-}
-
-func TestEcbp1100PolynomialV(t *testing.T) {
-	t.Log(
-		ecbp1100PolynomialV(big.NewInt(99)),
-		ecbp1100PolynomialV(big.NewInt(999)),
-		ecbp1100PolynomialV(big.NewInt(99999)))
-}
-
-func TestGenerateChainTargetingHashrate(t *testing.T) {
-	engine := ethash.NewFaker()
-
-	db := rawdb.NewMemoryDatabase()
-	genesis := params.DefaultMessNetGenesisBlock()
-	// genesis.Timestamp = 1
-	genesisB := MustCommitGenesis(db, genesis)
-
-	chain, err := NewBlockChain(db, nil, genesis.Config, engine, vm.Config{}, nil, nil)
-	if err != nil {
-		t.Fatal(err)
-	}
-	defer chain.Stop()
-	chain.EnableArtificialFinality(true)
-
-	easy, _ := GenerateChain(genesis.Config, genesisB, engine, db, 1000, func(i int, gen *BlockGen) {
-		gen.OffsetTime(0)
-	})
-	if _, err := chain.InsertChain(easy); err != nil {
-		t.Fatal(err)
-	}
-	firstDifficulty := chain.CurrentHeader().Difficulty
-	targetDifficultyRatio := big.NewInt(2)
-	targetDifficulty := new(big.Int).Div(firstDifficulty, targetDifficultyRatio)
-	for chain.CurrentHeader().Difficulty.Cmp(targetDifficulty) > 0 {
-		next, _ := GenerateChain(genesis.Config, chain.CurrentBlock(), engine, db, 1, func(i int, gen *BlockGen) {
-			gen.OffsetTime(8) // 8: (=10+8=18>(13+4=17).. // minimum value over stable range
-		})
-		if _, err := chain.InsertChain(next); err != nil {
-			t.Fatal(err)
-		}
-	}
-	t.Log(chain.CurrentBlock().Number())
-}
-
-
-=======
->>>>>>> da2d4215
 func TestBlockChain_AF_Difficulty_Develop(t *testing.T) {
 	t.Skip("Development version of tests with plotter")
 	// Generate the original common chain segment and the two competing forks

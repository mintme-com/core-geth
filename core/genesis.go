--- conflicted
+++ resolved
@@ -225,13 +225,10 @@
 		return params.MixChainConfig
 	case ghash == params.EthersocialGenesisHash:
 		return params.EthersocialChainConfig
-<<<<<<< HEAD
 	case ghash == params.MusicoinGenesisHash:
 		return params.MusicoinChainConfig
-=======
 	case ghash == params.KottiGenesisHash:
 		return params.KottiChainConfig
->>>>>>> 813b4dca
 	default:
 		return params.AllEthashProtocolChanges
 	}

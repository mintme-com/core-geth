// Copyright 2014 The go-ethereum Authors
// This file is part of the go-ethereum library.
//
// The go-ethereum library is free software: you can redistribute it and/or modify
// it under the terms of the GNU Lesser General Public License as published by
// the Free Software Foundation, either version 3 of the License, or
// (at your option) any later version.
//
// The go-ethereum library is distributed in the hope that it will be useful,
// but WITHOUT ANY WARRANTY; without even the implied warranty of
// MERCHANTABILITY or FITNESS FOR A PARTICULAR PURPOSE. See the
// GNU Lesser General Public License for more details.
//
// You should have received a copy of the GNU Lesser General Public License
// along with the go-ethereum library. If not, see <http://www.gnu.org/licenses/>.

package core

import (
	"fmt"
	"math/big"

	"github.com/ethereum/go-ethereum/common"
	"github.com/ethereum/go-ethereum/core/rawdb"
	"github.com/ethereum/go-ethereum/core/state"
	"github.com/ethereum/go-ethereum/core/types"
	"github.com/ethereum/go-ethereum/ethdb"
	"github.com/ethereum/go-ethereum/log"
	"github.com/ethereum/go-ethereum/params"
	"github.com/ethereum/go-ethereum/params/confp"
	"github.com/ethereum/go-ethereum/params/types/ctypes"
	"github.com/ethereum/go-ethereum/params/types/genesisT"
	"github.com/ethereum/go-ethereum/params/vars"
	"github.com/ethereum/go-ethereum/trie"
)

// SetupGenesisBlock wraps SetupGenesisBlockWithOverride, always using a nil value for the override.
func SetupGenesisBlock(db ethdb.Database, genesis *genesisT.Genesis) (ctypes.ChainConfigurator, common.Hash, error) {
	return SetupGenesisBlockWithOverride(db, genesis, nil)
}

// SetupGenesisBlockWithOverride writes or updates the genesis block in db.
// The block that will be used is:
//
//                          genesis == nil       genesis != nil
//                       +------------------------------------------
//     db has no genesis |  main-net default  |  genesis
//     db has genesis    |  from DB           |  genesis (if compatible)
//
// The stored chain configuration will be updated if it is compatible (i.e. does not
// specify a fork block below the local head block). In case of a conflict, the
// error is a *params.ConfigCompatError and the new, unwritten config is returned.
//
// The returned chain configuration is never nil.
func SetupGenesisBlockWithOverride(db ethdb.Database, genesis *genesisT.Genesis, overrideMagneto *big.Int) (ctypes.ChainConfigurator, common.Hash, error) {
	if genesis != nil && confp.IsEmpty(genesis.Config) {
		return params.AllEthashProtocolChanges, common.Hash{}, genesisT.ErrGenesisNoConfig
	}
	// Just commit the new block if there is no stored genesis block.
	stored := rawdb.ReadCanonicalHash(db, 0)
	if (stored == common.Hash{}) {
		if genesis == nil {
			log.Info("Writing default main-net genesis block")
			log.Warn("Not specifying a chain flag is deprecated and will be removed in the future, please use --mainnet for Ethereum mainnet")
			genesis = params.DefaultGenesisBlock()
		} else {
			log.Info("Writing custom genesis block")
		}

		if overrideMagneto != nil {
			n := overrideMagneto.Uint64()
			if err := genesis.SetEIP2565Transition(&n); err != nil {
				return genesis, stored, err
			}
			if err := genesis.SetEIP2929Transition(&n); err != nil {
				return genesis, stored, err
			}
			if err := genesis.SetEIP2718Transition(&n); err != nil {
				return genesis, stored, err
			}
			if err := genesis.SetEIP2930Transition(&n); err != nil {
				return genesis, stored, err
			}
		}

		block, err := CommitGenesis(genesis, db)
		if err != nil {
			return genesis.Config, common.Hash{}, err
		}
		log.Info("Wrote custom genesis block OK", "config", genesis.Config)
		return genesis.Config, block.Hash(), nil
	}
	// We have the genesis block in database(perhaps in ancient database)
	// but the corresponding state is missing.
	header := rawdb.ReadHeader(db, stored, 0)
	if _, err := state.New(header.Root, state.NewDatabaseWithConfig(db, nil), nil); err != nil {
		if genesis == nil {
			genesis = params.DefaultGenesisBlock()
		}
		// Ensure the stored genesis matches with the given one.
		hash := GenesisToBlock(genesis, nil).Hash()
		if hash != stored {
			return genesis.Config, hash, &genesisT.GenesisMismatchError{Stored: stored, New: hash}
		}
		block, err := CommitGenesis(genesis, db)
		if err != nil {
			return genesis.Config, hash, err
		}
		return genesis.Config, block.Hash(), nil
	}
	// Check whether the genesis block is already written.
	if genesis != nil {
		hash := GenesisToBlock(genesis, nil).Hash()
		if hash != stored {
			return genesis.Config, hash, &genesisT.GenesisMismatchError{Stored: stored, New: hash}
		}
	}
	// Get the existing chain configuration.
	newcfg := configOrDefault(genesis, stored)

	if overrideMagneto != nil {
		n := overrideMagneto.Uint64()
		if err := newcfg.SetEIP2565Transition(&n); err != nil {
			return newcfg, stored, err
		}
		if err := newcfg.SetEIP2929Transition(&n); err != nil {
			return newcfg, stored, err
		}
		if err := newcfg.SetEIP2718Transition(&n); err != nil {
			return newcfg, stored, err
		}
		if err := newcfg.SetEIP2930Transition(&n); err != nil {
			return newcfg, stored, err
		}
	}

	storedcfg := rawdb.ReadChainConfig(db, stored)
	if storedcfg == nil {
		log.Warn("Found genesis block without chain config")
		rawdb.WriteChainConfig(db, stored, newcfg)
		return newcfg, stored, nil
	} else {
		log.Info("Found stored genesis block", "config", storedcfg)
	}

	// Special case: don't change the existing config of a non-mainnet chain if no new
	// config is supplied. These chains would get AllProtocolChanges (and a compat error)
	// if we just continued here.
	//
	// (meowsbits): The idea here is to use stored configs when they are not upgrade-able via defaults.
	// Pre-existing logic only upgraded mainnet, when it should upgrade all defaulty chains.
	// New logic (below) checks _inequality_ between a defaulty config and a stored config. If different,
	// the stored config is used. This breaks auto-upgrade magic for defaulty chains.
	if genesis == nil && !confp.Identical(storedcfg, newcfg, []string{"NetworkID", "ChainID"}) {
		log.Info("Found non-defaulty stored config, using it.")
		return storedcfg, stored, nil
	}
	// Check config compatibility and write the config. Compatibility errors
	// are returned to the caller unless we're already at block zero.
	height := rawdb.ReadHeaderNumber(db, rawdb.ReadHeadHeaderHash(db))
	if height == nil {
		return newcfg, stored, fmt.Errorf("missing block number for head header hash")
	}
	compatErr := confp.Compatible(height, storedcfg, newcfg)
	if compatErr != nil && *height != 0 && compatErr.RewindTo != 0 {
		return newcfg, stored, compatErr
	}
	rawdb.WriteChainConfig(db, stored, newcfg)
	return newcfg, stored, nil
}

func configOrDefault(g *genesisT.Genesis, ghash common.Hash) ctypes.ChainConfigurator {
	switch {
	case g != nil:
		return g.Config
	case ghash == params.MainnetGenesisHash:
		return params.MainnetChainConfig
	case ghash == params.RinkebyGenesisHash:
		return params.RinkebyChainConfig
	case ghash == params.GoerliGenesisHash:
		return params.GoerliChainConfig
	case ghash == params.KottiGenesisHash:
		return params.KottiChainConfig
	case ghash == params.MordorGenesisHash:
		return params.MordorChainConfig
	case ghash == params.RopstenGenesisHash:
		return params.RopstenChainConfig
<<<<<<< HEAD
	case ghash == params.YoloV2GenesisHash:
		return params.YoloV2ChainConfig
	case ghash == params.MINTMEGenesisHash:
		return params.MINTMEChainConfig
=======
	case ghash == params.YoloV3GenesisHash:
		return params.YoloV3ChainConfig
>>>>>>> b84413e4
	default:
		return params.AllEthashProtocolChanges
	}
}

// GenesisToBlock creates the genesis block and writes state of a genesis specification
// to the given database (or discards it if nil).
func GenesisToBlock(g *genesisT.Genesis, db ethdb.Database) *types.Block {
	if db == nil {
		db = rawdb.NewMemoryDatabase()
	}
	statedb, _ := state.New(common.Hash{}, state.NewDatabase(db), nil)
	for addr, account := range g.Alloc {
		statedb.AddBalance(addr, account.Balance)
		statedb.SetCode(addr, account.Code)
		statedb.SetNonce(addr, account.Nonce)
		for key, value := range account.Storage {
			statedb.SetState(addr, key, value)
		}
	}
	root := statedb.IntermediateRoot(false)
	head := &types.Header{
		Number:     new(big.Int).SetUint64(g.Number),
		Nonce:      types.EncodeNonce(g.Nonce),
		Time:       g.Timestamp,
		ParentHash: g.ParentHash,
		Extra:      g.ExtraData,
		GasLimit:   g.GasLimit,
		GasUsed:    g.GasUsed,
		Difficulty: g.Difficulty,
		MixDigest:  g.Mixhash,
		Coinbase:   g.Coinbase,
		Root:       root,
	}
	if g.GasLimit == 0 {
		head.GasLimit = vars.GenesisGasLimit
	}
	if g.Difficulty == nil {
		head.Difficulty = vars.GenesisDifficulty
	}
	statedb.Commit(false)
	statedb.Database().TrieDB().Commit(root, true, nil)

	return types.NewBlock(head, nil, nil, nil, trie.NewStackTrie(nil))
}

// CommitGenesis writes the block and state of a genesis specification to the database.
// The block is committed as the canonical head block.
func CommitGenesis(g *genesisT.Genesis, db ethdb.Database) (*types.Block, error) {
	block := GenesisToBlock(g, db)
	if block.Number().Sign() != 0 {
		return nil, fmt.Errorf("can't commit genesis block with number > 0")
	}
	config := g.Config
	if config == nil {
		config = params.AllEthashProtocolChanges
	}
	rawdb.WriteTd(db, block.Hash(), block.NumberU64(), g.Difficulty)
	rawdb.WriteBlock(db, block)
	rawdb.WriteReceipts(db, block.Hash(), block.NumberU64(), nil)
	rawdb.WriteCanonicalHash(db, block.Hash(), block.NumberU64())
	rawdb.WriteHeadBlockHash(db, block.Hash())
	rawdb.WriteHeadFastBlockHash(db, block.Hash())
	rawdb.WriteHeadHeaderHash(db, block.Hash())
	rawdb.WriteChainConfig(db, block.Hash(), config)
	return block, nil
}

// MustCommitGenesis writes the genesis block and state to db, panicking on error.
// The block is committed as the canonical head block.
func MustCommitGenesis(db ethdb.Database, g *genesisT.Genesis) *types.Block {
	block, err := CommitGenesis(g, db)
	if err != nil {
		panic(err)
	}
	return block
}

// GenesisBlockForTesting creates and writes a block in which addr has the given wei balance.
func GenesisBlockForTesting(db ethdb.Database, addr common.Address, balance *big.Int) *types.Block {
	g := genesisT.Genesis{Alloc: genesisT.GenesisAlloc{addr: {Balance: balance}}}
	return MustCommitGenesis(db, &g)
}<|MERGE_RESOLUTION|>--- conflicted
+++ resolved
@@ -185,15 +185,10 @@
 		return params.MordorChainConfig
 	case ghash == params.RopstenGenesisHash:
 		return params.RopstenChainConfig
-<<<<<<< HEAD
-	case ghash == params.YoloV2GenesisHash:
-		return params.YoloV2ChainConfig
+	case ghash == params.YoloV3GenesisHash:
+		return params.YoloV3ChainConfig
 	case ghash == params.MINTMEGenesisHash:
 		return params.MINTMEChainConfig
-=======
-	case ghash == params.YoloV3GenesisHash:
-		return params.YoloV3ChainConfig
->>>>>>> b84413e4
 	default:
 		return params.AllEthashProtocolChanges
 	}

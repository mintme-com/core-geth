// Copyright 2020 The go-ethereum Authors
// This file is part of the go-ethereum library.
//
// The go-ethereum library is free software: you can redistribute it and/or modify
// it under the terms of the GNU Lesser General Public License as published by
// the Free Software Foundation, either version 3 of the License, or
// (at your option) any later version.
//
// The go-ethereum library is distributed in the hope that it will be useful,
// but WITHOUT ANY WARRANTY; without even the implied warranty of
// MERCHANTABILITY or FITNESS FOR A PARTICULAR PURPOSE. See the
// GNU Lesser General Public License for more details.
//
// You should have received a copy of the GNU Lesser General Public License
// along with the go-ethereum library. If not, see <http://www.gnu.org/licenses/>.

package core

import (
	"crypto/ecdsa"
	"math/big"
	"testing"

	"github.com/ethereum/go-ethereum/common"
	"github.com/ethereum/go-ethereum/common/math"
	"github.com/ethereum/go-ethereum/consensus"
	"github.com/ethereum/go-ethereum/consensus/beacon"
	"github.com/ethereum/go-ethereum/consensus/ethash"
	"github.com/ethereum/go-ethereum/consensus/misc/eip1559"
	"github.com/ethereum/go-ethereum/consensus/misc/eip4844"
	"github.com/ethereum/go-ethereum/core/rawdb"
	"github.com/ethereum/go-ethereum/core/types"
	"github.com/ethereum/go-ethereum/core/vm"
	"github.com/ethereum/go-ethereum/crypto"
	"github.com/ethereum/go-ethereum/params/types/ctypes"
	"github.com/ethereum/go-ethereum/params/types/genesisT"
	"github.com/ethereum/go-ethereum/params/types/goethereum"
	"github.com/ethereum/go-ethereum/params/vars"
	"github.com/ethereum/go-ethereum/trie"
	"github.com/holiman/uint256"
	"golang.org/x/crypto/sha3"
)

func u64(val uint64) *uint64 { return &val }

// TestStateProcessorErrors tests the output from the 'core' errors
// as defined in core/error.go. These errors are generated when the
// blockchain imports bad blocks, meaning blocks which have valid headers but
// contain invalid transactions
func TestStateProcessorErrors(t *testing.T) {
	var (
<<<<<<< HEAD
		config = &goethereum.ChainConfig{
			ChainID:             big.NewInt(1),
			HomesteadBlock:      big.NewInt(0),
			EIP150Block:         big.NewInt(0),
			EIP155Block:         big.NewInt(0),
			EIP158Block:         big.NewInt(0),
			ByzantiumBlock:      big.NewInt(0),
			ConstantinopleBlock: big.NewInt(0),
			PetersburgBlock:     big.NewInt(0),
			IstanbulBlock:       big.NewInt(0),
			MuirGlacierBlock:    big.NewInt(0),
			BerlinBlock:         big.NewInt(0),
			LondonBlock:         big.NewInt(0),
			Ethash:              new(ctypes.EthashConfig),
=======
		config = &params.ChainConfig{
			ChainID:                       big.NewInt(1),
			HomesteadBlock:                big.NewInt(0),
			EIP150Block:                   big.NewInt(0),
			EIP155Block:                   big.NewInt(0),
			EIP158Block:                   big.NewInt(0),
			ByzantiumBlock:                big.NewInt(0),
			ConstantinopleBlock:           big.NewInt(0),
			PetersburgBlock:               big.NewInt(0),
			IstanbulBlock:                 big.NewInt(0),
			MuirGlacierBlock:              big.NewInt(0),
			BerlinBlock:                   big.NewInt(0),
			LondonBlock:                   big.NewInt(0),
			Ethash:                        new(params.EthashConfig),
			TerminalTotalDifficulty:       big.NewInt(0),
			TerminalTotalDifficultyPassed: true,
			ShanghaiTime:                  new(uint64),
			CancunTime:                    new(uint64),
>>>>>>> a7e358d0
		}
		signer  = types.LatestSigner(config)
		key1, _ = crypto.HexToECDSA("b71c71a67e1177ad4e901695e1b4b9ee17ae16c6668d313eac2f96dbcda3f291")
		key2, _ = crypto.HexToECDSA("0202020202020202020202020202020202020202020202020202002020202020")
	)
	var makeTx = func(key *ecdsa.PrivateKey, nonce uint64, to common.Address, amount *big.Int, gasLimit uint64, gasPrice *big.Int, data []byte) *types.Transaction {
		tx, _ := types.SignTx(types.NewTransaction(nonce, to, amount, gasLimit, gasPrice, data), signer, key)
		return tx
	}
	var mkDynamicTx = func(nonce uint64, to common.Address, gasLimit uint64, gasTipCap, gasFeeCap *big.Int) *types.Transaction {
		tx, _ := types.SignTx(types.NewTx(&types.DynamicFeeTx{
			Nonce:     nonce,
			GasTipCap: gasTipCap,
			GasFeeCap: gasFeeCap,
			Gas:       gasLimit,
			To:        &to,
			Value:     big.NewInt(0),
		}), signer, key1)
		return tx
	}
	var mkDynamicCreationTx = func(nonce uint64, gasLimit uint64, gasTipCap, gasFeeCap *big.Int, data []byte) *types.Transaction {
		tx, _ := types.SignTx(types.NewTx(&types.DynamicFeeTx{
			Nonce:     nonce,
			GasTipCap: gasTipCap,
			GasFeeCap: gasFeeCap,
			Gas:       gasLimit,
			Value:     big.NewInt(0),
			Data:      data,
		}), signer, key1)
		return tx
	}
	var mkBlobTx = func(nonce uint64, to common.Address, gasLimit uint64, gasTipCap, gasFeeCap *big.Int, hashes []common.Hash) *types.Transaction {
		tx, err := types.SignTx(types.NewTx(&types.BlobTx{
			Nonce:      nonce,
			GasTipCap:  uint256.MustFromBig(gasTipCap),
			GasFeeCap:  uint256.MustFromBig(gasFeeCap),
			Gas:        gasLimit,
			To:         to,
			BlobHashes: hashes,
			Value:      new(uint256.Int),
		}), signer, key1)
		if err != nil {
			t.Fatal(err)
		}
		return tx
	}

	{ // Tests against a 'recent' chain definition
		var (
			db    = rawdb.NewMemoryDatabase()
			gspec = &genesisT.Genesis{
				Config: config,
				Alloc: genesisT.GenesisAlloc{
					common.HexToAddress("0x71562b71999873DB5b286dF957af199Ec94617F7"): genesisT.GenesisAccount{
						Balance: big.NewInt(1000000000000000000), // 1 ether
						Nonce:   0,
					},
					common.HexToAddress("0xfd0810DD14796680f72adf1a371963d0745BCc64"): genesisT.GenesisAccount{
						Balance: big.NewInt(1000000000000000000), // 1 ether
						Nonce:   math.MaxUint64,
					},
				},
			}
			blockchain, _  = NewBlockChain(db, nil, gspec, nil, beacon.New(ethash.NewFaker()), vm.Config{}, nil, nil)
			tooBigInitCode = [params.MaxInitCodeSize + 1]byte{}
		)

		defer blockchain.Stop()
		bigNumber := new(big.Int).SetBytes(common.FromHex("0xffffffffffffffffffffffffffffffffffffffffffffffffffffffffffffffff"))
		tooBigNumber := new(big.Int).Set(bigNumber)
		tooBigNumber.Add(tooBigNumber, common.Big1)
		for i, tt := range []struct {
			txs  []*types.Transaction
			want string
		}{
			{ // ErrNonceTooLow
				txs: []*types.Transaction{
					makeTx(key1, 0, common.Address{}, big.NewInt(0), vars.TxGas, big.NewInt(875000000), nil),
					makeTx(key1, 0, common.Address{}, big.NewInt(0), vars.TxGas, big.NewInt(875000000), nil),
				},
				want: "could not apply tx 1 [0x0026256b3939ed97e2c4a6f3fce8ecf83bdcfa6d507c47838c308a1fb0436f62]: nonce too low: address 0x71562b71999873DB5b286dF957af199Ec94617F7, tx: 0 state: 1",
			},
			{ // ErrNonceTooHigh
				txs: []*types.Transaction{
					makeTx(key1, 100, common.Address{}, big.NewInt(0), vars.TxGas, big.NewInt(875000000), nil),
				},
				want: "could not apply tx 0 [0xdebad714ca7f363bd0d8121c4518ad48fa469ca81b0a081be3d10c17460f751b]: nonce too high: address 0x71562b71999873DB5b286dF957af199Ec94617F7, tx: 100 state: 0",
			},
			{ // ErrNonceMax
				txs: []*types.Transaction{
					makeTx(key2, math.MaxUint64, common.Address{}, big.NewInt(0), vars.TxGas, big.NewInt(875000000), nil),
				},
				want: "could not apply tx 0 [0x84ea18d60eb2bb3b040e3add0eb72f757727122cc257dd858c67cb6591a85986]: nonce has max value: address 0xfd0810DD14796680f72adf1a371963d0745BCc64, nonce: 18446744073709551615",
			},
			{ // ErrGasLimitReached
				txs: []*types.Transaction{
					makeTx(key1, 0, common.Address{}, big.NewInt(0), 21000000, big.NewInt(875000000), nil),
				},
				want: "could not apply tx 0 [0xbd49d8dadfd47fb846986695f7d4da3f7b2c48c8da82dbc211a26eb124883de9]: gas limit reached",
			},
			{ // ErrInsufficientFundsForTransfer
				txs: []*types.Transaction{
					makeTx(key1, 0, common.Address{}, big.NewInt(1000000000000000000), vars.TxGas, big.NewInt(875000000), nil),
				},
				want: "could not apply tx 0 [0x98c796b470f7fcab40aaef5c965a602b0238e1034cce6fb73823042dd0638d74]: insufficient funds for gas * price + value: address 0x71562b71999873DB5b286dF957af199Ec94617F7 have 1000000000000000000 want 1000018375000000000",
			},
			{ // ErrInsufficientFunds
				txs: []*types.Transaction{
					makeTx(key1, 0, common.Address{}, big.NewInt(0), vars.TxGas, big.NewInt(900000000000000000), nil),
				},
				want: "could not apply tx 0 [0x4a69690c4b0cd85e64d0d9ea06302455b01e10a83db964d60281739752003440]: insufficient funds for gas * price + value: address 0x71562b71999873DB5b286dF957af199Ec94617F7 have 1000000000000000000 want 18900000000000000000000",
			},
			// ErrGasUintOverflow
			// One missing 'core' error is ErrGasUintOverflow: "gas uint64 overflow",
			// In order to trigger that one, we'd have to allocate a _huge_ chunk of data, such that the
			// multiplication len(data) +gas_per_byte overflows uint64. Not testable at the moment
			{ // ErrIntrinsicGas
				txs: []*types.Transaction{
					makeTx(key1, 0, common.Address{}, big.NewInt(0), vars.TxGas-1000, big.NewInt(875000000), nil),
				},
				want: "could not apply tx 0 [0xcf3b049a0b516cb4f9274b3e2a264359e2ba53b2fb64b7bda2c634d5c9d01fca]: intrinsic gas too low: have 20000, want 21000",
			},
			{ // ErrGasLimitReached
				txs: []*types.Transaction{
					makeTx(key1, 0, common.Address{}, big.NewInt(0), vars.TxGas*1000, big.NewInt(875000000), nil),
				},
				want: "could not apply tx 0 [0xbd49d8dadfd47fb846986695f7d4da3f7b2c48c8da82dbc211a26eb124883de9]: gas limit reached",
			},
			{ // ErrFeeCapTooLow
				txs: []*types.Transaction{
					mkDynamicTx(0, common.Address{}, vars.TxGas, big.NewInt(0), big.NewInt(0)),
				},
				want: "could not apply tx 0 [0xc4ab868fef0c82ae0387b742aee87907f2d0fc528fc6ea0a021459fb0fc4a4a8]: max fee per gas less than block base fee: address 0x71562b71999873DB5b286dF957af199Ec94617F7, maxFeePerGas: 0 baseFee: 875000000",
			},
			{ // ErrTipVeryHigh
				txs: []*types.Transaction{
					mkDynamicTx(0, common.Address{}, vars.TxGas, tooBigNumber, big.NewInt(1)),
				},
				want: "could not apply tx 0 [0x15b8391b9981f266b32f3ab7da564bbeb3d6c21628364ea9b32a21139f89f712]: max priority fee per gas higher than 2^256-1: address 0x71562b71999873DB5b286dF957af199Ec94617F7, maxPriorityFeePerGas bit length: 257",
			},
			{ // ErrFeeCapVeryHigh
				txs: []*types.Transaction{
					mkDynamicTx(0, common.Address{}, vars.TxGas, big.NewInt(1), tooBigNumber),
				},
				want: "could not apply tx 0 [0x48bc299b83fdb345c57478f239e89814bb3063eb4e4b49f3b6057a69255c16bd]: max fee per gas higher than 2^256-1: address 0x71562b71999873DB5b286dF957af199Ec94617F7, maxFeePerGas bit length: 257",
			},
			{ // ErrTipAboveFeeCap
				txs: []*types.Transaction{
					mkDynamicTx(0, common.Address{}, vars.TxGas, big.NewInt(2), big.NewInt(1)),
				},
				want: "could not apply tx 0 [0xf987a31ff0c71895780a7612f965a0c8b056deb54e020bb44fa478092f14c9b4]: max priority fee per gas higher than max fee per gas: address 0x71562b71999873DB5b286dF957af199Ec94617F7, maxPriorityFeePerGas: 2, maxFeePerGas: 1",
			},
			{ // ErrInsufficientFunds
				// Available balance:           1000000000000000000
				// Effective cost:                   18375000021000
				// FeeCap * gas:                1050000000000000000
				// This test is designed to have the effective cost be covered by the balance, but
				// the extended requirement on FeeCap*gas < balance to fail
				txs: []*types.Transaction{
					mkDynamicTx(0, common.Address{}, vars.TxGas, big.NewInt(1), big.NewInt(50000000000000)),
				},
				want: "could not apply tx 0 [0x413603cd096a87f41b1660d3ed3e27d62e1da78eac138961c0a1314ed43bd129]: insufficient funds for gas * price + value: address 0x71562b71999873DB5b286dF957af199Ec94617F7 have 1000000000000000000 want 1050000000000000000",
			},
			{ // Another ErrInsufficientFunds, this one to ensure that feecap/tip of max u256 is allowed
				txs: []*types.Transaction{
					mkDynamicTx(0, common.Address{}, vars.TxGas, bigNumber, bigNumber),
				},
				want: "could not apply tx 0 [0xd82a0c2519acfeac9a948258c47e784acd20651d9d80f9a1c67b4137651c3a24]: insufficient funds for gas * price + value: address 0x71562b71999873DB5b286dF957af199Ec94617F7 have 1000000000000000000 want 2431633873983640103894990685182446064918669677978451844828609264166175722438635000",
			},
			{ // ErrMaxInitCodeSizeExceeded
				txs: []*types.Transaction{
					mkDynamicCreationTx(0, 500000, common.Big0, big.NewInt(params.InitialBaseFee), tooBigInitCode[:]),
				},
				want: "could not apply tx 0 [0xd491405f06c92d118dd3208376fcee18a57c54bc52063ee4a26b1cf296857c25]: max initcode size exceeded: code size 49153 limit 49152",
			},
			{ // ErrIntrinsicGas: Not enough gas to cover init code
				txs: []*types.Transaction{
					mkDynamicCreationTx(0, 54299, common.Big0, big.NewInt(params.InitialBaseFee), make([]byte, 320)),
				},
				want: "could not apply tx 0 [0xfd49536a9b323769d8472fcb3ebb3689b707a349379baee3e2ee3fe7baae06a1]: intrinsic gas too low: have 54299, want 54300",
			},
			{ // ErrBlobFeeCapTooLow
				txs: []*types.Transaction{
					mkBlobTx(0, common.Address{}, params.TxGas, big.NewInt(1), big.NewInt(1), []common.Hash{(common.Hash{1})}),
				},
				want: "could not apply tx 0 [0x6c11015985ce82db691d7b2d017acda296db88b811c3c60dc71449c76256c716]: max fee per gas less than block base fee: address 0x71562b71999873DB5b286dF957af199Ec94617F7, maxFeePerGas: 1 baseFee: 875000000",
			},
		} {
<<<<<<< HEAD
			genesisBlock := MustCommitGenesis(rawdb.NewMemoryDatabase(), gspec)
			block := GenerateBadBlock(genesisBlock, ethash.NewFaker(), tt.txs, gspec.Config)
=======
			block := GenerateBadBlock(gspec.ToBlock(), beacon.New(ethash.NewFaker()), tt.txs, gspec.Config)
>>>>>>> a7e358d0
			_, err := blockchain.InsertChain(types.Blocks{block})
			if err == nil {
				t.Fatal("block imported without errors")
			}
			if have, want := err.Error(), tt.want; have != want {
				t.Errorf("test %d:\nhave \"%v\"\nwant \"%v\"\n", i, have, want)
			}
		}
	}

	// ErrTxTypeNotSupported, For this, we need an older chain
	{
		var (
			db    = rawdb.NewMemoryDatabase()
			gspec = &genesisT.Genesis{
				Config: &goethereum.ChainConfig{
					ChainID:             big.NewInt(1),
					HomesteadBlock:      big.NewInt(0),
					EIP150Block:         big.NewInt(0),
					EIP155Block:         big.NewInt(0),
					EIP158Block:         big.NewInt(0),
					ByzantiumBlock:      big.NewInt(0),
					ConstantinopleBlock: big.NewInt(0),
					PetersburgBlock:     big.NewInt(0),
					IstanbulBlock:       big.NewInt(0),
					MuirGlacierBlock:    big.NewInt(0),
				},
				Alloc: genesisT.GenesisAlloc{
					common.HexToAddress("0x71562b71999873DB5b286dF957af199Ec94617F7"): genesisT.GenesisAccount{
						Balance: big.NewInt(1000000000000000000), // 1 ether
						Nonce:   0,
					},
				},
			}
			genesis       = MustCommitGenesis(rawdb.NewMemoryDatabase(), gspec)
			blockchain, _ = NewBlockChain(db, nil, gspec, nil, ethash.NewFaker(), vm.Config{}, nil, nil)
		)
		defer blockchain.Stop()
		for i, tt := range []struct {
			txs  []*types.Transaction
			want string
		}{
			{ // ErrTxTypeNotSupported
				txs: []*types.Transaction{
					mkDynamicTx(0, common.Address{}, vars.TxGas-1000, big.NewInt(0), big.NewInt(0)),
				},
				want: "could not apply tx 0 [0x88626ac0d53cb65308f2416103c62bb1f18b805573d4f96a3640bbbfff13c14f]: transaction type not supported",
			},
		} {
			block := GenerateBadBlock(genesis, ethash.NewFaker(), tt.txs, gspec)
			_, err := blockchain.InsertChain(types.Blocks{block})
			if err == nil {
				t.Fatal("block imported without errors")
			}
			if have, want := err.Error(), tt.want; have != want {
				t.Errorf("test %d:\nhave \"%v\"\nwant \"%v\"\n", i, have, want)
			}
		}
	}

	// ErrSenderNoEOA, for this we need the sender to have contract code
	{
		var (
			db    = rawdb.NewMemoryDatabase()
			gspec = &genesisT.Genesis{
				Config: config,
				Alloc: genesisT.GenesisAlloc{
					common.HexToAddress("0x71562b71999873DB5b286dF957af199Ec94617F7"): genesisT.GenesisAccount{
						Balance: big.NewInt(1000000000000000000), // 1 ether
						Nonce:   0,
						Code:    common.FromHex("0xB0B0FACE"),
					},
				},
			}
<<<<<<< HEAD
			genesis       = MustCommitGenesis(rawdb.NewMemoryDatabase(), gspec)
			blockchain, _ = NewBlockChain(db, nil, gspec, nil, ethash.NewFaker(), vm.Config{}, nil, nil)
=======
			blockchain, _ = NewBlockChain(db, nil, gspec, nil, beacon.New(ethash.NewFaker()), vm.Config{}, nil, nil)
>>>>>>> a7e358d0
		)
		defer blockchain.Stop()
		for i, tt := range []struct {
			txs  []*types.Transaction
			want string
		}{
			{ // ErrSenderNoEOA
				txs: []*types.Transaction{
					mkDynamicTx(0, common.Address{}, vars.TxGas-1000, big.NewInt(0), big.NewInt(0)),
				},
				want: "could not apply tx 0 [0x88626ac0d53cb65308f2416103c62bb1f18b805573d4f96a3640bbbfff13c14f]: sender not an eoa: address 0x71562b71999873DB5b286dF957af199Ec94617F7, codehash: 0x9280914443471259d4570a8661015ae4a5b80186dbc619658fb494bebc3da3d1",
			},
		} {
<<<<<<< HEAD
			block := GenerateBadBlock(genesis, ethash.NewFaker(), tt.txs, gspec)
			_, err := blockchain.InsertChain(types.Blocks{block})
			if err == nil {
				t.Fatal("block imported without errors")
			}
			if have, want := err.Error(), tt.want; have != want {
				t.Errorf("test %d:\nhave \"%v\"\nwant \"%v\"\n", i, have, want)
			}
		}
	}

	// ErrMaxInitCodeSizeExceeded, for this we need extra Shanghai (EIP-3860) enabled.
	{
		var (
			db    = rawdb.NewMemoryDatabase()
			gspec = &genesisT.Genesis{
				Config: &goethereum.ChainConfig{
					ChainID:                       big.NewInt(1),
					HomesteadBlock:                big.NewInt(0),
					EIP150Block:                   big.NewInt(0),
					EIP155Block:                   big.NewInt(0),
					EIP158Block:                   big.NewInt(0),
					ByzantiumBlock:                big.NewInt(0),
					ConstantinopleBlock:           big.NewInt(0),
					PetersburgBlock:               big.NewInt(0),
					IstanbulBlock:                 big.NewInt(0),
					MuirGlacierBlock:              big.NewInt(0),
					BerlinBlock:                   big.NewInt(0),
					LondonBlock:                   big.NewInt(0),
					ArrowGlacierBlock:             big.NewInt(0),
					GrayGlacierBlock:              big.NewInt(0),
					MergeNetsplitBlock:            big.NewInt(0),
					TerminalTotalDifficulty:       big.NewInt(0),
					TerminalTotalDifficultyPassed: true,
					ShanghaiTime:                  u64(0),
				},
				Alloc: genesisT.GenesisAlloc{
					common.HexToAddress("0x71562b71999873DB5b286dF957af199Ec94617F7"): genesisT.GenesisAccount{
						Balance: big.NewInt(1000000000000000000), // 1 ether
						Nonce:   0,
					},
				},
			}
			genesis        = MustCommitGenesis(db, gspec)
			blockchain, _  = NewBlockChain(db, nil, gspec, nil, beacon.New(ethash.NewFaker()), vm.Config{}, nil, nil)
			tooBigInitCode = make([]byte, vars.MaxInitCodeSize+1)
			smallInitCode  = [320]byte{}
		)
		defer blockchain.Stop()
		for i, tt := range []struct {
			txs  []*types.Transaction
			want string
		}{
			{ // ErrMaxInitCodeSizeExceeded
				txs: []*types.Transaction{
					mkDynamicCreationTx(0, 500000, common.Big0, misc.CalcBaseFee(config, genesis.Header()), tooBigInitCode[:]),
				},
				want: "could not apply tx 0 [0x832b54a6c3359474a9f504b1003b2cc1b6fcaa18e4ef369eb45b5d40dad6378f]: max initcode size exceeded: code size 49153 limit 49152",
			},
			{ // ErrIntrinsicGas: Not enough gas to cover init code
				txs: []*types.Transaction{
					mkDynamicCreationTx(0, 54299, common.Big0, misc.CalcBaseFee(config, genesis.Header()), smallInitCode[:]),
				},
				want: "could not apply tx 0 [0x39b7436cb432d3662a25626474282c5c4c1a213326fd87e4e18a91477bae98b2]: intrinsic gas too low: have 54299, want 54300",
			},
		} {
			block := GenerateBadBlock(genesis, beacon.New(ethash.NewFaker()), tt.txs, gspec.Config)
=======
			block := GenerateBadBlock(gspec.ToBlock(), beacon.New(ethash.NewFaker()), tt.txs, gspec.Config)
>>>>>>> a7e358d0
			_, err := blockchain.InsertChain(types.Blocks{block})
			if err == nil {
				t.Fatal("block imported without errors")
			}
			if have, want := err.Error(), tt.want; have != want {
				t.Errorf("test %d:\nhave \"%v\"\nwant \"%v\"\n", i, have, want)
			}
		}
	}
}

// GenerateBadBlock constructs a "block" which contains the transactions. The transactions are not expected to be
// valid, and no proper post-state can be made. But from the perspective of the blockchain, the block is sufficiently
// valid to be considered for import:
// - valid pow (fake), ancestry, difficulty, gaslimit etc
func GenerateBadBlock(parent *types.Block, engine consensus.Engine, txs types.Transactions, config ctypes.ChainConfigurator) *types.Block {
	difficulty := big.NewInt(0)
	if !config.GetEthashTerminalTotalDifficultyPassed() {
		difficulty = engine.CalcDifficulty(&fakeChainReader{config}, parent.Time()+10, &types.Header{
			Number:     parent.Number(),
			Time:       parent.Time(),
			Difficulty: parent.Difficulty(),
			UncleHash:  parent.UncleHash(),
		})
	}

	header := &types.Header{
		ParentHash: parent.Hash(),
		Coinbase:   parent.Coinbase(),
		Difficulty: difficulty,
		GasLimit:   parent.GasLimit(),
		Number:     new(big.Int).Add(parent.Number(), common.Big1),
		Time:       parent.Time() + 10,
		UncleHash:  types.EmptyUncleHash,
	}
<<<<<<< HEAD
	if config.IsEnabled(config.GetEIP1559Transition, header.Number) {
		header.BaseFee = misc.CalcBaseFee(config, parent.Header())
=======
	if config.IsLondon(header.Number) {
		header.BaseFee = eip1559.CalcBaseFee(config, parent.Header())
>>>>>>> a7e358d0
	}
	if config.IsEnabledByTime(config.GetEIP4895TransitionTime, &header.Time) {
		header.WithdrawalsHash = &types.EmptyWithdrawalsHash
	}
	var receipts []*types.Receipt
	// The post-state result doesn't need to be correct (this is a bad block), but we do need something there
	// Preferably something unique. So let's use a combo of blocknum + txhash
	hasher := sha3.NewLegacyKeccak256()
	hasher.Write(header.Number.Bytes())
	var cumulativeGas uint64
	var nBlobs int
	for _, tx := range txs {
		txh := tx.Hash()
		hasher.Write(txh[:])
		receipt := types.NewReceipt(nil, false, cumulativeGas+tx.Gas())
		receipt.TxHash = tx.Hash()
		receipt.GasUsed = tx.Gas()
		receipts = append(receipts, receipt)
		cumulativeGas += tx.Gas()
		nBlobs += len(tx.BlobHashes())
	}
	header.Root = common.BytesToHash(hasher.Sum(nil))
	if config.IsCancun(header.Number, header.Time) {
		var pExcess, pUsed = uint64(0), uint64(0)
		if parent.ExcessBlobGas() != nil {
			pExcess = *parent.ExcessBlobGas()
			pUsed = *parent.BlobGasUsed()
		}
		excess := eip4844.CalcExcessBlobGas(pExcess, pUsed)
		used := uint64(nBlobs * params.BlobTxBlobGasPerBlob)
		header.ExcessBlobGas = &excess
		header.BlobGasUsed = &used
	}
	// Assemble and return the final block for sealing
	if config.IsEnabledByTime(config.GetEIP4895TransitionTime, &header.Time) {
		return types.NewBlockWithWithdrawals(header, txs, nil, receipts, []*types.Withdrawal{}, trie.NewStackTrie(nil))
	}
	return types.NewBlock(header, txs, nil, receipts, trie.NewStackTrie(nil))
}<|MERGE_RESOLUTION|>--- conflicted
+++ resolved
@@ -49,23 +49,7 @@
 // contain invalid transactions
 func TestStateProcessorErrors(t *testing.T) {
 	var (
-<<<<<<< HEAD
 		config = &goethereum.ChainConfig{
-			ChainID:             big.NewInt(1),
-			HomesteadBlock:      big.NewInt(0),
-			EIP150Block:         big.NewInt(0),
-			EIP155Block:         big.NewInt(0),
-			EIP158Block:         big.NewInt(0),
-			ByzantiumBlock:      big.NewInt(0),
-			ConstantinopleBlock: big.NewInt(0),
-			PetersburgBlock:     big.NewInt(0),
-			IstanbulBlock:       big.NewInt(0),
-			MuirGlacierBlock:    big.NewInt(0),
-			BerlinBlock:         big.NewInt(0),
-			LondonBlock:         big.NewInt(0),
-			Ethash:              new(ctypes.EthashConfig),
-=======
-		config = &params.ChainConfig{
 			ChainID:                       big.NewInt(1),
 			HomesteadBlock:                big.NewInt(0),
 			EIP150Block:                   big.NewInt(0),
@@ -78,12 +62,11 @@
 			MuirGlacierBlock:              big.NewInt(0),
 			BerlinBlock:                   big.NewInt(0),
 			LondonBlock:                   big.NewInt(0),
-			Ethash:                        new(params.EthashConfig),
+			Ethash:                        new(ctypes.EthashConfig),
 			TerminalTotalDifficulty:       big.NewInt(0),
 			TerminalTotalDifficultyPassed: true,
 			ShanghaiTime:                  new(uint64),
 			CancunTime:                    new(uint64),
->>>>>>> a7e358d0
 		}
 		signer  = types.LatestSigner(config)
 		key1, _ = crypto.HexToECDSA("b71c71a67e1177ad4e901695e1b4b9ee17ae16c6668d313eac2f96dbcda3f291")
@@ -272,12 +255,10 @@
 				want: "could not apply tx 0 [0x6c11015985ce82db691d7b2d017acda296db88b811c3c60dc71449c76256c716]: max fee per gas less than block base fee: address 0x71562b71999873DB5b286dF957af199Ec94617F7, maxFeePerGas: 1 baseFee: 875000000",
 			},
 		} {
-<<<<<<< HEAD
 			genesisBlock := MustCommitGenesis(rawdb.NewMemoryDatabase(), gspec)
 			block := GenerateBadBlock(genesisBlock, ethash.NewFaker(), tt.txs, gspec.Config)
-=======
-			block := GenerateBadBlock(gspec.ToBlock(), beacon.New(ethash.NewFaker()), tt.txs, gspec.Config)
->>>>>>> a7e358d0
+			// TODO (ziogaschr): check beacon.New
+			// block := GenerateBadBlock(gspec.ToBlock(), beacon.New(ethash.NewFaker()), tt.txs, gspec.Config)
 			_, err := blockchain.InsertChain(types.Blocks{block})
 			if err == nil {
 				t.Fatal("block imported without errors")
@@ -352,12 +333,8 @@
 					},
 				},
 			}
-<<<<<<< HEAD
 			genesis       = MustCommitGenesis(rawdb.NewMemoryDatabase(), gspec)
 			blockchain, _ = NewBlockChain(db, nil, gspec, nil, ethash.NewFaker(), vm.Config{}, nil, nil)
-=======
-			blockchain, _ = NewBlockChain(db, nil, gspec, nil, beacon.New(ethash.NewFaker()), vm.Config{}, nil, nil)
->>>>>>> a7e358d0
 		)
 		defer blockchain.Stop()
 		for i, tt := range []struct {
@@ -371,7 +348,6 @@
 				want: "could not apply tx 0 [0x88626ac0d53cb65308f2416103c62bb1f18b805573d4f96a3640bbbfff13c14f]: sender not an eoa: address 0x71562b71999873DB5b286dF957af199Ec94617F7, codehash: 0x9280914443471259d4570a8661015ae4a5b80186dbc619658fb494bebc3da3d1",
 			},
 		} {
-<<<<<<< HEAD
 			block := GenerateBadBlock(genesis, ethash.NewFaker(), tt.txs, gspec)
 			_, err := blockchain.InsertChain(types.Blocks{block})
 			if err == nil {
@@ -439,9 +415,6 @@
 			},
 		} {
 			block := GenerateBadBlock(genesis, beacon.New(ethash.NewFaker()), tt.txs, gspec.Config)
-=======
-			block := GenerateBadBlock(gspec.ToBlock(), beacon.New(ethash.NewFaker()), tt.txs, gspec.Config)
->>>>>>> a7e358d0
 			_, err := blockchain.InsertChain(types.Blocks{block})
 			if err == nil {
 				t.Fatal("block imported without errors")
@@ -477,13 +450,8 @@
 		Time:       parent.Time() + 10,
 		UncleHash:  types.EmptyUncleHash,
 	}
-<<<<<<< HEAD
 	if config.IsEnabled(config.GetEIP1559Transition, header.Number) {
-		header.BaseFee = misc.CalcBaseFee(config, parent.Header())
-=======
-	if config.IsLondon(header.Number) {
 		header.BaseFee = eip1559.CalcBaseFee(config, parent.Header())
->>>>>>> a7e358d0
 	}
 	if config.IsEnabledByTime(config.GetEIP4895TransitionTime, &header.Time) {
 		header.WithdrawalsHash = &types.EmptyWithdrawalsHash

--- conflicted
+++ resolved
@@ -1668,20 +1668,6 @@
 	}
 }
 
-<<<<<<< HEAD
-func TestIncompleteAncientReceiptChainInsertion(t *testing.T) {
-	// Configure and generate a sample block chain
-	var (
-		gendb   = rawdb.NewMemoryDatabase()
-		key, _  = crypto.HexToECDSA("b71c71a67e1177ad4e901695e1b4b9ee17ae16c6668d313eac2f96dbcda3f291")
-		address = crypto.PubkeyToAddress(key.PublicKey)
-		funds   = big.NewInt(1000000000)
-		gspec   = &genesisT.Genesis{Config: params.TestChainConfig, Alloc: genesisT.GenesisAlloc{address: {Balance: funds}}}
-		genesis = MustCommitGenesis(gendb, gspec)
-	)
-	height := uint64(1024)
-	blocks, receipts := GenerateChain(gspec.Config, genesis, ethash.NewFaker(), gendb, int(height), nil)
-=======
 // This test checks that InsertReceiptChain will roll back correctly when attempting to insert a side chain.
 func TestInsertReceiptChainRollback(t *testing.T) {
 	// Generate forked chain. The returned BlockChain object is used to process the side chain blocks.
@@ -1708,7 +1694,6 @@
 	for i, block := range canonblocks {
 		canonReceipts[i] = tmpChain.GetReceiptsByHash(block.Hash())
 	}
->>>>>>> eae3b194
 
 	// Set up a BlockChain that uses the ancient store.
 	frdir, err := ioutil.TempDir("", "")
@@ -1720,16 +1705,10 @@
 	if err != nil {
 		t.Fatalf("failed to create temp freezer db: %v", err)
 	}
-<<<<<<< HEAD
+	gspec := &genesisT.Genesis{Config: params.AllEthashProtocolChanges}
 	MustCommitGenesis(ancientDb, gspec)
-	ancient, _ := NewBlockChain(ancientDb, nil, gspec.Config, ethash.NewFaker(), vm.Config{}, nil, nil)
-	defer ancient.Stop()
-=======
-	gspec := Genesis{Config: params.AllEthashProtocolChanges}
-	gspec.MustCommit(ancientDb)
 	ancientChain, _ := NewBlockChain(ancientDb, nil, gspec.Config, ethash.NewFaker(), vm.Config{}, nil, nil)
 	defer ancientChain.Stop()
->>>>>>> eae3b194
 
 	// Import the canonical header chain.
 	canonHeaders := make([]*types.Header, len(canonblocks))

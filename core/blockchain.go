--- conflicted
+++ resolved
@@ -712,25 +712,12 @@
 					}
 					if beyondRoot || newHeadBlock.NumberU64() == 0 {
 						if newHeadBlock.NumberU64() == 0 {
-<<<<<<< HEAD
-							// Recommit the genesis state into disk in case the rewinding destination
-							// is genesis block and the relevant state is gone. In the future this
-							// rewinding destination can be the earliest block stored in the chain
-							// if the historical chain pruning is enabled. In that case the logic
-							// needs to be improved here.
-							if !bc.HasState(bc.genesisBlock.Root()) {
-								if err := CommitGenesisState(bc.db, bc.genesisBlock.Hash()); err != nil {
-									log.Crit("Failed to commit genesis state", "err", err)
-								}
-								log.Debug("Recommitted genesis state to disk")
-=======
 							resetState()
 						} else if !bc.HasState(newHeadBlock.Root()) {
 							// Rewind to a block with recoverable state. If the state is
 							// missing, run the state recovery here.
 							if err := bc.triedb.Recover(newHeadBlock.Root()); err != nil {
 								log.Crit("Failed to rollback state", "err", err) // Shouldn't happen
->>>>>>> 7371b381
 							}
 						}
 						log.Debug("Rewound to block with state", "number", newHeadBlock.NumberU64(), "hash", newHeadBlock.Hash())

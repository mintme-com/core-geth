--- conflicted
+++ resolved
@@ -261,17 +261,14 @@
 	reorgDoneCh     chan chan struct{}
 	reorgShutdownCh chan struct{}  // requests shutdown of scheduleReorgLoop
 	wg              sync.WaitGroup // tracks loop, scheduleReorgLoop
-<<<<<<< HEAD
+	initDoneCh      chan struct{}  // is closed once the pool is initialized (for tests)
+
+	changesSinceReorg int // A counter for how many drops we've performed in-between reorg.
 
 	eip2f    bool
 	eip2028f bool
 	eip2718  bool // Fork indicator whether we are using EIP-2718 type transactions.
 	eip1559  bool // Fork indicator whether we are using EIP-1559 type transactions.
-=======
-	initDoneCh      chan struct{}  // is closed once the pool is initialized (for tests)
-
-	changesSinceReorg int // A counter for how many drops we've performed in-between reorg.
->>>>>>> eae3b194
 }
 
 type txpoolResetRequest struct {

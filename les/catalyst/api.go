// Copyright 2022 The go-ethereum Authors
// This file is part of the go-ethereum library.
//
// The go-ethereum library is free software: you can redistribute it and/or modify
// it under the terms of the GNU Lesser General Public License as published by
// the Free Software Foundation, either version 3 of the License, or
// (at your option) any later version.
//
// The go-ethereum library is distributed in the hope that it will be useful,
// but WITHOUT ANY WARRANTY; without even the implied warranty of
// MERCHANTABILITY or FITNESS FOR A PARTICULAR PURPOSE. See the
// GNU Lesser General Public License for more details.
//
// You should have received a copy of the GNU Lesser General Public License
// along with the go-ethereum library. If not, see <http://www.gnu.org/licenses/>.

// Package catalyst implements the temporary eth1/eth2 RPC integration.
package catalyst

import (
	"errors"
	"fmt"

	"github.com/ethereum/go-ethereum/common"
	"github.com/ethereum/go-ethereum/core/beacon"
	"github.com/ethereum/go-ethereum/les"
	"github.com/ethereum/go-ethereum/log"
	"github.com/ethereum/go-ethereum/node"
	"github.com/ethereum/go-ethereum/rpc"
)

// Register adds catalyst APIs to the light client.
func Register(stack *node.Node, backend *les.LightEthereum) error {
	log.Warn("Catalyst mode enabled", "protocol", "les")
	stack.RegisterAPIs([]rpc.API{
		{
			Namespace:     "engine",
			Service:       NewConsensusAPI(backend),
			Authenticated: true,
		},
	})
	return nil
}

type ConsensusAPI struct {
	les *les.LightEthereum
}

// NewConsensusAPI creates a new consensus api for the given backend.
// The underlying blockchain needs to have a valid terminal total difficulty set.
func NewConsensusAPI(les *les.LightEthereum) *ConsensusAPI {
<<<<<<< HEAD
	if les.BlockChain().Config().GetEthashTerminalTotalDifficulty() == nil {
		panic("Catalyst started without valid total difficulty")
=======
	if les.BlockChain().Config().TerminalTotalDifficulty == nil {
		log.Warn("Catalyst started without valid total difficulty")
>>>>>>> 67109427
	}
	return &ConsensusAPI{les: les}
}

// ForkchoiceUpdatedV1 has several responsibilities:
// If the method is called with an empty head block:
// 		we return success, which can be used to check if the catalyst mode is enabled
// If the total difficulty was not reached:
// 		we return INVALID
// If the finalizedBlockHash is set:
// 		we check if we have the finalizedBlockHash in our db, if not we start a sync
// We try to set our blockchain to the headBlock
// If there are payloadAttributes:
//      we return an error since block creation is not supported in les mode
func (api *ConsensusAPI) ForkchoiceUpdatedV1(heads beacon.ForkchoiceStateV1, payloadAttributes *beacon.PayloadAttributesV1) (beacon.ForkChoiceResponse, error) {
	if heads.HeadBlockHash == (common.Hash{}) {
		log.Warn("Forkchoice requested update to zero hash")
		return beacon.STATUS_INVALID, nil // TODO(karalabe): Why does someone send us this?
	}
	if err := api.checkTerminalTotalDifficulty(heads.HeadBlockHash); err != nil {
		if header := api.les.BlockChain().GetHeaderByHash(heads.HeadBlockHash); header == nil {
			// TODO (MariusVanDerWijden) trigger sync
			return beacon.STATUS_SYNCING, nil
		}
		return beacon.STATUS_INVALID, err
	}
	// If the finalized block is set, check if it is in our blockchain
	if heads.FinalizedBlockHash != (common.Hash{}) {
		if header := api.les.BlockChain().GetHeaderByHash(heads.FinalizedBlockHash); header == nil {
			// TODO (MariusVanDerWijden) trigger sync
			return beacon.STATUS_SYNCING, nil
		}
	}
	// SetHead
	if err := api.setCanonical(heads.HeadBlockHash); err != nil {
		return beacon.STATUS_INVALID, err
	}
	if payloadAttributes != nil {
		return beacon.STATUS_INVALID, errors.New("not supported")
	}
	return api.validForkChoiceResponse(), nil
}

// GetPayloadV1 returns a cached payload by id. It's not supported in les mode.
func (api *ConsensusAPI) GetPayloadV1(payloadID beacon.PayloadID) (*beacon.ExecutableDataV1, error) {
	return nil, beacon.GenericServerError.With(errors.New("not supported in light client mode"))
}

// ExecutePayloadV1 creates an Eth1 block, inserts it in the chain, and returns the status of the chain.
func (api *ConsensusAPI) ExecutePayloadV1(params beacon.ExecutableDataV1) (beacon.PayloadStatusV1, error) {
	block, err := beacon.ExecutableDataToBlock(params)
	if err != nil {
		return api.invalid(), err
	}
	if !api.les.BlockChain().HasHeader(block.ParentHash(), block.NumberU64()-1) {
		/*
			TODO (MariusVanDerWijden) reenable once sync is merged
			if err := api.eth.Downloader().BeaconSync(api.eth.SyncMode(), block.Header()); err != nil {
				return SYNCING, err
			}
		*/
		// TODO (MariusVanDerWijden) we should return nil here not empty hash
		return beacon.PayloadStatusV1{Status: beacon.SYNCING, LatestValidHash: nil}, nil
	}
	parent := api.les.BlockChain().GetHeaderByHash(params.ParentHash)
	if parent == nil {
		return api.invalid(), fmt.Errorf("could not find parent %x", params.ParentHash)
	}
	td := api.les.BlockChain().GetTd(parent.Hash(), block.NumberU64()-1)
	ttd := api.les.BlockChain().Config().GetEthashTerminalTotalDifficulty()
	if td.Cmp(ttd) < 0 {
		return api.invalid(), fmt.Errorf("can not execute payload on top of block with low td got: %v threshold %v", td, ttd)
	}
	if err = api.les.BlockChain().InsertHeader(block.Header()); err != nil {
		return api.invalid(), err
	}
	if merger := api.les.Merger(); !merger.TDDReached() {
		merger.ReachTTD()
	}
	hash := block.Hash()
	return beacon.PayloadStatusV1{Status: beacon.VALID, LatestValidHash: &hash}, nil
}

func (api *ConsensusAPI) validForkChoiceResponse() beacon.ForkChoiceResponse {
	currentHash := api.les.BlockChain().CurrentHeader().Hash()
	return beacon.ForkChoiceResponse{
		PayloadStatus: beacon.PayloadStatusV1{Status: beacon.VALID, LatestValidHash: &currentHash},
	}
}

// invalid returns a response "INVALID" with the latest valid hash set to the current head.
func (api *ConsensusAPI) invalid() beacon.PayloadStatusV1 {
	currentHash := api.les.BlockChain().CurrentHeader().Hash()
	return beacon.PayloadStatusV1{Status: beacon.INVALID, LatestValidHash: &currentHash}
}

func (api *ConsensusAPI) checkTerminalTotalDifficulty(head common.Hash) error {
	// shortcut if we entered PoS already
	if api.les.Merger().PoSFinalized() {
		return nil
	}
	// make sure the parent has enough terminal total difficulty
	header := api.les.BlockChain().GetHeaderByHash(head)
	if header == nil {
		return errors.New("unknown header")
	}
	td := api.les.BlockChain().GetTd(header.Hash(), header.Number.Uint64())
	if td != nil && td.Cmp(api.les.BlockChain().Config().GetEthashTerminalTotalDifficulty()) < 0 {
		return errors.New("invalid ttd")
	}
	return nil
}

// setCanonical is called to perform a force choice.
func (api *ConsensusAPI) setCanonical(newHead common.Hash) error {
	log.Info("Setting head", "head", newHead)

	headHeader := api.les.BlockChain().CurrentHeader()
	if headHeader.Hash() == newHead {
		return nil
	}
	newHeadHeader := api.les.BlockChain().GetHeaderByHash(newHead)
	if newHeadHeader == nil {
		return errors.New("unknown header")
	}
	if err := api.les.BlockChain().SetCanonical(newHeadHeader); err != nil {
		return err
	}
	// Trigger the transition if it's the first `NewHead` event.
	if merger := api.les.Merger(); !merger.PoSFinalized() {
		merger.FinalizePoS()
	}
	return nil
}<|MERGE_RESOLUTION|>--- conflicted
+++ resolved
@@ -49,13 +49,8 @@
 // NewConsensusAPI creates a new consensus api for the given backend.
 // The underlying blockchain needs to have a valid terminal total difficulty set.
 func NewConsensusAPI(les *les.LightEthereum) *ConsensusAPI {
-<<<<<<< HEAD
 	if les.BlockChain().Config().GetEthashTerminalTotalDifficulty() == nil {
-		panic("Catalyst started without valid total difficulty")
-=======
-	if les.BlockChain().Config().TerminalTotalDifficulty == nil {
 		log.Warn("Catalyst started without valid total difficulty")
->>>>>>> 67109427
 	}
 	return &ConsensusAPI{les: les}
 }

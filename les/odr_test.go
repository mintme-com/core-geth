--- conflicted
+++ resolved
@@ -117,17 +117,13 @@
 func TestOdrContractCallLes3(t *testing.T) { testOdr(t, 3, 2, true, odrContractCall) }
 func TestOdrContractCallLes4(t *testing.T) { testOdr(t, 4, 2, true, odrContractCall) }
 
-<<<<<<< HEAD
 type callmsg struct {
-	types.Message
+	core.Message
 }
 
 func (callmsg) CheckNonce() bool { return false }
 
 func odrContractCall(ctx context.Context, db ethdb.Database, config ctypes.ChainConfigurator, bc *core.BlockChain, lc *light.LightChain, bhash common.Hash) []byte {
-=======
-func odrContractCall(ctx context.Context, db ethdb.Database, config *params.ChainConfig, bc *core.BlockChain, lc *light.LightChain, bhash common.Hash) []byte {
->>>>>>> 7e3b149b
 	data := common.Hex2Bytes("60CD26850000000000000000000000000000000000000000000000000000000000000000")
 
 	var res []byte
@@ -141,21 +137,17 @@
 				from := statedb.GetOrNewStateObject(bankAddr)
 				from.SetBalance(math.MaxBig256)
 
-<<<<<<< HEAD
-				msg := callmsg{types.NewMessage(from.Address(), &testContractAddr, 0, new(big.Int), 100000, big.NewInt(vars.InitialBaseFee), big.NewInt(vars.InitialBaseFee), new(big.Int), data, nil, true)}
-=======
-				msg := &core.Message{
+				msg := &callmsg{core.Message{
 					From:              from.Address(),
 					To:                &testContractAddr,
 					Value:             new(big.Int),
 					GasLimit:          100000,
-					GasPrice:          big.NewInt(params.InitialBaseFee),
-					GasFeeCap:         big.NewInt(params.InitialBaseFee),
+					GasPrice:          big.NewInt(vars.InitialBaseFee),
+					GasFeeCap:         big.NewInt(vars.InitialBaseFee),
 					GasTipCap:         new(big.Int),
 					Data:              data,
 					SkipAccountChecks: true,
-				}
->>>>>>> 7e3b149b
+				}}
 
 				context := core.NewEVMBlockContext(header, bc, nil)
 				txContext := core.NewEVMTxContext(msg)
@@ -170,21 +162,17 @@
 			header := lc.GetHeaderByHash(bhash)
 			state := light.NewState(ctx, header, lc.Odr())
 			state.SetBalance(bankAddr, math.MaxBig256)
-<<<<<<< HEAD
-			msg := callmsg{types.NewMessage(bankAddr, &testContractAddr, 0, new(big.Int), 100000, big.NewInt(vars.InitialBaseFee), big.NewInt(vars.InitialBaseFee), new(big.Int), data, nil, true)}
-=======
-			msg := &core.Message{
+			msg := &callmsg{core.Message{
 				From:              bankAddr,
 				To:                &testContractAddr,
 				Value:             new(big.Int),
 				GasLimit:          100000,
-				GasPrice:          big.NewInt(params.InitialBaseFee),
-				GasFeeCap:         big.NewInt(params.InitialBaseFee),
+				GasPrice:          big.NewInt(vars.InitialBaseFee),
+				GasFeeCap:         big.NewInt(vars.InitialBaseFee),
 				GasTipCap:         new(big.Int),
 				Data:              data,
 				SkipAccountChecks: true,
-			}
->>>>>>> 7e3b149b
+			}}
 			context := core.NewEVMBlockContext(header, lc, nil)
 			txContext := core.NewEVMTxContext(msg)
 			vmenv := vm.NewEVM(context, txContext, state, config, vm.Config{NoBaseFee: true})

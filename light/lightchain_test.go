--- conflicted
+++ resolved
@@ -29,11 +29,8 @@
 	"github.com/ethereum/go-ethereum/core/types"
 	"github.com/ethereum/go-ethereum/ethdb"
 	"github.com/ethereum/go-ethereum/params"
-<<<<<<< HEAD
 	"github.com/ethereum/go-ethereum/params/types/genesisT"
-=======
 	"github.com/ethereum/go-ethereum/trie"
->>>>>>> 7371b381
 )
 
 // So we can deterministically seed different blockchains
@@ -59,15 +56,9 @@
 // header only chain.
 func newCanonical(n int) (ethdb.Database, *LightChain, error) {
 	db := rawdb.NewMemoryDatabase()
-<<<<<<< HEAD
 	gspec := genesisT.Genesis{Config: params.TestChainConfig}
-	genesis := core.MustCommitGenesis(db, &gspec)
-	blockchain, _ := NewLightChain(&dummyOdr{db: db, indexerConfig: TestClientIndexerConfig}, gspec.Config, ethash.NewFaker(), nil)
-=======
-	gspec := core.Genesis{Config: params.TestChainConfig}
-	genesis := gspec.MustCommit(db, trie.NewDatabase(db, trie.HashDefaults))
+	genesis := core.MustCommitGenesis(db, trie.NewDatabase(db, trie.HashDefaults), &gspec)
 	blockchain, _ := NewLightChain(&dummyOdr{db: db, indexerConfig: TestClientIndexerConfig}, gspec.Config, ethash.NewFaker())
->>>>>>> 7371b381
 
 	// Create and inject the requested chain
 	if n == 0 {
@@ -86,13 +77,8 @@
 		Difficulty: big.NewInt(1),
 		Config:     params.TestChainConfig,
 	}
-<<<<<<< HEAD
-	core.MustCommitGenesis(db, gspec)
-	lc, err := NewLightChain(&dummyOdr{db: db}, gspec.Config, ethash.NewFullFaker(), nil)
-=======
-	gspec.MustCommit(db, trie.NewDatabase(db, trie.HashDefaults))
+	core.MustCommitGenesis(db, trie.NewDatabase(db, trie.HashDefaults), gspec)
 	lc, err := NewLightChain(&dummyOdr{db: db}, gspec.Config, ethash.NewFullFaker())
->>>>>>> 7371b381
 	if err != nil {
 		panic(err)
 	}

--- conflicted
+++ resolved
@@ -8,20 +8,13 @@
 environment:
   matrix:
     - GETH_ARCH: amd64
-<<<<<<< HEAD
       GETH_CC: C:\msys64\mingw64\bin\gcc.exe
       PATH: C:\msys64\mingw64\bin;C:\Program Files (x86)\NSIS\;%PATH%
-=======
-      GETH_MINGW: 'C:\msys64\mingw64'
-    - GETH_ARCH: 386
-      GETH_MINGW: 'C:\msys64\mingw32'
->>>>>>> eae3b194
 
 install:
   - git submodule update --init --depth 1
   - go version
 
-<<<<<<< HEAD
 build_script:
   - ps: $env:VERSION = "$(git describe --always)"
   - go run build\ci.go install -dlgo -arch %GETH_ARCH% -cc %GETH_CC%
@@ -54,45 +47,4 @@
     secure: tLl/Lbjrer4HCRxAUD/KHocjIsyRWuR7QeK5OCMVTv5lCF2IUKCT6h51nNW4hjOZ
   draft: true
   on:
-    appveyor_repo_tag: true
-=======
-for:
-  # Linux has its own script without -arch and -cc.
-  # The linux builder also runs lint.
-  - matrix:
-      only:
-        - image: Ubuntu
-    build_script:
-      - go run build/ci.go lint
-      - go run build/ci.go install -dlgo
-    test_script:
-      - go run build/ci.go test -dlgo -coverage
-
-  # linux/386 is disabled.
-  - matrix:
-      exclude:
-        - image: Ubuntu
-          GETH_ARCH: 386
-
-  # Windows builds for amd64 + 386.
-  - matrix:
-      only:
-        - image: Visual Studio 2019
-    environment:
-      # We use gcc from MSYS2 because it is the most recent compiler version available on
-      # AppVeyor. Note: gcc.exe only works properly if the corresponding bin/ directory is
-      # contained in PATH.
-      GETH_CC: '%GETH_MINGW%\bin\gcc.exe'
-      PATH: '%GETH_MINGW%\bin;C:\Program Files (x86)\NSIS\;%PATH%'
-    build_script:
-      - 'echo %GETH_ARCH%'
-      - 'echo %GETH_CC%'
-      - '%GETH_CC% --version'
-      - go run build/ci.go install -dlgo -arch %GETH_ARCH% -cc %GETH_CC%
-    after_build:
-      # Upload builds. Note that ci.go makes this a no-op PR builds.
-      - go run build/ci.go archive -arch %GETH_ARCH% -type zip -signer WINDOWS_SIGNING_KEY -upload gethstore/builds
-      - go run build/ci.go nsis -arch %GETH_ARCH% -signer WINDOWS_SIGNING_KEY -upload gethstore/builds
-    test_script:
-      - go run build/ci.go test -dlgo -arch %GETH_ARCH% -cc %GETH_CC% -coverage
->>>>>>> eae3b194
+    appveyor_repo_tag: true
--- conflicted
+++ resolved
@@ -978,13 +978,8 @@
 
 		// Check whether the tx is replay protected. If we're not in the EIP155 hf
 		// phase, start ignoring the sender until we do.
-<<<<<<< HEAD
 		if tx.Protected() && !w.chainConfig.IsEnabled(w.chainConfig.GetEIP155Transition, env.header.Number) {
-			log.Trace("Ignoring replay protected transaction", "hash", tx.Hash(), "eip155", w.chainConfig.GetEIP155Transition())
-=======
-		if tx.Protected() && !w.chainConfig.IsEIP155(env.header.Number) {
-			log.Trace("Ignoring replay protected transaction", "hash", ltx.Hash, "eip155", w.chainConfig.EIP155Block)
->>>>>>> 0d45d72d
+			log.Trace("Ignoring replay protected transaction", "hash", ltx.Hash(), "eip155", w.chainConfig.GetEIP155Transition())
 			txs.Pop()
 			continue
 		}

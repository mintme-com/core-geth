--- conflicted
+++ resolved
@@ -338,11 +338,7 @@
 		GasLimit:   gasLimit,
 		BaseFee:    big.NewInt(vars.InitialBaseFee),
 		Difficulty: big.NewInt(1),
-<<<<<<< HEAD
 		Alloc: map[common.Address]genesisT.GenesisAccount{
-=======
-		Alloc: map[common.Address]types.Account{
->>>>>>> 7f131dcb
 			common.BytesToAddress([]byte{1}): {Balance: big.NewInt(1)}, // ECRecover
 			common.BytesToAddress([]byte{2}): {Balance: big.NewInt(1)}, // SHA256
 			common.BytesToAddress([]byte{3}): {Balance: big.NewInt(1)}, // RIPEMD

// Copyright 2014 The go-ethereum Authors
// This file is part of the go-ethereum library.
//
// The go-ethereum library is free software: you can redistribute it and/or modify
// it under the terms of the GNU Lesser General Public License as published by
// the Free Software Foundation, either version 3 of the License, or
// (at your option) any later version.
//
// The go-ethereum library is distributed in the hope that it will be useful,
// but WITHOUT ANY WARRANTY; without even the implied warranty of
// MERCHANTABILITY or FITNESS FOR A PARTICULAR PURPOSE. See the
// GNU Lesser General Public License for more details.
//
// You should have received a copy of the GNU Lesser General Public License
// along with the go-ethereum library. If not, see <http://www.gnu.org/licenses/>.

// Package miner implements Ethereum block creation and mining.
package miner

import (
	"fmt"
	"math/big"
	"sync/atomic"
	"time"

	"github.com/ethereum/go-ethereum/common"
	"github.com/ethereum/go-ethereum/common/hexutil"
	"github.com/ethereum/go-ethereum/consensus"
	"github.com/ethereum/go-ethereum/core"
	"github.com/ethereum/go-ethereum/core/state"
	"github.com/ethereum/go-ethereum/core/types"
	"github.com/ethereum/go-ethereum/eth/downloader"
	"github.com/ethereum/go-ethereum/event"
	"github.com/ethereum/go-ethereum/log"
	"github.com/ethereum/go-ethereum/params/types/ctypes"
	"github.com/ethereum/go-ethereum/params/vars"
)

// Backend wraps all methods required for mining.
type Backend interface {
	BlockChain() *core.BlockChain
	TxPool() *core.TxPool
}

// Config is the configuration parameters of mining.
type Config struct {
	Etherbase common.Address `toml:",omitempty"` // Public address for block mining rewards (default = first account)
	Notify    []string       `toml:",omitempty"` // HTTP URL list to be notified of new work packages(only useful in ethash).
	ExtraData hexutil.Bytes  `toml:",omitempty"` // Block extra data set by the miner
	GasFloor  uint64         // Target gas floor for mined blocks.
	GasCeil   uint64         // Target gas ceiling for mined blocks.
	GasPrice  *big.Int       // Minimum gas price for mining a transaction
	Recommit  time.Duration  // The time interval for miner to re-create mining work.
	Noverify  bool           // Disable remote mining solution verification(only useful in ethash).
}

// Miner creates blocks and searches for proof-of-work values.
type Miner struct {
	mux      *event.TypeMux
	worker   *worker
	coinbase common.Address
	eth      Backend
	engine   consensus.Engine
	exitCh   chan struct{}

	canStart    int32 // can start indicates whether we can start the mining operation
	shouldStart int32 // should start indicates whether we should start after sync
}

func New(eth Backend, config *Config, chainConfig ctypes.ChainConfigurator, mux *event.TypeMux, engine consensus.Engine, isLocalBlock func(block *types.Block) bool) *Miner {
	miner := &Miner{
		eth:      eth,
		mux:      mux,
		engine:   engine,
		exitCh:   make(chan struct{}),
		worker:   newWorker(config, chainConfig, engine, eth, mux, isLocalBlock, true),
		canStart: 1,
	}
	go miner.update()

	return miner
}

// update keeps track of the downloader events. Please be aware that this is a one shot type of update loop.
// It's entered once and as soon as `Done` or `Failed` has been broadcasted the events are unregistered and
// the loop is exited. This to prevent a major security vuln where external parties can DOS you with blocks
// and halt your mining operation for as long as the DOS continues.
func (miner *Miner) update() {
	events := miner.mux.Subscribe(downloader.StartEvent{}, downloader.DoneEvent{}, downloader.FailedEvent{})
	defer events.Unsubscribe()

	for {
		select {
		case ev := <-events.Chan():
			if ev == nil {
				return
			}
			switch ev.Data.(type) {
			case downloader.StartEvent:
				atomic.StoreInt32(&miner.canStart, 0)
				if miner.Mining() {
					miner.Stop()
					atomic.StoreInt32(&miner.shouldStart, 1)
					log.Info("Mining aborted due to sync")
				}
			case downloader.DoneEvent, downloader.FailedEvent:
				shouldStart := atomic.LoadInt32(&miner.shouldStart) == 1

				atomic.StoreInt32(&miner.canStart, 1)
				atomic.StoreInt32(&miner.shouldStart, 0)
				if shouldStart {
					miner.Start(miner.coinbase)
				}
				// stop immediately and ignore all further pending events
				return
			}
		case <-miner.exitCh:
			return
		}
	}
}

func (miner *Miner) Start(coinbase common.Address) {
	atomic.StoreInt32(&miner.shouldStart, 1)
	miner.SetEtherbase(coinbase)

	if atomic.LoadInt32(&miner.canStart) == 0 {
		log.Info("Network syncing, will start miner afterwards")
		return
	}
	miner.worker.start()
}

func (miner *Miner) Stop() {
	miner.worker.stop()
	atomic.StoreInt32(&miner.shouldStart, 0)
}

func (miner *Miner) Close() {
	miner.worker.close()
	close(miner.exitCh)
}

func (miner *Miner) Mining() bool {
	return miner.worker.isRunning()
}

func (miner *Miner) HashRate() uint64 {
	if pow, ok := miner.engine.(consensus.PoW); ok {
		return uint64(pow.Hashrate())
	}
	return 0
}

<<<<<<< HEAD
func (self *Miner) SetExtra(extra []byte) error {
	if uint64(len(extra)) > vars.MaximumExtraDataSize {
		return fmt.Errorf("Extra exceeds max length. %d > %v", len(extra), vars.MaximumExtraDataSize)
=======
func (miner *Miner) SetExtra(extra []byte) error {
	if uint64(len(extra)) > params.MaximumExtraDataSize {
		return fmt.Errorf("extra exceeds max length. %d > %v", len(extra), params.MaximumExtraDataSize)
>>>>>>> 01744997
	}
	miner.worker.setExtra(extra)
	return nil
}

// SetRecommitInterval sets the interval for sealing work resubmitting.
func (miner *Miner) SetRecommitInterval(interval time.Duration) {
	miner.worker.setRecommitInterval(interval)
}

// Pending returns the currently pending block and associated state.
func (miner *Miner) Pending() (*types.Block, *state.StateDB) {
	return miner.worker.pending()
}

// PendingBlock returns the currently pending block.
//
// Note, to access both the pending block and the pending state
// simultaneously, please use Pending(), as the pending state can
// change between multiple method calls
func (miner *Miner) PendingBlock() *types.Block {
	return miner.worker.pendingBlock()
}

func (miner *Miner) SetEtherbase(addr common.Address) {
	miner.coinbase = addr
	miner.worker.setEtherbase(addr)
}<|MERGE_RESOLUTION|>--- conflicted
+++ resolved
@@ -152,15 +152,9 @@
 	return 0
 }
 
-<<<<<<< HEAD
-func (self *Miner) SetExtra(extra []byte) error {
+func (miner *Miner) SetExtra(extra []byte) error {
 	if uint64(len(extra)) > vars.MaximumExtraDataSize {
-		return fmt.Errorf("Extra exceeds max length. %d > %v", len(extra), vars.MaximumExtraDataSize)
-=======
-func (miner *Miner) SetExtra(extra []byte) error {
-	if uint64(len(extra)) > params.MaximumExtraDataSize {
-		return fmt.Errorf("extra exceeds max length. %d > %v", len(extra), params.MaximumExtraDataSize)
->>>>>>> 01744997
+		return fmt.Errorf("extra exceeds max length. %d > %v", len(extra), vars.MaximumExtraDataSize)
 	}
 	miner.worker.setExtra(extra)
 	return nil

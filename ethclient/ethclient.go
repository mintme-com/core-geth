--- conflicted
+++ resolved
@@ -518,6 +518,15 @@
 	return ec.c.CallContext(ctx, nil, "eth_sendRawTransaction", hexutil.Encode(data))
 }
 
+func (ec *Client) PeerCount(ctx context.Context) (uint64, error) {
+	var res hexutil.Uint64
+	err := ec.c.CallContext(ctx, &res, "net_peerCount")
+	if err != nil {
+		return 0, err
+	}
+	return uint64(res), nil
+}
+
 func toBlockNumArg(number *big.Int) string {
 	if number == nil {
 		return "latest"
@@ -549,15 +558,6 @@
 	return arg
 }
 
-<<<<<<< HEAD
-func (ec *Client) PeerCount(ctx context.Context) (uint64, error) {
-	var res hexutil.Uint64
-	err := ec.c.CallContext(ctx, &res, "net_peerCount")
-	if err != nil {
-		return 0, err
-	}
-	return uint64(res), nil
-=======
 // rpcProgress is a copy of SyncProgress with hex-encoded fields.
 type rpcProgress struct {
 	StartingBlock hexutil.Uint64
@@ -604,5 +604,4 @@
 		HealingTrienodes:    uint64(p.HealingTrienodes),
 		HealingBytecode:     uint64(p.HealingBytecode),
 	}
->>>>>>> 8be800ff
 }